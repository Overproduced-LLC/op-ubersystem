from collections import defaultdict
from datetime import datetime, timedelta

import stripe
import time
import pytz
import json
from celery.schedules import crontab
from pockets.autolog import log
from sqlalchemy import not_, or_
from sqlalchemy.orm import joinedload
from sqlalchemy.orm.exc import NoResultFound

from uber.config import c
from uber.custom_tags import readable_join
from uber.decorators import render
from uber.models import ApiJob, Attendee, TerminalSettlement, Email, Session, ReceiptInfo, ReceiptTransaction
from uber.tasks.email import send_email
from uber.tasks import celery
from uber.utils import localized_now, TaskUtils
from uber.payments import ReceiptManager


__all__ = ['check_duplicate_registrations', 'check_placeholder_registrations', 'check_pending_badges',
           'check_unassigned_volunteers', 'check_near_cap', 'check_missed_stripe_payments', 'process_api_queue',
           'process_terminal_sale', 'send_receipt_email']


@celery.schedule(crontab(minute=0, hour='*/6'))
def check_duplicate_registrations():
    """
    This function looks through registered attendees for attendees with the
    same names and email addresses. It first deletes any unpaid duplicates,
    then sets paid duplicates from "Completed" to "New" and sends an email to
    the registration email address. This allows us to see new duplicate
    attendees without repetitive emails.
    """
    if c.PRE_CON and (c.DEV_BOX or c.SEND_EMAILS):
        subject = c.EVENT_NAME + ' Duplicates Report for ' + localized_now().strftime('%Y-%m-%d')
        with Session() as session:
            if session.no_email(subject):
                grouped = defaultdict(list)
                for a in session.query(Attendee).filter(Attendee.first_name != '') \
                        .filter(Attendee.badge_status == c.COMPLETED_STATUS).options(joinedload(Attendee.group)) \
                        .order_by(Attendee.registered):
                    if not a.group or a.group.status not in [c.WAITLISTED, c.UNAPPROVED]:
                        grouped[a.full_name, a.email.lower()].append(a)

                dupes = {k: v for k, v in grouped.items() if len(v) > 1}

                for who, attendees in dupes.items():
                    paid = [a for a in attendees if a.paid == c.HAS_PAID]
                    unpaid = [a for a in attendees if a.paid == c.NOT_PAID]
                    if len(paid) == 1 and len(attendees) == 1 + len(unpaid):
                        for a in unpaid:
                            session.delete(a)
                        del dupes[who]
                    for a in paid:
                        a.badge_status = c.NEW_STATUS

                if dupes and session.no_email(subject):
                    body = render('emails/daily_checks/duplicates.html', {'dupes': sorted(dupes.items())}, encoding=None)
                    send_email.delay(c.ADMIN_EMAIL, c.REGDESK_EMAIL, subject, body, format='html', model='n/a')


@celery.schedule(crontab(minute=0, hour='*/6'))
def check_placeholder_registrations():
    if c.PRE_CON and c.CHECK_PLACEHOLDERS and (c.DEV_BOX or c.SEND_EMAILS):
        emails = [[
            'Staff',
            c.STAFF_EMAIL,
            Attendee.staffing == True,
            Attendee.is_valid == True
        ], [
            'Panelist',
            c.PANELS_EMAIL,
            or_(Attendee.badge_type == c.GUEST_BADGE, Attendee.ribbon.contains(c.PANELIST_RIBBON)),
            Attendee.is_valid == True
        ], [
            'Attendee',
            c.REGDESK_EMAIL,
            not_(or_(
                Attendee.staffing == True,
                Attendee.badge_type == c.GUEST_BADGE,
                Attendee.ribbon.contains(c.PANELIST_RIBBON))),
            Attendee.is_valid == True
        ]]  # noqa: E712

        with Session() as session:
            for badge_type, to, per_email_filter in emails:
                weeks_until = (c.EPOCH - localized_now()).days // 7
                subject = '{} {} Placeholder Badge Report ({} weeks to go)'.format(
                    c.EVENT_NAME, badge_type, weeks_until)

                if session.no_email(subject):
                    placeholders = (session.query(Attendee)
                                           .filter(Attendee.placeholder == True,
                                                   Attendee.registered < localized_now() - timedelta(days=3),
                                                   Attendee.badge_status.in_([c.NEW_STATUS, c.COMPLETED_STATUS]),
                                                   per_email_filter)
                                           .options(joinedload(Attendee.group))
                                           .order_by(Attendee.registered, Attendee.full_name).all())  # noqa: E712
                    if placeholders:
                        body = render('emails/daily_checks/placeholders.html', {'placeholders': placeholders}, encoding=None)
                        send_email.delay(c.ADMIN_EMAIL, to, subject, body, format='html', model='n/a')


@celery.schedule(crontab(minute=0, hour='*/6'))
def check_pending_badges():
    if c.PRE_CON and (c.DEV_BOX or c.SEND_EMAILS):
        emails = [[
            'Staff',
            c.STAFF_EMAIL,
            Attendee.badge_type == c.STAFF_BADGE,
            'staffing_admin'
        ], [
            'Attendee',
            c.REGDESK_EMAIL,
            Attendee.badge_type != c.STAFF_BADGE,
            'registration'
        ]]
        subject = c.EVENT_NAME + ' Pending {} Badge Report for ' + localized_now().strftime('%Y-%m-%d')
        with Session() as session:
            for badge_type, to, per_email_filter, site_section in emails:
                pending = session.query(Attendee).filter_by(badge_status=c.PENDING_STATUS).filter(Attendee.paid != c.PENDING,
                                                                                                  per_email_filter).all()
                if pending and session.no_email(subject.format(badge_type)):
                    body = render('emails/daily_checks/pending.html', {'pending': pending, 'site_section': site_section}, encoding=None)
                    send_email.delay(c.ADMIN_EMAIL, to, subject.format(badge_type), body, format='html', model='n/a')


@celery.schedule(crontab(minute=0, hour='*/6'))
def check_unassigned_volunteers():
    if c.PRE_CON and (c.DEV_BOX or c.SEND_EMAILS):
        with Session() as session:
            unassigned = session.query(Attendee).filter(
                Attendee.is_valid == True,
                Attendee.staffing == True,
                not_(Attendee.dept_memberships.any())).order_by(Attendee.full_name).all()  # noqa: E712
            subject = c.EVENT_NAME + ' Unassigned Volunteer Report for ' + localized_now().strftime('%Y-%m-%d')
            if unassigned and session.no_email(subject):
                body = render('emails/daily_checks/unassigned.html', {'unassigned': unassigned}, encoding=None)
                send_email.delay(c.STAFF_EMAIL, c.STAFF_EMAIL, subject, body, format='html', model='n/a')


@celery.schedule(timedelta(minutes=5))
def check_near_cap():
    actual_badges_left = c.ATTENDEE_BADGE_STOCK - c.ATTENDEE_BADGE_COUNT
    for badges_left in [int(num) for num in c.BADGES_LEFT_ALERTS]:
        subject = "BADGES SOLD ALERT: {} BADGES LEFT!".format(badges_left)
        with Session() as session:
            if not session.query(Email).filter_by(subject=subject).first() and actual_badges_left <= badges_left:
                body = render('emails/badges_sold_alert.txt', {'badges_left': actual_badges_left}, encoding=None)
                send_email.delay(c.ADMIN_EMAIL, [c.REGDESK_EMAIL, c.ADMIN_EMAIL], subject, body, model='n/a')


@celery.schedule(timedelta(days=1))
def email_pending_attendees():
    already_emailed_accounts = []

    with Session() as session:
        four_days_old = datetime.now(pytz.UTC) - timedelta(hours=96)
        pending_badges = session.query(Attendee).filter(Attendee.badge_status == c.PENDING_STATUS,
                                                        Attendee.registered < datetime.now(pytz.UTC) - timedelta(hours=24)
                                                        ).order_by(Attendee.registered)
        for badge in pending_badges:
            # Update `compare_date` to prevent early deletion of badges registered before a certain date
            # Implemented for MFF 2023 but let's be honest, we'll probably need it again
            compare_date = max(badge.registered, datetime(2023, 9, 25, tzinfo=pytz.UTC))
            if compare_date < four_days_old:
                badge.badge_status = c.INVALID_STATUS
                session.commit()
            else:
                if c.ATTENDEE_ACCOUNTS_ENABLED:
                    email_to = badge.managers[0].email
                    if email_to in already_emailed_accounts:
                        continue
                else:
                    email_to = badge.email

                email_ident = 'pending_badge_' + badge.id
                already_emailed = session.query(Email.ident).filter(Email.ident == email_ident).first()

                if already_emailed:
                    if c.ATTENDEE_ACCOUNTS_ENABLED:
                        already_emailed_accounts.append(email_to)
                    continue

                body = render('emails/reg_workflow/pending_badges.html',
                              {'account': badge.managers[0] if badge.managers else None,
                               'attendee': badge, 'compare_date': compare_date}, encoding=None)
                send_email.delay(
                    c.REGDESK_EMAIL,
                    email_to,
                    f"You have an incomplete {c.EVENT_NAME} registration!",
                    body,
                    format='html',
                    model=badge.managers[0].to_dict() if c.ATTENDEE_ACCOUNTS_ENABLED else badge.to_dict(),
                    ident=email_ident
                )
                
                if c.ATTENDEE_ACCOUNTS_ENABLED:
                    already_emailed_accounts.append(email_to)
<<<<<<< HEAD


@celery.task
def send_receipt_email(receipt_id):
    with Session() as session:
        receipt = session.query(ReceiptInfo).filter_by(id=receipt_id).first()
        if not receipt:
            log.error(f"Could not send receipt {receipt_id} to model {receipt.fk_email_model} {receipt.fk_email_id}: receipt info not found!")
            return

        if not receipt.receipt_txns:
            log.error(f"Could not send receipt {receipt_id} to model {receipt.fk_email_model} {receipt.fk_email_id}: receipt transactions not found!")
            return

        model = Session.resolve_model(receipt.fk_email_model)
        email_to = session.query(model).filter_by(id=receipt.fk_email_id).first()
        if not email_to:
            log.error(f"Could not send receipt {receipt_id} to model {receipt.fk_email_model} {receipt.fk_email_id}: model not found!")
            return

        to = getattr(email_to, 'email', getattr(email_to, 'email_address', ''))
        subject = f"Your {c.EVENT_NAME_AND_YEAR} receipt [#{receipt.reference_id}]"

        body = render('emails/reg_workflow/receipt.html', {'receipt': receipt}, encoding=None)
        send_email.delay(c.ADMIN_EMAIL, to, subject, body, format='html', model='n/a')


@celery.task
def close_out_terminals(workstation_and_terminal_ids, who):
    from uber.payments import SpinTerminalRequest

    request_timestamp = datetime.now().timestamp()

    with Session() as session:
        for workstation_num, terminal_id in workstation_and_terminal_ids:
            settlement = TerminalSettlement(
                batch_timestamp=request_timestamp,
                batch_who=who,
                workstation_num=workstation_num,
                terminal_id=terminal_id,
            )
            session.add(settlement)
            session.commit()

            settle_request = SpinTerminalRequest(terminal_id)
            settle_response = settle_request.close_out_terminal()
            if settle_response:
                settle_response_json = settle_response.json()
                settlement.response = settle_response_json
                if not settle_request.api_response_successful(settle_response_json):
                    settlement.error = settle_request.error_message_from_response(settle_response_json)
            else:
                settlement.error = "No response!"
            session.add(settlement)
            session.commit()


@celery.task
def process_terminal_sale(workstation_num, terminal_id, model_id=None, account_id=None, **kwargs):
    from uber.payments import SpinTerminalRequest
    from uber.models import TxnRequestTracking, AdminAccount

    message = ''
    c.REDIS_STORE.hset(c.REDIS_PREFIX + 'spin_terminal_txns:' + terminal_id, 'last_request_timestamp', datetime.now().timestamp())

    with Session() as session:
        txn_tracker = TxnRequestTracking(workstation_num=workstation_num, terminal_id=terminal_id, who=AdminAccount.admin_name())
        session.add(txn_tracker)
        session.commit()
        
        c.REDIS_STORE.hset(c.REDIS_PREFIX + 'spin_terminal_txns:' + terminal_id, 'tracking_id', txn_tracker.id)
        intent_id = SpinTerminalRequest.intent_id_from_txn_tracker(txn_tracker)

        if account_id:
            try:
                account = session.attendee_account(account_id)
            except NoResultFound:
                txn_tracker.internal_error = f"Account {account_id} not found!"
                session.commit()
                return
            
            txn_total = 0
            attendee_names_list = []
            receipts = []
            try:
                for attendee in account.at_door_attendees:
                    receipt = session.get_receipt_by_model(attendee)
                    if receipt:
                        incomplete_txn = receipt.get_last_incomplete_txn()
                        if incomplete_txn:
                            incomplete_txn.cancelled = datetime.now()
                            session.add(incomplete_txn)
                    else:
                        receipt = session.get_receipt_by_model(attendee, create_if_none="DEFAULT")
                        session.add(receipt)

                    if receipt.current_amount_owed:
                        receipts.append(receipt)
                        txn_total += receipt.current_amount_owed
                        attendee_names_list.append(attendee.full_name + 
                                                (f" ({attendee.badge_printed_name})" if attendee.badge_printed_name else ""))
            except Exception as e:
                txn_tracker.internal_error = f"Exception while building at-door group payment: {str(e)}"
                session.commit()
                return
            
            # Accounts get a custom payment description defined here, so get rid of whatever was passed in
            kwargs.pop("description", None)

            payment_request = SpinTerminalRequest(terminal_id=terminal_id,
                                                  receipt_email=account.email,
                                                  description=f"At-door registration for {readable_join(attendee_names_list)}",
                                                  amount=txn_total,
                                                  tracker=txn_tracker,
                                                  **kwargs)
            message = payment_request.create_stripe_intent(intent_id)
            if message:
                txn_tracker.internal_error = message
                session.commit()
                return
            for receipt in receipts:
                receipt_manager = ReceiptManager(receipt)
                error = receipt_manager.create_payment_transaction(payment_request.description,
                                                                   payment_request.intent,
                                                                   receipt.current_amount_owed,
                                                                   method=c.SQUARE)
                if error:
                    session.rollback()
                    txn_tracker.internal_error = error
                    session.commit()
                    return
                session.add_all(receipt_manager.items_to_add)
        elif model_id:
            try:
                model = session.attendee(model_id)
            except NoResultFound:
                try:
                    model = session.group(model_id)
                except NoResultFound:
                    try:
                        model = session.art_show_application(model_id)
                    except NoResultFound:
                        txn_tracker.internal_error = f"Could not find model {model_id}!"
                        session.commit()
                        return
            receipt = session.get_receipt_by_model(model, create_if_none="DEFAULT")
            payment_request = SpinTerminalRequest(terminal_id=terminal_id,
                                                  receipt=receipt,
                                                  tracker=txn_tracker,
                                                  **kwargs)
            message = payment_request.prepare_payment(intent_id=intent_id, payment_method=c.SQUARE)
            if message:
                txn_tracker.internal_error = message
                session.commit()
                return
        c.REDIS_STORE.hset(c.REDIS_PREFIX + 'spin_terminal_txns:' + terminal_id, 'intent_id', payment_request.intent.id)
        
        response = payment_request.send_sale_txn()
        
        if response:
            payment_request.process_sale_response(session, response)
        else:
            c.REDIS_STORE.hset(c.REDIS_PREFIX + 'spin_terminal_txns:' + terminal_id, 'last_error', payment_request.error_message)
            txn_tracker.internal_error = payment_request.error_message
=======
>>>>>>> 5d009835


@celery.schedule(timedelta(minutes=30))
def check_missed_stripe_payments():
    if c.AUTHORIZENET_LOGIN_ID:
        return

    pending_ids = []
    paid_ids = []
    with Session() as session:
        pending_payments = session.query(ReceiptTransaction).filter(ReceiptTransaction.intent_id != '',
                                                                    ReceiptTransaction.charge_id == '')
        for payment in pending_payments:
            pending_ids.append(payment.intent_id)

    events = stripe.Event.list(type='payment_intent.succeeded', created={
        # Check for events created in the last hour.
        'gte': int(time.time() - 60 * 60),
    })

    for event in events.auto_paging_iter():
        payment_intent = event.data.object
        if payment_intent.id in pending_ids:
            paid_ids.append(payment_intent.id)
            ReceiptManager.mark_paid_from_stripe_intent(payment_intent)
    return paid_ids


@celery.schedule(timedelta(minutes=30))
def process_api_queue():
    known_job_names = ['attendee_account_import', 'attendee_import', 'group_import']
    completed_jobs = {}
    safety_limit = 500
    jobs_processed = 0

    with Session() as session:
        for job_name in known_job_names:
            jobs_to_run = session.query(ApiJob).filter(ApiJob.job_name == job_name, ApiJob.queued == None).limit(safety_limit)
            completed_jobs[job_name] = 0

            for job in jobs_to_run:
                getattr(TaskUtils, job_name)(job)
                session.commit()
                completed_jobs[job_name] += 1
                jobs_processed += 1

            if jobs_processed >= safety_limit:
                return completed_jobs
    return completed_jobs<|MERGE_RESOLUTION|>--- conflicted
+++ resolved
@@ -201,7 +201,6 @@
                 
                 if c.ATTENDEE_ACCOUNTS_ENABLED:
                     already_emailed_accounts.append(email_to)
-<<<<<<< HEAD
 
 
 @celery.task
@@ -366,8 +365,6 @@
         else:
             c.REDIS_STORE.hset(c.REDIS_PREFIX + 'spin_terminal_txns:' + terminal_id, 'last_error', payment_request.error_message)
             txn_tracker.internal_error = payment_request.error_message
-=======
->>>>>>> 5d009835
 
 
 @celery.schedule(timedelta(minutes=30))
