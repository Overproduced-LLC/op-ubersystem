{% extends "base.html" %}{% set admin_area=True %}
{% block title %}Art Show Form{% endblock %}
{% block content %}

{{ macros.nav_menu(
app, c.PAGE_PATH,
"form?id={id}", "App Form", True,
"pieces?id={id}", "Submitted Pieces", True,
"history?id={id}", "History", True,
"index", "Return to App List", True
) }}

<div class="panel panel-default">

  <h2>Art Show Application Form{% if app.attendee %} for {{ app.attendee|form_link }}{% endif %}</a></h2>

  <div class="panel-body">
    <form method="post" id="new_agent" action="../art_show_applications/new_agent" role="form">
      <input type="hidden" name="admin" value="1" />
    </form>
    <form method="post" action="form" class="form-horizontal" role="form">
      {% if new_app %}
      <input type="hidden" name="new_app" value="{{ new_app }}" />
      {% else %}
      <input type="hidden" name="id" value="{{ app.id }}" />
      {% endif %}

      {{ csrf_token() }}

      {% if new_app or c.HAS_ART_SHOW_ADMIN_ACCESS %}
      <div class="form-group">
        <label for="attendee" class="col-sm-3 control-label">Attendee</label>
        <div class="col-sm-6">
          <select class="form-control" id="attendee_id" name="attendee_id" required="true">
            <option value="" selected="selected">Select an attendee</option>
            {{ options(all_attendees, attendee_id) }}
          </select>
        </div>
      </div>
      {% else %}
      <div class="form-group">
        <label for="attendee" class="col-sm-3 control-label">Attendee Badge Status</label>
        <div class="col-sm-6">
          <select class="form-control" id="badge_status" name="badge_status">
            {{ options(c.BADGE_STATUS_OPTS, app.attendee.badge_status) }}
          </select>
        </div>
      </div>
      {% endif %}

      <div class="form-group">
        <label for="status" class="col-sm-3 control-label">Application Status</label>
        <div class="col-sm-6">
          <select class="form-control" name="status">
            {{ options(c.ART_SHOW_STATUS_OPTS, app.status) }}
          </select>
        </div>
        <div class="clearfix"></div>
        <p class="help-block col-sm-6 col-sm-offset-3">Changing this may trigger an email to the attendee.</p>
      </div>

      <div class="form-group">
        <label class="col-sm-3 control-label">Paid?</label>
        <div class="col-sm-6">
          {% if app.status == c.APPROVED %}
          <div class="form-inline">
          <span id="amount_paid">
            <div class="input-group">
<<<<<<< HEAD
              <span class="input-group-addon">$</span><input type="text" class="form-control" name="app_paid" value="{{ app_paid|int }}" />
            </div> ({{ (app.attendee.amount_paid / 100)|format_currency }} of {{ app.attendee.total_cost|format_currency }} total)
=======
              <span class="input-group-addon">$</span><input type="text" class="form-control" name="amount_paid" value="{{ app.amount_paid }}" />
            </div>
>>>>>>> 492f4ca8
          </span>
          </div>
          {% else %}
          <p class="form-control-static">
            N/A
          </p>
          {% endif %}
        </div>
        {% if not app.is_new %}
        <div class="clearfix"></div>
          <p class="help-block col-sm-6 col-sm-offset-3">
            <a href="../art_show_applications/edit?id={{ app.id }}">View this application</a> for the payment button.
          </p>
        {% endif %}
      </div>


      {% include 'art_show_applications/art_show_form.html' %}

      <div class="form-group">
        <label class="col-sm-3 control-label">Discounted Price</label>
        <div class="col-sm-2">
          <input type="text" class="form-control" name="overridden_price"
                 value="{{ app.overridden_price if app.overridden_price != None else '' }}" />
        </div>
        <span class="col-sm-4 form-control-static">
          (Base Price: {{ app.base_price|default(app.potential_cost)|format_currency }})
        </span>
        <div class="clearfix"></div>
        <p class="help-block col-sm-6 col-sm-offset-3">Change this to set an override on the application price, or leave
          it blank to use the base price.
          {% if app.status != c.APPROVED %}<br/>Attendees are only asked to pay once their applications are approved.
          {% endif %}</p>
      </div>

      <div class="form-group">
        <label class="col-sm-3 control-label">Admin Notes</label>
        <div class="col-sm-6">
          <textarea name="admin_notes" class="form-control" rows="4">{{ app.admin_notes }}</textarea>
        </div>
      </div>

      <div class="form-group">
        <div class="col-sm-6 col-sm-offset-3">
          <button type="submit" name="save" class="btn btn-primary" value="save_return_to_search">Save + return to search</button>
          <button type="submit" name="save" class="btn btn-primary" value="save">Save</button>
        </div>
      </div>
    </form>
  </div>
</div>

{% endblock %}<|MERGE_RESOLUTION|>--- conflicted
+++ resolved
@@ -66,13 +66,8 @@
           <div class="form-inline">
           <span id="amount_paid">
             <div class="input-group">
-<<<<<<< HEAD
-              <span class="input-group-addon">$</span><input type="text" class="form-control" name="app_paid" value="{{ app_paid|int }}" />
-            </div> ({{ (app.attendee.amount_paid / 100)|format_currency }} of {{ app.attendee.total_cost|format_currency }} total)
-=======
               <span class="input-group-addon">$</span><input type="text" class="form-control" name="amount_paid" value="{{ app.amount_paid }}" />
             </div>
->>>>>>> 492f4ca8
           </span>
           </div>
           {% else %}
