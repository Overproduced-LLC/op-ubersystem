{% extends "base.html" %}
{% block backlink %}
{% if c.ATTENDEE_ACCOUNTS_ENABLED or c.HAS_REGISTRATION_ACCESS or c.HAS_GROUP_ADMIN_ACCESS %}
<div class="pull-right" style="padding-top:5px;">
    {% if c.HAS_REGISTRATION_ACCESS and attendee and not attendee.is_new %}
    <a class="btn btn-outline-secondary" href="../registration/form?id={{ attendee.id }}">Admin Form</a>
    {% elif c.HAS_GROUP_ADMIN_ACCESS and group and not group.is_new %}
    <a class="btn btn-outline-secondary" href="../group_admin/form?id={{ group.id }}">Admin Form</a>
    {% elif c.HAS_ART_SHOW_ADMIN_ACCESS and app and not app.is_new %}
    <a class="btn btn-outline-secondary" href="../art_show_admin/form?id={{ app.id }}">Admin Form</a>
    {% elif c.CURRENT_ADMIN %}
    <a href="../accounts/homepage" class="btn btn-outline-secondary">Admin Area</a>
    {% endif %}
    {% if c.ATTENDEE_ACCOUNTS_ENABLED and logged_in_account and not account and c.PAGE_PATH != '/preregistration/homepage' %}
    <a class="btn btn-info" href="../preregistration/homepage">Homepage</a>
    {% endif %}
    {% if c.ATTENDEE_ACCOUNTS_ENABLED and logged_in_account %}
    <a class="btn btn-danger" href="#" onClick="warnOrLogout()">Logout</a>
    {% endif %}
</div>
<script type="text/javascript">
warnOrLogout = function() {
    if (typeof(warnBeforeLogout) !== 'undefined') {
        warnBeforeLogout();
        return false;
    } else { window.location = "../preregistration/logout"; }
}
</script>
{% endif %}
{% endblock %}

{% block masthead %}
<<<<<<< HEAD
<div class="masthead"><span class="{{ "visually-hidden" if bootstrap5 else "hidden" }}">{{ c.ORGANIZATION_NAME }}</span></div>
=======
<div class="masthead"><span class='{{ "visually-hidden" if bootstrap5 else "hidden" }}'>{{ c.ORGANIZATION_NAME }}</span></div>
>>>>>>> 989a63ef
{% if homepage_account %}
<div class="text-center card-body">{% include "preregistration/update_account.html" %}</div>
{% elif logged_in_account %}
<div class="text-center card-body">You are currently logged in as <strong>{{ logged_in_account.email }}</strong>.</div>
{% endif %}
{% endblock %}

{% block footer %}
<footer class="text-muted text-center mt-auto">
    <div class="card"><div class="card-footer">
        {% block footer_text %}{% endblock %}
    </div></div>
</footer>
{% endblock %}<|MERGE_RESOLUTION|>--- conflicted
+++ resolved
@@ -30,11 +30,7 @@
 {% endblock %}
 
 {% block masthead %}
-<<<<<<< HEAD
-<div class="masthead"><span class="{{ "visually-hidden" if bootstrap5 else "hidden" }}">{{ c.ORGANIZATION_NAME }}</span></div>
-=======
 <div class="masthead"><span class='{{ "visually-hidden" if bootstrap5 else "hidden" }}'>{{ c.ORGANIZATION_NAME }}</span></div>
->>>>>>> 989a63ef
 {% if homepage_account %}
 <div class="text-center card-body">{% include "preregistration/update_account.html" %}</div>
 {% elif logged_in_account %}
