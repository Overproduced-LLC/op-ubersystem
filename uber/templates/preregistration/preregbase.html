{% extends "base.html" %}
{% block sectionStyle %}
    <!-- <link rel="stylesheet" type="text/css" href="../static_views/prereg.css" /> -->
{% endblock %}
{% block backlink %}


{% endblock %}
{% block header %}
<link href="../static/themes/prereg.css" rel="stylesheet">
<script type="text/javascript">
    var checkCap = function () {
        $.getJSON('check_prereg', function(check) {
            if (check.force_refresh) {
                location.reload();  // Reload the page to prevent registering after reg is closed
            }
        });
    };
<<<<<<< HEAD
    setInterval(checkCap, 1000 * 1 * 15);

{% if COLLECT_FULL_ADDRESS %}
$(document).ready(function() {
    $("#international").hide()
    setInternational()
});

function setInternational() {
    countryName = $("input[name='country']").val();

    if(countryName == "USA" || countryName == "US" || countryName == "United States") {
        $("input[name='international']").prop('checked', false);
    } else {
        $("input[name='international']").prop('checked', true);
    }
}
{% endif %}
=======
    setInterval(checkCap, 1000 * 1 * 90);
>>>>>>> e95c2647
</script>
{% endblock header %}<|MERGE_RESOLUTION|>--- conflicted
+++ resolved
@@ -16,8 +16,7 @@
             }
         });
     };
-<<<<<<< HEAD
-    setInterval(checkCap, 1000 * 1 * 15);
+    setInterval(checkCap, 1000 * 1 * 90);
 
 {% if COLLECT_FULL_ADDRESS %}
 $(document).ready(function() {
@@ -35,8 +34,5 @@
     }
 }
 {% endif %}
-=======
-    setInterval(checkCap, 1000 * 1 * 90);
->>>>>>> e95c2647
 </script>
 {% endblock header %}