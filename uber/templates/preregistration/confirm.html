{% extends "./preregistration/preregbase.html" %}
{% block title %}Confirm Your Details{% endblock %}
{% block backlink %}
    {% if c.HAS_PEOPLE_ACCESS %}
        <a href="../registration/form?id={{ attendee.id }}" style="float:right">Return to Attendee Admin Form</a>
    {% endif %}
{% endblock %}
{% block content %}

<script type="text/javascript">
    $(function(){
        {% if attendee.has_personalized_badge %}
            $('.badge-row').show();
        {% endif %}
        {% if attendee.amount_extra and not attendee.amount_unpaid %}
            setTimeout(function () {  // make sure this happens after jQuery.select2
                $.field('amount_extra').find('option').each(function(){
                    if ($(this).val() < {{ attendee.amount_extra }}) {
                        $(this).remove();
                    }
                });
            }, 1);
        {% endif %}
    });
</script>

{% include 'prereg_masthead.html' %}
<div class="panel panel-default">
  <div class="panel-body">
<<<<<<< HEAD
    {% if c.ATTRACTIONS_ENABLED or attendee.promo_code_groups %}
      {% include 'confirm_tabs.html' with context %}
=======
    {% if c.ATTRACTIONS_ENABLED and attractions %}
      {% include 'attractions_tabs.html' with context %}
>>>>>>> e996f49c
    {% endif %}
    {% block panel_top %}{% endblock %}

    <form method="post" action="confirm" class="form-horizontal">
      {{ csrf_token() }}
      <input type="hidden" name="id" value="{{ attendee.id }}" />
      <input type="hidden" name="return_to" value="{{ return_to }}" />
      <input type="hidden" name="undoing_extra" value="{{ undoing_extra }}" />

      {% block form_top %}{% endblock %}

      {% if attendee.amount_unpaid and c.HTTP_METHOD == 'GET' and 'attendee_donation_form' in attendee.payment_page %}
        <br/>
        <div class="form-group">
          <div class="col-sm-9 col-sm-offset-3 warning">
            You currently have an outstanding balance of ${{ attendee.amount_unpaid }}{% if attendee.amount_extra %} due to having requested
            registration add-ons and then not completing the payment form{% endif %}.  Please either
            <a href="attendee_donation_form?id={{ attendee.id }}">click here</a> to pay, or alter your registration below to
            eliminate whichever addons you've decided not to select.
          </div>
        </div>
      {% endif %}

      <div class="form-group" id="badge-types">
        <label class="col-sm-3 control-label">Badge Level</label>
      </div>

      {% include "regform.html" %}

      <div class="form-group">
        <div class="col-sm-9 col-sm-offset-3">
          <button type="submit" class="btn btn-primary" id="updateButton">
            {% if attendee.placeholder %}Register{% else %}Update My Info{% endif %}
          </button>
          {% if attendee.is_transferable %}
            <button type="button" class="btn btn-primary" onClick='location.href="transfer_badge?id={{ attendee.id }}"'>Transfer my Badge</button>
          {% endif %}
          {% include '/preregistration/badge_refund.html' %}
        </div>
      </div>

      {% if not attendee.is_not_ready_to_checkin and c.USE_CHECKIN_BARCODE %}
        <div class="form-group">
        <label class="col-sm-3 control-label">Check-in Barcode</label>
          <div class="col-sm-6">
            <img src="../registration/qrcode_generator?data={{ attendee.public_id }}" />
          </div>
          <p class="help-block col-sm-9 col-sm-offset-3">
            This can be shown at badge pick-up to help check in. <br/>
            <strong>This barcode <em>does not</em> replace your Photo ID.</strong> <br/>
            You will receive an email with this code before the event.
          </p>
        </div>
      {% endif %}
    </form>

    {% if attendee.can_abandon_badge or attendee.can_self_service_refund_badge %}
      <form method="post" action="abandon_badge" id="abandon_badge">
        <input type="hidden" name="id" value="{{ attendee.id }}"/>
      </form>
    {% endif %}
  </div>
</div>

{% endblock %}<|MERGE_RESOLUTION|>--- conflicted
+++ resolved
@@ -27,13 +27,8 @@
 {% include 'prereg_masthead.html' %}
 <div class="panel panel-default">
   <div class="panel-body">
-<<<<<<< HEAD
-    {% if c.ATTRACTIONS_ENABLED or attendee.promo_code_groups %}
+    {% if (c.ATTRACTIONS_ENABLED and attractions) or attendee.promo_code_groups %}
       {% include 'confirm_tabs.html' with context %}
-=======
-    {% if c.ATTRACTIONS_ENABLED and attractions %}
-      {% include 'attractions_tabs.html' with context %}
->>>>>>> e996f49c
     {% endif %}
     {% block panel_top %}{% endblock %}
 
