--- conflicted
+++ resolved
@@ -6,9 +6,6 @@
 {% import "fields/account.html" as account_fields with context %}
 {% block title %}Preregistration{% endblock %}
 {% block content %}
-<<<<<<< HEAD
-{{ attendee_fields.amount_extra_js }}
-=======
   {% if is_prereg_attendee or is_prereg_dealer %}
     <script type="text/javascript">
       var disclaimersConfirmed = false;
@@ -26,13 +23,6 @@
       }
       {% endif %}
       $(function () {
-        $('.group_fields').addClass('hide');
-
-        {% if attendee and attendee.badge_type == c.PSEUDO_DEALER_BADGE %}
-        $('.group_fields').removeClass('hide');
-        $('.non_group_fields').addClass('hide');
-        {% endif %}
-
         $("#prereg-form").submit(function () { 
         if(!disclaimersConfirmed) {
           openDisclaimersModal();
@@ -42,7 +32,6 @@
     </script>
   {% endif %}
   {{ attendee_fields.amount_extra_js }}
->>>>>>> ed785441
 {% include 'prereg_masthead.html' %}
 {% set original_location = ".." ~ c.PAGE_PATH %}
 {% if (is_prereg_dealer or logged_in_account) and c.ATTENDEE_ACCOUNTS_ENABLED %}
