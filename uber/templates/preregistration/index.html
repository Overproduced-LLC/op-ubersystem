{% extends "./preregistration/preregbase.html" %}
{% block title %}Preregistration{% endblock %}
{% block backlink %}{% endblock %}
{% block content %}

<script type="text/javascript">
    $().ready(function() {
        $("a[href^='delete']").click(function(event){
            var urlToUse = $(this).attr('href');
            event.preventDefault();
            bootbox.confirm({
                message: "Are you sure you want to delete this preregistration?",
                buttons: {
                    confirm: {
                        label: 'Delete Preregistration',
                        className: 'btn-danger'
                    },
                    cancel: {
                        label: 'Nevermind',
                        className: 'btn-default'
                    }
                },
                callback: function (result) {
                    if(result) {
                        window.location.href = urlToUse
                    }
                }
            });
        })
    });
</script>

{% include 'prereg_masthead.html' %}

<div class="panel panel-default">
  <div class="panel-body">
    {{ macros.prereg_wizard(c.PAGE_PATH, c.PREREG_REQUEST_HOTEL_INFO_OPEN) }}

    <div class="row">
        <div class="col-sm-8 col-sm-offset-2">
            <div class="col-sm-5 text-center">
                {% if charge.total_cost > 0 %}
                    {{ stripe_form('prereg_payment',charge) }}
                {% else %}
                    <a href="process_free_prereg">{{ macros.stripe_button("Complete Registration!") }}</a>
                {% endif %}
            </div>
            <div class="col-sm-2 text-center">
                or
            </div>
            <div class="col-sm-5 text-center">
                <a href="form">{{ macros.stripe_button("Add Another Prereg") }}</a>
            </div>
        </div>
    </div>
  </div>

  <table class="charge table table-striped">
    <thead>
      <tr>
        <th>Preregistration</th>
        <th data-hide="phone" data-sort-ignore="true">Details</th>
        <th data-type="numeric">Price</th>
        <th data-sort-ignore="true"></th>
      </tr>
    </thead>
    <tbody>
      {% for attendee in charge.attendees %}
        <tr>
          <td>{{ attendee.full_name }}{% if attendee.badges %} ({{ attendee.name }}){% endif %}</td>
          <td>
            <ul style="padding-left:15px">
<<<<<<< HEAD
              <li>Membership for {{ c.EVENT_NAME }}{% if attendee.badges %} for {{ attendee.badges }} people{% endif %}</li>
=======
              {% if attendee.badge_type in c.BADGE_TYPE_PRICES %}
              <li>{{ attendee.badge_type_label|replace(' ', '-') }}-level m{% else %}<li>M{% endif %}embership for {{ c.EVENT_NAME }}</li>
>>>>>>> e996f49c
              {% if attendee.requested_hotel_info %}
                <li>Requested hotel booking info</li>
              {% endif %}
              {% if not attendee.badge_cost and attendee.age_discount and not attendee.promo_code_id %}
                <li>Attendees who are {{ attendee.age_group_conf.desc|lower }} get in for free!</li>
              {% elif attendee.age_discount and attendee.age_group_conf.discount != 0 %}
                <li>${{ attendee.age_group_conf.discount }} discount for attendees who are {{ attendee.age_group_conf.desc|lower }}.</li>
              {% endif %}
              {% for swag in attendee.donation_swag|list + attendee.addons|list %}
                <li>{{ swag }}</li>
              {% endfor %}
              {% if attendee.promo_code and not attendee.badges %}
                {% if attendee.promo_code.group_id %}
                  <li>Claiming a badge in group "{{ attendee.group_name }}"</li>
                {% else %}
                <li>{{ attendee.promo_code.discount_str }} with promo code "{{ attendee.promo_code.code }}"</li>
                {% endif %}
              {% endif %}
            </ul>
          </td>
          <td>
            {% if attendee.badges %}
              ${{ attendee.amount_extra_unpaid + (attendee.badges|int * c.GROUP_PRICE) }}
            {% else %}
              ${{ attendee.total_cost|round(2) }}
            {% endif %}
          </td>
          <td>
            <a href="form?edit_id={{ attendee.id }}">Edit</a> / <a href="delete?id={{ attendee.id }}">Delete</a>
          </td>
        </tr>
      {% endfor %}

      {% for group in charge.groups %}
        <tr>
          <td>{{ group.name }}</td>
          <td>
            <ul style="padding-left:15px">
              <li>{{ group.badges }} badges</li>
              {% if group.requested_hotel_info %}
                <li>Requested hotel booking info</li>
              {% endif %}
              {% for swag in group.attendees.0.donation_swag|list + group.addons|list %}
                <li>{{ swag }}</li>
              {% endfor %}
            </ul>
          </td>
          <td>${{ group.default_cost|round(2) }}</td>
          <td>
            <a href="form?edit_id={{ group.id }}">Edit</a> /
            <a href="delete?id={{ group.id }}">Delete</a>
          </td>
        </tr>
      {% endfor %}
    </tbody>
    {% if charge.has_targets %}
      <tfoot>
        <tr>
          <th></th>
          <th style="text-align:right;"><i>Total:</i></th>
          <th><b>${{ charge.dollar_amount|round(2) }}</b></th>
          <th></th>
        </tr>
      </tfoot>
    {% endif %}
  </table>

  <div class="panel-body">
    {% include "preregistration/disclaimers.html" %}
  </div>
</div>
{% endblock %}<|MERGE_RESOLUTION|>--- conflicted
+++ resolved
@@ -70,12 +70,8 @@
           <td>{{ attendee.full_name }}{% if attendee.badges %} ({{ attendee.name }}){% endif %}</td>
           <td>
             <ul style="padding-left:15px">
-<<<<<<< HEAD
-              <li>Membership for {{ c.EVENT_NAME }}{% if attendee.badges %} for {{ attendee.badges }} people{% endif %}</li>
-=======
               {% if attendee.badge_type in c.BADGE_TYPE_PRICES %}
-              <li>{{ attendee.badge_type_label|replace(' ', '-') }}-level m{% else %}<li>M{% endif %}embership for {{ c.EVENT_NAME }}</li>
->>>>>>> e996f49c
+              <li>{{ attendee.badge_type_label|replace(' ', '-') }}-level m{% else %}<li>M{% endif %}embership for {{ c.EVENT_NAME }}{% if attendee.badges %} for {{ attendee.badges }} people{% endif %}</li>
               {% if attendee.requested_hotel_info %}
                 <li>Requested hotel booking info</li>
               {% endif %}
