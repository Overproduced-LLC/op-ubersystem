--- conflicted
+++ resolved
@@ -178,22 +178,6 @@
                 <select name="status">
                     {{ options(c.DEALER_STATUS_OPTS,group.status) }}
                 </select>
-<<<<<<< HEAD
-            {% else %}
-                {{ group.status_label }} <br/>
-                    {% if group.status != c.APPROVED %}<input type="checkbox" name="status" value="{{ c.APPROVED }}" /> Approved{% endif %}
-                    <a href="#" onClick="$('#setstatus').toggle(); return false;">Waitlist or Reject</a> <br/>
-                    <div id="setstatus" style="display:none">
-                        Enter an email message to be sent along with the notification: <br/>
-                        (The email subject will be "Your {{ c.EVENT_NAME }} Dealer registration has been [waitlisted | declined]")
-                        <textarea name="email", rows="5" cols="50"></textarea> <br/>
-                        <button onClick="unapprove('waitlisted'); return false;">Waitlist</button>
-                        <button onClick="unapprove('declined'); return false;">Reject</button>
-                        <br/><button onClick="unapprove('declined', true); return false;">Reject and Convert Badges</button>
-                        <p class="help-block">(Allows rejected dealers to register at the price they would have paid when they applied.)</p>
-                    </div>
-            {% endif %}
-=======
                 {% if not new_dealer %}<br/>
                 <a href="#" onClick="$('#setstatus').toggle(); return false;">Waitlist or Decline (with Email)</a> <br/>
                 <div id="setstatus" style="display:none">
@@ -205,7 +189,6 @@
                     <p class="help-block">(Allows rejected dealers to register at the price they would have paid when they applied.)</p>
                 </div>
                 {% endif %}
->>>>>>> e996f49c
         </div>
     </div>
 
