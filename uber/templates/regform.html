{% import 'macros.html' as macros %}

<script type="text/javascript">
    var AGE_GROUPS = {{ c.AGE_GROUP_CONFIGS|jsonize }};
    var ageGroupSelected = function () {
        {% if not c.COLLECT_EXACT_BIRTHDATE %}
            setVisible('#age_disclaimer', AGE_GROUPS[$.val('age_group')].consent_form);
            if (!$.field('badge_type') || $.val('badge_type') !== {{ c.PSEUDO_DEALER_BADGE }}) {
                setVisible('.staffing', AGE_GROUPS[$.val('age_group')].can_volunteer);
                staffingClicked();
            }
        {% endif %}
    };
    $(ageGroupSelected);

    var staffingClicked = function () {
        var checked = $.field('staffing') && $.field('staffing').is(':visible:checked');
        setVisible('#departments', checked);
        if ($.field('no_cellphone')) {
            setVisible($.field('no_cellphone').parents('.checkbox'), checked);
        }
        {% if not attendee.is_dealer %}
            if ($.field('cellphone')) {
                $.field('cellphone').parents('.form-group').find('label:first').css('font-weight', checked ? 'bold' : 'normal');
            }
        {% endif %}
    };
    $(function () {
        staffingClicked();
        if ($.field('staffing')) {
            $.field('staffing').on('click', staffingClicked);
        }
    });

    var noCellphoneClicked = function () {
        if ($.field('no_cellphone')) {
           $.field('cellphone').prop('disabled', $.field('no_cellphone').prop('checked'));
           if($.field('no_cellphone').prop('checked')) {
              $.field('cellphone').val('');
           }
        }
    };
    $(function () {
        noCellphoneClicked();
        if ($.field('no_cellphone')) {
            $.field('no_cellphone').on('click', noCellphoneClicked);
        }

        if ($.field('address')) {
            $('#group-explanation').insertAfter($.field('address').parents('.form-group'));
        } else if ($.field('badges')) {
            $('#group-explanation').insertAfter($.field('badges').parents('.form-group'));
        } else {
            $('#group-explanation').remove();
        }
    });

    {% if not attendee.is_new and not attendee.amount_unpaid %}
        // This removes any badge levels lower than the attendee has purchased already
        if (window.BADGE_TYPES) {
            while (_(BADGE_TYPES.options).size() && BADGE_TYPES.options[0].extra < {{ attendee.amount_extra }}) {
                BADGE_TYPES.options.splice(0, 1);
            }
        }

        // This is the same idea, except it disables the kick-in buttons and then hides them
        $(function () {
            if($('input:radio[name=amount_extra]').size()) {
                $('input:radio[name=amount_extra]').each( function() {
                    if (!isNaN($(this).val()) && Number($(this).val()) < {{ attendee.amount_extra }}) {
                        $(this).prop('disabled', true);
                        $(this).parent().hide();
                    }
                });
            }
        });
    {% endif %}
</script>

{% if c.PAGE_PATH != '/registration/form' %}
    <div id="bold-field-message" class="form-group">
        <label class="col-sm-2 control-label">&nbsp;</label>
        <div class="col-sm-6 heading-label">Bold fields are required</div>
    </div>
{% endif %}

<div id="group-explanation" class="form-group">
    <p class="col-sm-8 col-sm-offset-1">
        {% if attendee.is_dealer %}
            Please enter your personal information below.  Information for any additional vendors at your table can be filled out once your application is approved.
        {% else %}
            Please enter the information for the group leader below (additional group member information will be entered after purchase is complete):
        {% endif %}
    </p>
</div>

{% if c.PAGE == 'confirm' %}
    <div class="form-group">
        <label for="full_name" class="col-sm-2 control-label">Legal Name</label>
        <div class="col-sm-6">{{ attendee.full_name }}</div>
    </div>
{% else %}
    <div class="form-group">
        <label for="first_name" class="col-sm-2 control-label">First Name</label>
        <div class="col-sm-6">
            <input type="text" name="first_name" id="first_name" value="{{ attendee.first_name }}" class="form-control" placeholder="First Name">
        </div>
    </div>

    <div class="form-group">
        <label for="last_name" class="col-sm-2 control-label">Last Name</label>
        <div class="col-sm-6">
            <input type="text" name="last_name" id="last_name" value="{{ attendee.last_name }}" class="form-control" placeholder="Last Name">
        </div>
        {% if c.PAGE_PATH != '/registration/form' %}
            <p class="help-block col-sm-6 col-sm-offset-2">
                These must be your legal name.
                <span class="popup">{{ macros.popup_link("../static_views/legal_name.html", "What does this mean?") }}</span>
            </p>
        {% endif %}
    </div>
{% endif %}

{% if c.DONATIONS_ENABLED and c.PREREG_DONATION_OPTS and c.PAGE_PATH != '/registration/form' %}
    <script type="text/javascript">
        var donationChanged = function () {
            setVisible('.affiliate-row', $.val('amount_extra') > 0);
            {% if attendee.gets_shirt %}
                setVisible('.shirt-row', true);
            {% else %}
                setVisible('.shirt-row', $.val('amount_extra') >= {{ c.SHIRT_LEVEL }});
            {% endif %}
            {% if attendee.badge_type in c.PREASSIGNED_BADGE_TYPES %}
                setVisible('.badge-row', true);
            {% else %}
                setVisible('.badge-row', $.val('amount_extra') >= {{ c.SUPPORTER_LEVEL }});
            {% endif %}
            $.each($("input:radio[name='amount_extra']"), function() {
                $(this).parents('.btn').removeClass('active btn-primary');
                $(this).parents('.btn').addClass('btn-default');
                if ($(this).val() == $.val('amount_extra')) {
                    $(this).parents('.btn').removeClass('btn-default');
                    $(this).parents('.btn').addClass('active btn-primary');
                }
            });
            };
        $(function(){
            if ($.field('amount_extra')) {
                donationChanged();
                {% if c.PAGE_PATH != '/registration/form' %}
                    if ($.field('amount_extra').is('select')) {
                        $.field('amount_extra').select2({
                            formatResult: function (opt) { return opt.text; },
                            formatSelection: function (opt) { return opt.text; },
                            minimumResultsForSearch: 99,
                            escapeMarkup: function (m) { return m; },
                            width: '100%',
                        }).select2('val', {{ attendee.amount_extra }});
                    }
                {% endif %}
                if ($.field('affiliate')) {
                    $.field('affiliate').select2({
                        placeholder: "I don't care about this",
                        allowClear: true,
                        tags: true,
                        data: {{ affiliates|jsonize }},
                        width: '100%',
                    }).val({{ attendee.affiliate|default('')|jsonize }});
                }
                $('form').submit(function(){
                    $(':submit').attr('value', 'Uploading Preregistration...').attr('disabled', true);
                });
            }
        });
    </script>

    {% if c.PAGE_PATH != '/preregistration/transfer_badge' %}
        <div class="extra-row form-group">
            <label for="amount_extra" class="col-sm-2 control-label">Want to kick in extra?
                <br>
            {% popup_link "../static_views/givingExtra.html" "Why do this?" %}
            </label>
            <div class="col-sm-8">
                {% if c.AFTER_SUPPORTER_DEADLINE and attendee.amount_extra >= c.SUPPORTER_LEVEL %}
                    {{ attendee.amount_extra_label }}
                    <input type="hidden" name="amount_extra" value="{{ attendee.amount_extra }}" />
                {% else %}
<<<<<<< HEAD
                    {% if c.DONATION_SLIDER_DISPLAY %}
                        <div class="btn-group btn-group-vertical" data-toggle="buttons">
                            {{ attendee.html_radiogroup('amount_extra') }}
=======
                    {% if c.PREREG_DONATION_DESCRIPTIONS %}

                        <style>
                            @media all {

                                .no-inline {
                                    display: flex;
                                    flex-direction: row;
                                }

                                .btn-group-inline {
                                    display: flex;
                                    flex-direction: row;
                                    flex-wrap: nowrap;
                                    justify-content: center;
                                    margin-top: 7rem;
                                }

                                .btn-inline {
                                    width: 180px;
                                    height: 340px;

                                }

                                .h4-inline {

                                    text-align: center;
                                }

                                .span-inline {
                                    display: block;
                                    margin-right: auto;
                                    margin-left: auto;
                                    width: 100%;
                                    text-align: center;
                                    font-size: 120%;
                                    font-weight: bold;
                                }

                                .ul-inline {
                                    list-style-type: none;
                                    margin-top: 0;
                                    padding-left: 0;
                                    font-size: 80%
                                }

                                .li-inline {
                                    padding: 0.5em;
                                    text-align: center;
                                    border-bottom: 1px solid whitesmoke;
                                }

                                .li-inline a, #supporter_popup a {
                                    color: black;
                                    text-decoration: underline;
                                }
                            }
                        
                        @media (max-width: 543px) {
                            .btn-group-inline
                                {
                                    flex-direction: column;
                                    flex-wrap: wrap;
                                    width: 100vw;
                                }

                            .btn-inline
                                {
                                    width: 100%;
                                    height: initial;
                                }
                        }

                            </style>


                        <div data-toggle="buttons" class="btn-group-inline">
                        {% for tier in c.PREREG_DONATION_DESCRIPTIONS %}

                            <label class="btn btn-default {% if tier.price == 0 %}no-inline{% else %}btn-inline{% endif %}">
                            <input type="radio"
                                   name="amount_extra"
                                   autocomplete="off"
                                   value="{{ tier.price }}"
                                   onchange="donationChanged();"
                                   {% if attendee.amount_extra == tier.price %}checked{% endif %}  />
                            <h4 class="h4-inline">
                                {{ tier.name }}
                            </h4>
                            {% if tier.price %}
                            <span class="span-inline">
                                <img src="{{ tier.icon }}" alt=""> + ${{ tier.price }}
                            </span>
                            <br>
                            <ul class="ul-inline">
                                {% for desc, link in tier.all_descriptions %}
                                {% if link %}
                                <li class="li-inline">
                                    <a onClick="window.open('{{ link }}', 'info', 'toolbar=no,height=500,width=375,scrollbars=yes').focus(); return false;"
                 href="{{ link }}">{{ desc }}</a>
                                </li>
                                {% endif %}
                                {% endfor %}
                            </ul>
                            {% endif %}
                          </label>
                        {% endfor %}
>>>>>>> f85fbb16
                        </div>


                    {% else %}
                        <select name="amount_extra" class="form-control" onchange="donationChanged();">
                            {{ options(c.PREREG_DONATION_OPTS, attendee.amount_extra) }}
                        </select>
                    {% endif %}
                {% endif %}
            </div>
<<<<<<< HEAD
            {{ macros.popup_link("../static_views/givingExtra.html","Why do this?") }}
=======

>>>>>>> f85fbb16
            <p class="help-block col-sm-6">
                Each level includes all lower levels. <br/>
                Supporter level and higher {% if c.BEFORE_SUPPORTER_DEADLINE %}are{% else %}were{% endif %} only available until {{ c.SUPPORTER_DEADLINE|datetime() }}.
            </p>
        </div>
    {% endif %}

    <div class="badge-row extra-row form-group" style="display:none">
        <label for="badge_printed_name" class="col-sm-2 control-label optional-field">Name Printed on Badge</label>
        <div class="col-sm-6">
            <input type="text" class="form-control" name="badge_printed_name" maxlength="20" value="{{ attendee.badge_printed_name }}" {% if c.AFTER_PRINTED_BADGE_DEADLINE %}readonly{% endif %} />
        </div>
        <p class="help-block col-sm-6">Badge names have a maximum of 20 characters.</p>
    </div>

    {% if c.AFTER_PRINTED_BADGE_DEADLINE %}
        <div class="badge-row extra-row form-group" style="display:none">
            <p class="help-block col-sm-6 col-sm-offset-2">(custom badges have already been ordered, so you can no longer set this)</p>
        </div>
    {% endif %}

    <div class="affiliate-row extra-row form-group" style="display:none">
        <label for="affiliate" class="col-sm-2 control-label optional-field">Affiliate</label>
        <div class="col-sm-6">
            <select name="affiliate">
                <option value="" selected="selected"></option>
            </select>
        </div>
        {{ macros.popup_link("../static_views/affiliates.html", "What's an affiliate?") }}
    </div>

    <div class="shirt-row extra-row form-group" style="display:none">
        <label for="shirt" class="col-sm-2 control-label">Shirt Size</label>
        <div class="col-sm-6">
            <select name="shirt" class="form-control">
                <option value="{{ c.NO_SHIRT }}">Select a shirt size</option>
                {{ options(c.PREREG_SHIRT_OPTS,attendee.shirt) }}
            </select>
        </div>
    </div>
{% endif %}

<div class="form-group staffing">
    <label for="staffing" class="col-sm-2 optional-field control-label">Want to Volunteer?</label>
    <div class="col-sm-6">
        {{ macros.checkbox(attendee, 'staffing') }}
        {% if c.PAGE_PATH == '/registration/form' %}
            This attendee is
            {% if attendee.is_new or not attendee.staffing %}
                volunteering
            {% else %}
                <a href='goto_volunteer_checklist?id={{ attendee.id }}'>volunteering</a>
            {% endif %}
        {% else %}
            Sign me up! &nbsp;
            <span class="popup">{{ macros.popup_link("../static_views/stafferComps.html","What do I get for volunteering?") }}</span>
        {% endif %}
    </div>
</div>

<div class="form-group staffing" id="departments">
    <label for="requested_depts" class="col-sm-2 control-label">Where do you want to help?</label>
    <div class="col-sm-6">
        {{ attendee.html_checkgroup('requested_depts') }}
    </div>
</div>

<div class="form-group">
    {% if c.COLLECT_EXACT_BIRTHDATE %}
        <label for="birthdate" class="col-sm-2 control-label">Date of Birth</label>
        <div class="col-sm-6">
            <nobr>
                <input type='text' class="form-control date" name="birthdate" value="{{ attendee.birthdate|date("%Y-%m-%d") }} "/>
                {% if c.PAGE_PATH == '/registration/form' and attendee.birthdate %}
                    ({{ attendee.age_group_conf.desc }})
                {% endif %}
            </nobr>
        </div>
    {% else %}
        <label for="age_group" class="col-sm-2 control-label">Age as of {{ c.EVENT_NAME }}</label>
        <div class="col-sm-6">
            <select name="age_group" class="form-control" onChange="ageGroupSelected()">
                <option value="{{ c.AGE_UNKNOWN }}">Please indicate your age</option>
                {{ options(c.PREREG_AGE_GROUP_OPTS, attendee.age_group) }}
            </select>
        </div>
    {% endif %}
</div>

<div class="form-group" id="age_disclaimer">
    <p class="help-block col-sm-6 col-sm-offset-2">
        <span style="font-style:italic">
            {% if c.CONSENT_FORM_URL %}
                Attendees under 18 <b>MUST</b> bring a signed and notarized parental
                <nobr><a target="_blank" href="{{ c.CONSENT_FORM_URL }}">permission slip</a></nobr>.
            {% endif %}
        </span>
    </p>
</div>

<div class="form-group">
    <label for="email" class="col-sm-2 control-label">Email Address</label>
    <div class="col-sm-6">
        <input type="email" name="email" id="email" value="{{ attendee.email }}" class="form-control" placeholder="Email Address">
    </div>
</div>

{% if c.COLLECT_FULL_ADDRESS %}
    {% if c.PRE_CON %}
        <div class="form-group">
            <label for="full_address" class="col-sm-2 control-label">Address</label>
            <div class="col-sm-6">
                <input type="text" name="full_address" class="form-control geolocator" placeholder="Search for your address here." />
                <img src="../static/images/powered-by-google-on-white.png" alt="Powered by Google." />
            </div>
        </div>
    {% endif %}
    <div class="form-group address_details">
        <label for="address1" class="col-sm-2 control-label"></label>
        <div class="col-sm-6">
            <input type="text" name="address1" class="form-control" placeholder="Address Line 1" value="{{ attendee.address1 }}" data-geo="name" />
        </div>
    </div>
    <div class="form-group address_details">
        <label for="address2" class="col-sm-2 control-label"></label>
        <div class="col-sm-6">
            <input type="text" name="address2" class="form-control" placeholder="Address Line 2" value="{{ attendee.address2 }}" />
        </div>
    </div>
    <div class="form-group address_details">
        <label for="city" class="col-sm-2 control-label">City</label>
        <div class="col-sm-6">
            <input type="text" name="city" class="form-control" placeholder="City" value="{{ attendee.city }}" data-geo="locality" />
        </div>
    </div>
    <div class="form-group address_details">
        <label for="region" class="col-sm-2 control-label">State</label>
        <div class="col-sm-3">
            <input type="text" name="region" class="form-control" placeholder="State/Province/Region" value="{{ attendee.region }}" data-geo="administrative_area_level_1" />
        </div>

        <label for="zip_code" class="col-sm-1 control-label">ZIP</label>
        <div class="col-sm-2">
            <input type="text" name="zip_code" class="form-control" placeholder="ZIP/PostCode" value="{{ attendee.zip_code }}" data-geo="postal_code" />
        </div>
    </div>
    <div class="form-group address_details">
        <label for="country" class="col-sm-2 control-label">Country</label>
        <div class="col-sm-6">
             <input type="text" name="country" onchange="setInternational()" class="form-control" placeholder="Country" value="{{ attendee.country }}" data-geo="country" />
        </div>
    </div>
{% else %}
    <div class="form-group">
        <label for="zip_code" class="col-sm-2 control-label">ZIP/Postal Code</label>
        <div class="col-sm-6">
            <input type="text" name="zip_code" class="form-control" value="{{ attendee.zip_code }}" />
        </div>
        <div class="checkbox col-sm-6 col-sm-offset-2">
            <label>
                {{ macros.checkbox(attendee, 'international') }}
                I'm coming from outside the US.
            </label>
        </div>
    </div>
{% endif %}

<div class="form-group">
    <label for="ec_phone" class="col-sm-2 control-label">Emergency Contact Phone Number</label>
    <div class="col-sm-6">
        <input type="text" name="ec_phone" value="{{ attendee.ec_phone }}" class="form-control" placeholder="Who we should contact if something happens to you">
    </div>
</div>

<div class="form-group">
    <label for="cellphone" class="col-sm-2 control-label">Your Cellphone Number</label>
    <div class="col-sm-6">
        <input type="text" name="cellphone" id="cellphone" value="{{ attendee.cellphone }}" class="form-control" placeholder="Your Personal Cellphone Number">
    </div>
    {% if not attendee.is_dealer %}
        <div class="checkbox col-sm-6">
            <label class="cellphone-excuse">
                {{ macros.checkbox(attendee, 'no_cellphone') }}
                I don't own a cellphone.
            </label>
        </div>
    {% endif %}
</div>

<div class="form-group">
    <label class="col-sm-2 control-label optional-field">What interests you?</label>
    <div class="col-sm-10">
        {{ attendee.html_checkgroup('interests') }}
    </div>
</div>

<div class="form-group">
    <label for="email" class="col-sm-2 control-label optional-field">How did you find {{ c.EVENT_NAME }}?</label>
    <div class="col-sm-6">
        <input type="text" name="found_how" id="found_how" value="{{ attendee.found_how }}" class="form-control" placeholder="How did you find {{ c.EVENT_NAME }}?">
    </div>
</div>

<div class="form-group">
    <label for="comments" class="col-sm-2 control-label optional-field">Comments</label>
    <div class="col-sm-6">
        <input type="textarea" name="comments" id="comments" value="{{ attendee.comments }}" class="form-control" placeholder="Comments">
    </div>
</div>

<div class="form-group">
    <label for="email_option" class="col-sm-2 control-label optional-field">Keep Me Updated</label>
    <div class="col-sm-6">
        {{ macros.checkbox(attendee, 'can_spam') }} Send me emails relating to {{ organization_and_event_name() }} in future years. <br/>
        <span class="popup">{{ macros.popup_link("../static_views/privacy.html","View Our Privacy Policy") }}</span>
    </div>
</div>

{% include "regextra.html" %}<|MERGE_RESOLUTION|>--- conflicted
+++ resolved
@@ -185,11 +185,6 @@
                     {{ attendee.amount_extra_label }}
                     <input type="hidden" name="amount_extra" value="{{ attendee.amount_extra }}" />
                 {% else %}
-<<<<<<< HEAD
-                    {% if c.DONATION_SLIDER_DISPLAY %}
-                        <div class="btn-group btn-group-vertical" data-toggle="buttons">
-                            {{ attendee.html_radiogroup('amount_extra') }}
-=======
                     {% if c.PREREG_DONATION_DESCRIPTIONS %}
 
                         <style>
@@ -247,7 +242,7 @@
                                     text-decoration: underline;
                                 }
                             }
-                        
+
                         @media (max-width: 543px) {
                             .btn-group-inline
                                 {
@@ -297,7 +292,6 @@
                             {% endif %}
                           </label>
                         {% endfor %}
->>>>>>> f85fbb16
                         </div>
 
 
@@ -308,11 +302,7 @@
                     {% endif %}
                 {% endif %}
             </div>
-<<<<<<< HEAD
-            {{ macros.popup_link("../static_views/givingExtra.html","Why do this?") }}
-=======
-
->>>>>>> f85fbb16
+
             <p class="help-block col-sm-6">
                 Each level includes all lower levels. <br/>
                 Supporter level and higher {% if c.BEFORE_SUPPORTER_DEADLINE %}are{% else %}were{% endif %} only available until {{ c.SUPPORTER_DEADLINE|datetime() }}.
