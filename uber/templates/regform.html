{% import 'macros.html' as macros with context %}

<<<<<<< HEAD
{#- Setting some variables to keep the size of conditional clauses smaller. -#}
{%- set is_prereg_form = c.PAGE_PATH in ['/preregistration/form', '/preregistration/post_form'] -%}
{%- set is_prereg_dealer = c.PAGE_PATH in ['/preregistration/dealer_registration', 'preregistration/post_dealer'] or attendee and attendee.badge_type == c.PSEUDO_DEALER_BADGE -%}
{%- set is_prereg_confirm_email_enabled = (is_prereg_form or is_prereg_dealer) and c.PREREG_CONFIRM_EMAIL_ENABLED -%}
{%- set is_after_request_hotel = c.AFTER_PREREG_REQUEST_HOTEL_INFO_DEADLINE -%}
{%- set is_after_hotel_email = c.AFTER_PREREG_HOTEL_INFO_EMAIL_DATE -%}

<script type="text/javascript">
    var AGE_GROUPS = {{ c.AGE_GROUP_CONFIGS|jsonize }};
    var ageGroupSelected = function () {
        {% if not c.COLLECT_EXACT_BIRTHDATE %}
            setVisible('#age_disclaimer', AGE_GROUPS[$.val('age_group')].consent_form);
            if (!$.field('badge_type') || $.val('badge_type') !== {{ c.PSEUDO_DEALER_BADGE }}) {
                setVisible('.staffing', AGE_GROUPS[$.val('age_group')].can_volunteer);
                staffingClicked();
            }
        {% endif %}
    };
    $(ageGroupSelected);

    var staffingClicked = function () {
        var $staffingCheckbox = $('label[for="staffing"] input[type="checkbox"]');
        var checked = $staffingCheckbox && $staffingCheckbox.is(':visible:checked');
        setVisible('#departments', checked);
        if ($.field('no_cellphone')) {
            setVisible($.field('no_cellphone').parents('.checkbox'), checked);
        }
        {% if not attendee.is_dealer %}
            if ($.field('cellphone')) {
                $.field('cellphone').parents('.form-group').find('label:first').css('font-weight', checked ? 'bold' : 'normal');
            }
        {% endif %}
    };

    {% if c.COLLECT_FULL_ADDRESS %}
        var setInternational = function () {
                countryName = $.field('country').val();
                if(countryName == 'United States') {
                    $.field('international').prop('checked', false);
                } else {
                    $.field('international').prop('checked', true);
                }
            };
        $(function () {
            $.field('international').parents('.checkbox').hide();
        });
    {% else %}
        var internationalChecked = function () {
            if ($("#international").prop('checked')) {
                $("label[for='zip_code']").addClass('optional-field');
            } else if ($("#international").length) {
                $("label[for='zip_code']").removeClass('optional-field');
            }
        };
        $(function () {
            if ($('#international').length) {
                internationalChecked();
                $('#international').change(internationalChecked);
            }
        });
    {% endif %}

    $(function () {
        staffingClicked();
        if ($.field('staffing')) {
            $.field('staffing').on('click', staffingClicked);
        }
    });

    var noCellphoneClicked = function () {
        if ($.field('no_cellphone')) {
           $.field('cellphone').prop('disabled', $.field('no_cellphone').prop('checked'));
           if($.field('no_cellphone').prop('checked')) {
              $.field('cellphone').val('');
           }
        }
    };
    $(function () {
        noCellphoneClicked();
        if ($.field('no_cellphone')) {
            $.field('no_cellphone').on('click', noCellphoneClicked);
        }

        {% if attendee.badge_type == c.PSEUDO_DEALER_BADGE %}
            $('#group-explanation').insertBefore($.field('first_name').parents('.form-group'));
        {% else %}
            if ($.field('badges')) {
                $('#group-explanation').insertAfter($.field('badges').parents('.form-group'));
            } else {
                $('#group-explanation').remove();
            }
        {% endif %}
    });

    var sameLegalNameChecked = function () {
        if ($("#same_legal_name").prop('checked')) {
            $.field('legal_name').prop('readonly', true).val('').prop('required', false).valid();
            $("label[for='legal_name']").addClass('optional-field');
        } else if ($("#same_legal_name").length) {
            $.field('legal_name').prop('readonly', false).prop('required', true);
            $("label[for='legal_name']").removeClass('optional-field');
        }
    };
    $(function () {
        if ($('#same_legal_name').length) {
            sameLegalNameChecked();
            $('#same_legal_name').change(sameLegalNameChecked);
        }
    })

</script>

{% if c.PAGE_PATH != '/registration/form' %}
    <div id="bold-field-message" class="form-group">
        <div class="col-sm-offset-3 col-sm-9 heading-label">Bold fields are required</div>
    </div>
{% endif %}

<div id="group-explanation" class="form-group">
    <p class="col-sm-10 col-sm-offset-1">
        <br>
        {% if attendee.is_dealer %}
            Please enter your <strong>personal</strong> information below.  Information for any additional helpers at your table can be filled out once your application is approved.
        {% else %}
            Please enter the information for the group buyer below -- you will receive an email with promo codes for the remaining badges after purchase:
        {% endif %}
    </p>
</div>

{% if c.PAGE == 'confirm' and not attendee.placeholder %}
    <div class="form-group">
        <label for="full_name" class="col-sm-3 control-label">Name</label>
        <div class="col-sm-6 form-control-static">{{ attendee.full_name }}</div>
    </div>
    {% if attendee.legal_name %}
        <div class="form-group">
            <label for="legal_name" class="col-sm-3 control-label">Name as appears on Legal Photo ID</label>
            <div class="col-sm-6 form-control-static">{{ attendee.legal_name }}</div>
        </div>
    {% endif %}
    <div class="form-group">
        <label for="badge_type" class="col-sm-3 control-label">Badge Type</label>
        <div class="col-sm-6 form-control-static">{{ attendee.badge_type_label }}</div>
    </div>
{% else %}
    <div class="form-group">
        <label for="first_name" class="col-sm-3 control-label">Name</label>
        <div class="col-sm-3">
            <input type="text" name="first_name" id="first_name" value="{{ attendee.first_name }}" class="form-control" placeholder="First Name" autocomplete="fname">
        </div>
        <div class="col-sm-3">
            <input type="text" name="last_name" id="last_name" value="{{ attendee.last_name }}" class="form-control" placeholder="Last Name" autocomplete="lname">
        </div>
    </div>

    <div class="form-group">
        <div class="col-sm-9 col-sm-offset-3">
          <label for="same_legal_name" class="checkbox-label">
            <input type="checkbox" name="same_legal_name" id="same_legal_name" value="1" {% if attendee.first_name != '' and attendee.legal_name == '' %}checked="checked"{% endif %} />
            The above name is exactly what appears on my Legal Photo ID
          </label>
        </div>
    </div>

    <div class="form-group">
        <label for="legal_name" class="col-sm-3 control-label">Name as appears on <span class="text-nowrap">Legal Photo ID</span></label>
        <div class="col-sm-6">
            <input type="text" name="legal_name" value="{{ attendee.legal_name }}" class="form-control" placeholder="Name exactly as it appears on Photo ID" autocomplete="name" />
            <p class="help-block">
              <span class="popup">{{ macros.popup_link("../static_views/legal_name.html", 'What does "Legal Photo ID" mean?') }}</span>
            </p>
        </div>
    </div>
{% endif %}

{% if c.DONATIONS_ENABLED and c.PAGE_PATH != '/registration/form' %}
    {% if c.PREREG_DONATION_OPTS and c.PREREG_DONATION_OPTS|length > 1 or attendee.amount_extra or attendee.gets_any_kind_of_shirt %}
        <script type="text/javascript">
            var donationChanged = function () {
                setVisible('.affiliate-row', $.val('amount_extra') > 0);
                {% if attendee.gets_any_kind_of_shirt %}
                    setVisible('.shirt-row', true);
                {% else %}
                    setVisible('.shirt-row', $.val('amount_extra') >= {{ c.SHIRT_LEVEL }});
                {% endif %}
                {% if attendee.badge_type in c.PREASSIGNED_BADGE_TYPES %}
                    setVisible('.badge-row', true);
                {% else %}
                    setVisible('.badge-row', $.val('amount_extra') >= {{ c.SUPPORTER_LEVEL }});
                {% endif %}
                $.each($("input:radio[name='amount_extra']"), function() {
                    $(this).parents('.btn').removeClass('active btn-primary');
                    $(this).parents('.btn').addClass('btn-default');
                    if ($(this).val() == $.val('amount_extra')) {
                        $(this).parents('.btn').removeClass('btn-default');
                        $(this).parents('.btn').addClass('active btn-primary');
                    }
                });
                };
            $(function(){
                if ($.field('amount_extra')) {
                    donationChanged();
                    {% if c.PAGE_PATH != '/registration/form' %}
                        if ($.field('amount_extra').is('select')) {
                            $.field('amount_extra').select2({
                                formatResult: function (opt) { return opt.text; },
                                formatSelection: function (opt) { return opt.text; },
                                minimumResultsForSearch: 99,
                                escapeMarkup: function (m) { return m; },
                                width: '100%',
                            }).select2('val', {{ attendee.amount_extra }});
                        }
                    {% endif %}
                    if ($.field('affiliate')) {
                        $.field('affiliate').select2({
                            placeholder: "I don't care about this",
                            allowClear: true,
                            tags: true,
                            data: {{ affiliates|jsonize }},
                            width: '100%',
                            createTag: function(params) {
                                var term = $.trim(params.term);

                                if (params.term === '') return null;

                                return {
                                    id: params.term,
                                    text: params.term + ' (Add new)'
                                }
                            }
                        }).val({{ attendee.affiliate|default('', boolean=True)|jsonize }}).trigger('change');
                    }
                }
            });
        </script>

        {% if c.PAGE_PATH != '/preregistration/transfer_badge' %}
            <div class="extra-row form-group">
                <label for="amount_extra" class="col-sm-3 control-label">Want to kick in extra?
                    <br>
                {{ macros.popup_link("../static_views/givingExtra.html", "Why do this?") }}
                </label>
                <div class="col-sm-9">
                    {% if c.AFTER_SUPPORTER_DEADLINE and attendee.amount_extra >= c.SUPPORTER_LEVEL or c.AFTER_SHIRT_DEADLINE and attendee.amount_extra >= c.SHIRT_LEVEL %}
                        {{ attendee.amount_extra_label }}
                        <input type="hidden" name="amount_extra" value="{{ attendee.amount_extra }}" />
                    {% else %}
                        {% if c.PREREG_DONATION_DESCRIPTIONS %}

                            <div data-toggle="buttons" class="btn-group-inline">
                            {% for tier in c.PREREG_DONATION_DESCRIPTIONS %}

                              <label class="btn btn-default btn-inline">
                                <input type="radio"
                                       name="amount_extra"
                                       autocomplete="off"
                                       value="{{ tier.price }}"
                                       onchange="donationChanged();"
                                       {% if attendee.amount_extra == tier.price %}checked{% endif %} />
                                <div class="title">
                                  <h4>{{ tier.name }}</h4>
                                  {% if tier.price %}
                                    <span>
                                      <img
                                          class="tier-icon tier-icon-{{ tier.icon|basename|replace('_', '-')|replace('.png', '') }}"
                                          src="{{ tier.icon }}"
                                          width="50px"
                                          alt="">
                                      + ${{ tier.price }}
                                    </span>
                                  {% endif %}
                                </div>
                                <ul>
                                  {% for desc, link in tier.all_descriptions %}
                                    {% if link %}
                                      <li>
                                        <a onClick="window.open('{{ link }}', 'info', 'toolbar=no,height=500,width=375,scrollbars=yes').focus(); return false;" href="{{ link }}">{{ desc }}</a>
                                      </li>
                                    {% endif %}
                                  {% endfor %}
                                </ul>
                              </label>
                            {% endfor %}
                            </div>


                        {% else %}
                            <select name="amount_extra" class="form-control" onchange="donationChanged();">
                                {{ options(c.PREREG_DONATION_OPTS, attendee.amount_extra) }}
                            </select>
                        {% endif %}
                    {% endif %}
                </div>

                <p class="help-block col-sm-offset-3 col-sm-9">
                    Each level includes all lower levels. <br/>
                    {% if c.SUPPORTER_DEADLINE != c.SHIRT_DEADLINE %}Supporter level and higher {% if c.BEFORE_SUPPORTER_DEADLINE %}are{% else %}were{% endif %} only available until {{ c.SUPPORTER_DEADLINE|datetime_local }}.<br/>{% endif %}
                    {% if c.SHIRT_DEADLINE %} {% if c.SUPPORTER_DEADLINE != c.SHIRT_DEADLINE %}Shirt level up to Supporter level{% else %}Shirt level and higher{% endif %} {% if c.BEFORE_SHIRT_DEADLINE %}are{% else %}were{% endif %} only available until {{ c.SHIRT_DEADLINE|datetime_local }}.{% endif %}
                </p>
            </div>
        {% endif %}
    {% endif %}
  {% if c.DONATION_TIER_OPTS|length > 1 and (not c.PREREG_DONATION_OPTS or c.PREREG_DONATION_OPTS|length <= 1) and c.PAGE_PATH in ['/preregistration/form', '/preregistration/post_form', '/preregistration/register_group_member'] %}
    <div class="extra-row form-group">
    <span class="col-sm-offset-3 col-sm-6"><strong>Kick-in tiers are no longer available</strong>. Please visit our merchandise booth on-site for t-shirts and other swag.</span>
    </div>
  {% endif %}

{%- set readonly_badge_name = c.after_printed_badge_deadline_by_type(attendee.badge_type) -%}
<div class="badge-row extra-row form-group" style="display:none">
    <label for="badge_printed_name" class="col-sm-3 control-label optional-field">Name Printed on Badge</label>
    <div class="col-sm-6">
        <input type="text" class="form-control" name="badge_printed_name" maxlength="20" value="{{ attendee.badge_printed_name }}" {% if readonly_badge_name %}readonly{% endif %} />
    </div>
    <p class="help-block col-sm-offset-3 col-sm-9">Badge names have a maximum of 20 characters.</p>
</div>

{% if readonly_badge_name %}
    <div class="badge-row extra-row form-group" style="display:none">
        <p class="help-block col-sm-6 col-sm-offset-3">(custom badges have already been ordered, so you can no longer set this)</p>
    </div>
{% endif %}

<div class="affiliate-row extra-row form-group" style="display:none">
    <label for="affiliate" class="col-sm-3 control-label optional-field">Affiliate</label>
    <div class="col-sm-6">
        <select name="affiliate">
            <option value="" selected="selected"></option>
        </select>
    </div>
    {{ macros.popup_link("../static_views/affiliates.html", "What's an affiliate?") }}
</div>

<div class="shirt-row extra-row form-group" style="display:none">
    <label for="shirt" class="col-sm-3 control-label">Shirt Size</label>
    <div class="col-sm-6">
        <select name="shirt" class="form-control">
            <option value="{{ c.NO_SHIRT }}">Select a shirt size</option>
            {{ options(c.PREREG_SHIRT_OPTS,attendee.shirt) }}
        </select>
    </div>
</div>
{% endif %}

{% if c.PAGE_PATH != '/preregistration/transfer_badge' and c.COLLECT_EXTRA_DONATION %}
    <div id="extra_donation">
        <div class="form-group">
            <label class="col-sm-3 control-label">Extra Donation</label>
            <div class="col-sm-6">
                <div class="input-group">
                    <span class="input-group-addon">$</span>
                        <input type="text" class="form-control" name="extra_donation" value="{% if attendee.extra_donation %}{{ attendee.extra_donation }}{% endif %}" placeholder="0">
                    <span class="input-group-addon">.00</span>
                </div>
            </div>
            {% if c.PAGE_PATH != '/registration/form' %}
                <p class="help-block col-sm-9 col-sm-offset-3">
                <strong>This donation <em>is not a kick-in</em> and does not come with merchandise.</strong><br/>
                    {{ c.ORGANIZATION_NAME }} is a 501(c)(3) charitable organization, and additional donations may be tax deductible.
                    Your employer may also have a charitable donation matching program. E-mail contact@magfest.org for details.
                </p>
            {% endif %}
        </div>
    </div>
{% endif %}

<div class="form-group staffing">
    <label for="staffing" class="col-sm-3 optional-field control-label">Want to Volunteer?</label>
    <div class="checkbox col-sm-6">
        {% set staffing_readonly = not admin_area and attendee.shifts %}
        <label for="staffing" {% if staffing_readonly %}title="Please {{ 'see Staffing Operations to change your volunteer status' if c.AT_THE_CON else 'unassign yourself from shifts before changing your volunteer status' }}"{% endif %}>
        {{ macros.checkbox(attendee, 'staffing', is_readonly=staffing_readonly) }}
        {% if c.PAGE_PATH == '/registration/form' %}
            This attendee is
            {% if attendee.is_new or not attendee.staffing %}
                volunteering
                </label>
            {% else %}
                </label>
                <a href='goto_volunteer_checklist?id={{ attendee.id }}'>volunteering</a>
            {% endif %}
        {% else %}
            {% if attendee.badge_type == c.STAFF_BADGE %} Yes, I want to staff {{ c.EVENT_NAME }}. {% else %} Sign me up! {% endif %}
            </label>
            <span class="popup">{{ macros.popup_link("../static_views/stafferComps.html", "What do I get for volunteering?") }}</span>
        {% endif %}
    </div>
</div>

{% if c.JOB_INTEREST_OPTS %}
<div class="form-group staffing" id="departments">
    <label for="requested_depts_ids" class="col-sm-3 control-label">Where do you want to help?</label>
    <div class="col-sm-9">
      <div class="form-control-static">
        {{ macros.checkgroup_opts(
            'requested_depts_ids',
            c.PUBLIC_DEPARTMENT_OPTS_WITH_DESC,
            defaults=attendee.requested_depts_ids,
            include_empty_hidden=True) }}
      </div>
    </div>
</div>
{% endif %}

<div class="form-group">
    {% if c.COLLECT_EXACT_BIRTHDATE %}
        <label for="birthdate" class="col-sm-3 control-label">Date of Birth</label>
        <div class="col-sm-6">
          <input type='text' class="form-control date" name="birthdate" value="{{ attendee.birthdate|datetime("%Y-%m-%d") }}"/>
          {% if c.PAGE_PATH == '/registration/form' and attendee.birthdate %}
              ({{ attendee.age_group_conf.desc }})
          {% endif %}
        </div>
    {% else %}
        <label for="age_group" class="col-sm-3 control-label">Age as of {{ c.EVENT_NAME }}</label>
        <div class="col-sm-6">
            <select name="age_group" class="form-control" onChange="ageGroupSelected()">
                <option value="{{ c.AGE_UNKNOWN }}">Please indicate your age</option>
                {{ options(c.PREREG_AGE_GROUP_OPTS, attendee.age_group) }}
            </select>
        </div>
    {% endif %}
    <p id="age_disclaimer" class="help-block col-sm-9 col-sm-offset-3">
      {% if c.CONSENT_FORM_URL %}
      <i>
        Attendees under 18 <b>MUST</b> bring a signed (and notarized if not accompanied by parent or guardian during badge pickup) parental
        <nobr><a target="_blank" href="{{ c.CONSENT_FORM_URL }}">consent form</a></nobr>.
      </i>
      {% endif %}
    </p>
</div>

<div class="form-group">
    <label for="email" class="col-sm-3 control-label">Email Address</label>
    <div class="col-sm-6">
        <input type="email" name="email" id="email" value="{{ attendee.email }}" class="form-control" placeholder="Email Address">
    </div>
</div>

{% if is_prereg_confirm_email_enabled %}
  <div class="form-group">
      <label for="confirm_email" class="col-sm-3 control-label">Confirm Email</label>
      <div class="col-sm-6">
          <input type="email" name="confirm_email" id="confirm_email" value="{{ attendee.email }}" class="form-control" placeholder="Confirm your email address">
      </div>
  </div>
{% endif %}

{% if c.COLLECT_FULL_ADDRESS %}

    {% if is_prereg_dealer %}
        <div class="form-group">
            <div class="col-sm-9 col-sm-offset-3">
                {%- set attendee_address_suffix = attendee.id|replace("-", "") -%}
                {{ macros.toggle_checkbox(
                    selector='.address_details' + attendee_address_suffix,
                    label='Use my business address for my personal address.',
                    suffix=attendee_address_suffix,
                    name='copy_address',
                    checked=copy_address) }}
            </div>
        </div>
    {% endif %}

    {{ macros.address_form(attendee, update_international=True, is_required=(not admin_area)) }}

    <div class="checkbox col-sm-6 col-sm-offset-3">
        {{ macros.checkbox(attendee, 'international', label="I'm coming from outside the US.") }}
    </div>
{% else %}
    <div class="form-group">
        <label for="zip_code" class="col-sm-3 control-label {% if c.AT_OR_POST_CON %}optional-field{% endif %}">ZIP/Postal Code</label>
        <div class="col-sm-6">
            <input type="text" name="zip_code" class="form-control" value="{{ attendee.zip_code }}"{% if not c.AT_OR_POST_CON %} {% endif %}/>
        </div>
        <div class="checkbox col-sm-6 col-sm-offset-3">
            {{ macros.checkbox(attendee, 'international', label="I'm coming from outside the US.") }}
        </div>
    </div>
{% endif %}

<div class="form-group">
    <label for="ec_name" class="col-sm-3 control-label">Emergency Contact</label>
    <div class="col-sm-6">
        <input type="text" name="ec_name" value="{{ attendee.ec_name }}" class="form-control" placeholder="Who we should contact if something happens to you">
    </div>
</div>
<div class="form-group">
    <label for="ec_phone" class="col-sm-3 control-label">Emergency Phone</label>
    <div class="col-sm-6">
        <input type="text" name="ec_phone" value="{{ attendee.ec_phone }}" class="form-control" placeholder="A valid phone number for your emergency contact">
    </div>
</div>

<div class="form-group">
    <label for="cellphone" class="col-sm-3 control-label">Your Phone Number</label>
    <div class="col-sm-6">
        <input type="text" name="cellphone" id="cellphone" value="{{ attendee.cellphone }}" class="form-control" {% if attendee.is_dealer %}required{% endif %} placeholder="A phone number we can use to contact you during the event">
    </div>
    {% if not attendee.is_dealer or c.PAGE_PATH == '/registration/form' %}
        <div class="checkbox col-sm-6 col-sm-offset-3">
            {{ macros.checkbox(attendee, 'no_cellphone', label="I won't have a phone with me during the event.", label_class='cellphone-excuse') }}
        </div>
    {% endif %}
</div>

{% if c.INTEREST_OPTS %}
<div class="form-group">
    <label class="col-sm-3 control-label optional-field">What interests you?</label>
    <div class="col-sm-9">
        {{ macros.checkgroup(attendee, 'interests') }}
    </div>
</div>
{% endif %}

<div class="form-group">
    <label for="found_how" class="col-sm-3 control-label optional-field">How did you find {{ c.EVENT_NAME }}?</label>
    <div class="col-sm-6">
        <input type="text" name="found_how" id="found_how" value="{{ attendee.found_how }}" class="form-control" placeholder="How did you find {{ c.EVENT_NAME }}?">
    </div>
</div>

<div class="form-group">
    <label for="comments" class="col-sm-3 control-label optional-field">Comments</label>
    <div class="col-sm-6">
        <input type="textarea" name="comments" id="comments" value="{{ attendee.comments }}" class="form-control" placeholder="Comments">
    </div>
</div>

{% if c.HOTELS_ENABLED and c.PREREG_REQUEST_HOTEL_INFO_DURATION > 0 and (admin_area or (not is_prereg_form and not is_after_request_hotel)) %}
  {#-
    In both the admin area and non-preregistration forms, we will display a
    "Request Hotel Info" label and a checkbox.
  -#}
  <div class="form-group">
    <label for="requested_hotel_info" class="col-sm-3 control-label optional-field">Request Hotel Info</label>
    <div class="checkbox col-sm-9">
      <label for="requested_hotel_info" class="checkbox-label{% if is_after_hotel_email %} disabled" title="Can&apos;t be changed after hotel email is ready to send{% endif %}">
        {% if is_after_hotel_email %}
          {#-
            The deadline has passed; the checkbox is readonly, and
            requested_hotel_info retains whatever value the attendee
            already had.
          -#}
          <input type="hidden" name="requested_hotel_info" id="requested_hotel_info" value="{{ '1' if attendee.requested_hotel_info else '0' }}">
          <input type="checkbox" value="1" disabled {% if attendee.requested_hotel_info %}checked{% endif %}>
        {% else %}
          {#-
            The window is still open; we are very liberal with the checked
            state of the checkbox. Unless the attendee has explicitly marked
            requested_hotel_info as False, we check the box for them.
          -#}
          <input type="checkbox" name="requested_hotel_info" id="requested_hotel_info" value="1" {% if attendee.requested_hotel_info or attendee.is_placeholder or (group and group.requested_hotel_info) %}checked{% endif %}>
        {% endif %}
        Yes, tell me when hotels begin accepting reservations
      </label>
    </div>
  </div>
{% elif is_after_request_hotel %}
  {#-
    The deadline has passed; requested_hotel_info retains whatever value the
    attendee already had. This will default to False for new and placholder
    attendees.
  -#}
  <input type="hidden" name="requested_hotel_info" id="requested_hotel_info" value="{{ '1' if attendee.requested_hotel_info else '0' }}" />
{% else %}
  {#-
    The window is still open; requested_hotel_info either retains whatever
    value the attendee already had, or is set to True for new and placeholder
    attendees.
  -#}
  <input type="hidden" name="requested_hotel_info" id="requested_hotel_info" value="{{ '1' if attendee.requested_hotel_info or attendee.is_placeholder else '0' }}" />
{% endif %}

{% if c.BADGE_PROMO_CODES_ENABLED and not group_id and (attendee.is_unpaid or attendee.promo_code_code) %}
<div class="non_group_fields form-group">
    <label for="promo_code" class="col-sm-3 control-label optional-field">Promo Code</label>
    <div class="col-sm-6">
        {% if attendee.is_unpaid %}
        <input type="textarea" name="promo_code" value="{{ attendee.promo_code_code or promo_code }}" class="form-control" placeholder="Promo Code">
        {% else %}
        <input type="hidden" name="promo_code" value="{{ attendee.promo_code_code }}">
        <p class="form-control-static">{{ attendee.promo_code_code }}</p>
        {% endif %}
    </div>
</div>
{% endif %}

{% if c.ACCESSIBILITY_SERVICES_ENABLED %}
<div class="form-group">
    <label for="email_option" class="col-sm-3 control-label optional-field">Accessibility Services</label>
    <div class="checkbox col-sm-9">
      {{ macros.checkbox(attendee, 'requested_accessibility_services', label='I would like to be contacted by the ' ~ c.EVENT_NAME ~ ' Accessibility Services department prior to the event.') }}
    </div>
</div>
{% endif %}

<div class="form-group">
    <label for="email_option" class="col-sm-3 control-label optional-field">Keep Me Updated</label>
    <div class="checkbox col-sm-9">
        {{ macros.checkbox(attendee, 'can_spam', label='Send me emails relating to ' ~ organization_with_event_name() ~ ' in future years.') }}<br/>
        <span class="popup">{{ macros.popup_link("../static_views/privacy.html", "View Our Privacy Policy") }}</span>
    </div>
</div>

{% if not admin_area and attendee.needs_pii_consent %}
<div class="form-group">
  <div class="checkbox col-sm-9 col-sm-offset-3">
    <label for="pii_consent" class="checkbox-label">
    <input type="checkbox" name="pii_consent" id="pii_consent" value="1" required {% if pii_consent %}checked{% endif %} />
    <strong>Yes</strong>, you may store the personal information above in order to contact me about my registration.
    </label>
  </div>
</div>
{% endif %}

{% if '/registration/' not in c.PAGE_PATH or not attendee.is_new %}
    <input type="hidden" name="badge_type" value="{{ attendee.badge_type }}" />
{% endif %}

{% include "regextra.html" %}

<script type="text/javascript">
    {% if not attendee.is_new and not attendee.amount_unpaid %}
        // This removes any badge levels lower than the attendee has purchased already
        if (window.BADGE_TYPES) {
            while (_(BADGE_TYPES.options).size() && BADGE_TYPES.options[0].extra < {{ attendee.amount_extra }}) {
                BADGE_TYPES.options.splice(0, 1);
            }
            while (_(BADGE_TYPES.options).size() && BADGE_TYPES.options[0].price && BADGE_TYPES.options[0].price < {{ attendee.base_badge_price|default(c.BADGE_TYPE_PRICES[attendee.badge_type]|default(c.BADGE_PRICE, boolean=True)) }}) {
                BADGE_TYPES.options.splice(0, 1);
            }
        }

        // This is the same idea, except it disables the kick-in buttons and then hides them
        $(function () {
            if($('input:radio[name=amount_extra]').size()) {
                $('input:radio[name=amount_extra]').each( function() {
                    if (!isNaN($(this).val()) && Number($(this).val()) < {{ attendee.amount_extra }}) {
                        $(this).prop('disabled', true);
                        $(this).parent().hide();
                    }
                });
            }
        });
    {% endif %}

    {% if not admin_area %}
      $(function () {
        $('form').validate({
          {% if is_prereg_confirm_email_enabled %}
            rules: {
              confirm_email: { equalTo: '#email' }
            },
            messages: {
              confirm_email: {
                equalTo: 'Please make sure the email addresses match.'
              }
            },
          {% endif %}
          onkeyup: false,
          submitHandler: function(form, event) {
            // The form is already validated at this point
            $('form :submit').attr('disabled', true);
            event.target.submit();
          }
        });
      });
    {% endif %}
</script>
=======
{% include "regextra.html" %}
>>>>>>> 6ed93579
<|MERGE_RESOLUTION|>--- conflicted
+++ resolved
@@ -1,676 +1,3 @@
 {% import 'macros.html' as macros with context %}
 
-<<<<<<< HEAD
-{#- Setting some variables to keep the size of conditional clauses smaller. -#}
-{%- set is_prereg_form = c.PAGE_PATH in ['/preregistration/form', '/preregistration/post_form'] -%}
-{%- set is_prereg_dealer = c.PAGE_PATH in ['/preregistration/dealer_registration', 'preregistration/post_dealer'] or attendee and attendee.badge_type == c.PSEUDO_DEALER_BADGE -%}
-{%- set is_prereg_confirm_email_enabled = (is_prereg_form or is_prereg_dealer) and c.PREREG_CONFIRM_EMAIL_ENABLED -%}
-{%- set is_after_request_hotel = c.AFTER_PREREG_REQUEST_HOTEL_INFO_DEADLINE -%}
-{%- set is_after_hotel_email = c.AFTER_PREREG_HOTEL_INFO_EMAIL_DATE -%}
-
-<script type="text/javascript">
-    var AGE_GROUPS = {{ c.AGE_GROUP_CONFIGS|jsonize }};
-    var ageGroupSelected = function () {
-        {% if not c.COLLECT_EXACT_BIRTHDATE %}
-            setVisible('#age_disclaimer', AGE_GROUPS[$.val('age_group')].consent_form);
-            if (!$.field('badge_type') || $.val('badge_type') !== {{ c.PSEUDO_DEALER_BADGE }}) {
-                setVisible('.staffing', AGE_GROUPS[$.val('age_group')].can_volunteer);
-                staffingClicked();
-            }
-        {% endif %}
-    };
-    $(ageGroupSelected);
-
-    var staffingClicked = function () {
-        var $staffingCheckbox = $('label[for="staffing"] input[type="checkbox"]');
-        var checked = $staffingCheckbox && $staffingCheckbox.is(':visible:checked');
-        setVisible('#departments', checked);
-        if ($.field('no_cellphone')) {
-            setVisible($.field('no_cellphone').parents('.checkbox'), checked);
-        }
-        {% if not attendee.is_dealer %}
-            if ($.field('cellphone')) {
-                $.field('cellphone').parents('.form-group').find('label:first').css('font-weight', checked ? 'bold' : 'normal');
-            }
-        {% endif %}
-    };
-
-    {% if c.COLLECT_FULL_ADDRESS %}
-        var setInternational = function () {
-                countryName = $.field('country').val();
-                if(countryName == 'United States') {
-                    $.field('international').prop('checked', false);
-                } else {
-                    $.field('international').prop('checked', true);
-                }
-            };
-        $(function () {
-            $.field('international').parents('.checkbox').hide();
-        });
-    {% else %}
-        var internationalChecked = function () {
-            if ($("#international").prop('checked')) {
-                $("label[for='zip_code']").addClass('optional-field');
-            } else if ($("#international").length) {
-                $("label[for='zip_code']").removeClass('optional-field');
-            }
-        };
-        $(function () {
-            if ($('#international').length) {
-                internationalChecked();
-                $('#international').change(internationalChecked);
-            }
-        });
-    {% endif %}
-
-    $(function () {
-        staffingClicked();
-        if ($.field('staffing')) {
-            $.field('staffing').on('click', staffingClicked);
-        }
-    });
-
-    var noCellphoneClicked = function () {
-        if ($.field('no_cellphone')) {
-           $.field('cellphone').prop('disabled', $.field('no_cellphone').prop('checked'));
-           if($.field('no_cellphone').prop('checked')) {
-              $.field('cellphone').val('');
-           }
-        }
-    };
-    $(function () {
-        noCellphoneClicked();
-        if ($.field('no_cellphone')) {
-            $.field('no_cellphone').on('click', noCellphoneClicked);
-        }
-
-        {% if attendee.badge_type == c.PSEUDO_DEALER_BADGE %}
-            $('#group-explanation').insertBefore($.field('first_name').parents('.form-group'));
-        {% else %}
-            if ($.field('badges')) {
-                $('#group-explanation').insertAfter($.field('badges').parents('.form-group'));
-            } else {
-                $('#group-explanation').remove();
-            }
-        {% endif %}
-    });
-
-    var sameLegalNameChecked = function () {
-        if ($("#same_legal_name").prop('checked')) {
-            $.field('legal_name').prop('readonly', true).val('').prop('required', false).valid();
-            $("label[for='legal_name']").addClass('optional-field');
-        } else if ($("#same_legal_name").length) {
-            $.field('legal_name').prop('readonly', false).prop('required', true);
-            $("label[for='legal_name']").removeClass('optional-field');
-        }
-    };
-    $(function () {
-        if ($('#same_legal_name').length) {
-            sameLegalNameChecked();
-            $('#same_legal_name').change(sameLegalNameChecked);
-        }
-    })
-
-</script>
-
-{% if c.PAGE_PATH != '/registration/form' %}
-    <div id="bold-field-message" class="form-group">
-        <div class="col-sm-offset-3 col-sm-9 heading-label">Bold fields are required</div>
-    </div>
-{% endif %}
-
-<div id="group-explanation" class="form-group">
-    <p class="col-sm-10 col-sm-offset-1">
-        <br>
-        {% if attendee.is_dealer %}
-            Please enter your <strong>personal</strong> information below.  Information for any additional helpers at your table can be filled out once your application is approved.
-        {% else %}
-            Please enter the information for the group buyer below -- you will receive an email with promo codes for the remaining badges after purchase:
-        {% endif %}
-    </p>
-</div>
-
-{% if c.PAGE == 'confirm' and not attendee.placeholder %}
-    <div class="form-group">
-        <label for="full_name" class="col-sm-3 control-label">Name</label>
-        <div class="col-sm-6 form-control-static">{{ attendee.full_name }}</div>
-    </div>
-    {% if attendee.legal_name %}
-        <div class="form-group">
-            <label for="legal_name" class="col-sm-3 control-label">Name as appears on Legal Photo ID</label>
-            <div class="col-sm-6 form-control-static">{{ attendee.legal_name }}</div>
-        </div>
-    {% endif %}
-    <div class="form-group">
-        <label for="badge_type" class="col-sm-3 control-label">Badge Type</label>
-        <div class="col-sm-6 form-control-static">{{ attendee.badge_type_label }}</div>
-    </div>
-{% else %}
-    <div class="form-group">
-        <label for="first_name" class="col-sm-3 control-label">Name</label>
-        <div class="col-sm-3">
-            <input type="text" name="first_name" id="first_name" value="{{ attendee.first_name }}" class="form-control" placeholder="First Name" autocomplete="fname">
-        </div>
-        <div class="col-sm-3">
-            <input type="text" name="last_name" id="last_name" value="{{ attendee.last_name }}" class="form-control" placeholder="Last Name" autocomplete="lname">
-        </div>
-    </div>
-
-    <div class="form-group">
-        <div class="col-sm-9 col-sm-offset-3">
-          <label for="same_legal_name" class="checkbox-label">
-            <input type="checkbox" name="same_legal_name" id="same_legal_name" value="1" {% if attendee.first_name != '' and attendee.legal_name == '' %}checked="checked"{% endif %} />
-            The above name is exactly what appears on my Legal Photo ID
-          </label>
-        </div>
-    </div>
-
-    <div class="form-group">
-        <label for="legal_name" class="col-sm-3 control-label">Name as appears on <span class="text-nowrap">Legal Photo ID</span></label>
-        <div class="col-sm-6">
-            <input type="text" name="legal_name" value="{{ attendee.legal_name }}" class="form-control" placeholder="Name exactly as it appears on Photo ID" autocomplete="name" />
-            <p class="help-block">
-              <span class="popup">{{ macros.popup_link("../static_views/legal_name.html", 'What does "Legal Photo ID" mean?') }}</span>
-            </p>
-        </div>
-    </div>
-{% endif %}
-
-{% if c.DONATIONS_ENABLED and c.PAGE_PATH != '/registration/form' %}
-    {% if c.PREREG_DONATION_OPTS and c.PREREG_DONATION_OPTS|length > 1 or attendee.amount_extra or attendee.gets_any_kind_of_shirt %}
-        <script type="text/javascript">
-            var donationChanged = function () {
-                setVisible('.affiliate-row', $.val('amount_extra') > 0);
-                {% if attendee.gets_any_kind_of_shirt %}
-                    setVisible('.shirt-row', true);
-                {% else %}
-                    setVisible('.shirt-row', $.val('amount_extra') >= {{ c.SHIRT_LEVEL }});
-                {% endif %}
-                {% if attendee.badge_type in c.PREASSIGNED_BADGE_TYPES %}
-                    setVisible('.badge-row', true);
-                {% else %}
-                    setVisible('.badge-row', $.val('amount_extra') >= {{ c.SUPPORTER_LEVEL }});
-                {% endif %}
-                $.each($("input:radio[name='amount_extra']"), function() {
-                    $(this).parents('.btn').removeClass('active btn-primary');
-                    $(this).parents('.btn').addClass('btn-default');
-                    if ($(this).val() == $.val('amount_extra')) {
-                        $(this).parents('.btn').removeClass('btn-default');
-                        $(this).parents('.btn').addClass('active btn-primary');
-                    }
-                });
-                };
-            $(function(){
-                if ($.field('amount_extra')) {
-                    donationChanged();
-                    {% if c.PAGE_PATH != '/registration/form' %}
-                        if ($.field('amount_extra').is('select')) {
-                            $.field('amount_extra').select2({
-                                formatResult: function (opt) { return opt.text; },
-                                formatSelection: function (opt) { return opt.text; },
-                                minimumResultsForSearch: 99,
-                                escapeMarkup: function (m) { return m; },
-                                width: '100%',
-                            }).select2('val', {{ attendee.amount_extra }});
-                        }
-                    {% endif %}
-                    if ($.field('affiliate')) {
-                        $.field('affiliate').select2({
-                            placeholder: "I don't care about this",
-                            allowClear: true,
-                            tags: true,
-                            data: {{ affiliates|jsonize }},
-                            width: '100%',
-                            createTag: function(params) {
-                                var term = $.trim(params.term);
-
-                                if (params.term === '') return null;
-
-                                return {
-                                    id: params.term,
-                                    text: params.term + ' (Add new)'
-                                }
-                            }
-                        }).val({{ attendee.affiliate|default('', boolean=True)|jsonize }}).trigger('change');
-                    }
-                }
-            });
-        </script>
-
-        {% if c.PAGE_PATH != '/preregistration/transfer_badge' %}
-            <div class="extra-row form-group">
-                <label for="amount_extra" class="col-sm-3 control-label">Want to kick in extra?
-                    <br>
-                {{ macros.popup_link("../static_views/givingExtra.html", "Why do this?") }}
-                </label>
-                <div class="col-sm-9">
-                    {% if c.AFTER_SUPPORTER_DEADLINE and attendee.amount_extra >= c.SUPPORTER_LEVEL or c.AFTER_SHIRT_DEADLINE and attendee.amount_extra >= c.SHIRT_LEVEL %}
-                        {{ attendee.amount_extra_label }}
-                        <input type="hidden" name="amount_extra" value="{{ attendee.amount_extra }}" />
-                    {% else %}
-                        {% if c.PREREG_DONATION_DESCRIPTIONS %}
-
-                            <div data-toggle="buttons" class="btn-group-inline">
-                            {% for tier in c.PREREG_DONATION_DESCRIPTIONS %}
-
-                              <label class="btn btn-default btn-inline">
-                                <input type="radio"
-                                       name="amount_extra"
-                                       autocomplete="off"
-                                       value="{{ tier.price }}"
-                                       onchange="donationChanged();"
-                                       {% if attendee.amount_extra == tier.price %}checked{% endif %} />
-                                <div class="title">
-                                  <h4>{{ tier.name }}</h4>
-                                  {% if tier.price %}
-                                    <span>
-                                      <img
-                                          class="tier-icon tier-icon-{{ tier.icon|basename|replace('_', '-')|replace('.png', '') }}"
-                                          src="{{ tier.icon }}"
-                                          width="50px"
-                                          alt="">
-                                      + ${{ tier.price }}
-                                    </span>
-                                  {% endif %}
-                                </div>
-                                <ul>
-                                  {% for desc, link in tier.all_descriptions %}
-                                    {% if link %}
-                                      <li>
-                                        <a onClick="window.open('{{ link }}', 'info', 'toolbar=no,height=500,width=375,scrollbars=yes').focus(); return false;" href="{{ link }}">{{ desc }}</a>
-                                      </li>
-                                    {% endif %}
-                                  {% endfor %}
-                                </ul>
-                              </label>
-                            {% endfor %}
-                            </div>
-
-
-                        {% else %}
-                            <select name="amount_extra" class="form-control" onchange="donationChanged();">
-                                {{ options(c.PREREG_DONATION_OPTS, attendee.amount_extra) }}
-                            </select>
-                        {% endif %}
-                    {% endif %}
-                </div>
-
-                <p class="help-block col-sm-offset-3 col-sm-9">
-                    Each level includes all lower levels. <br/>
-                    {% if c.SUPPORTER_DEADLINE != c.SHIRT_DEADLINE %}Supporter level and higher {% if c.BEFORE_SUPPORTER_DEADLINE %}are{% else %}were{% endif %} only available until {{ c.SUPPORTER_DEADLINE|datetime_local }}.<br/>{% endif %}
-                    {% if c.SHIRT_DEADLINE %} {% if c.SUPPORTER_DEADLINE != c.SHIRT_DEADLINE %}Shirt level up to Supporter level{% else %}Shirt level and higher{% endif %} {% if c.BEFORE_SHIRT_DEADLINE %}are{% else %}were{% endif %} only available until {{ c.SHIRT_DEADLINE|datetime_local }}.{% endif %}
-                </p>
-            </div>
-        {% endif %}
-    {% endif %}
-  {% if c.DONATION_TIER_OPTS|length > 1 and (not c.PREREG_DONATION_OPTS or c.PREREG_DONATION_OPTS|length <= 1) and c.PAGE_PATH in ['/preregistration/form', '/preregistration/post_form', '/preregistration/register_group_member'] %}
-    <div class="extra-row form-group">
-    <span class="col-sm-offset-3 col-sm-6"><strong>Kick-in tiers are no longer available</strong>. Please visit our merchandise booth on-site for t-shirts and other swag.</span>
-    </div>
-  {% endif %}
-
-{%- set readonly_badge_name = c.after_printed_badge_deadline_by_type(attendee.badge_type) -%}
-<div class="badge-row extra-row form-group" style="display:none">
-    <label for="badge_printed_name" class="col-sm-3 control-label optional-field">Name Printed on Badge</label>
-    <div class="col-sm-6">
-        <input type="text" class="form-control" name="badge_printed_name" maxlength="20" value="{{ attendee.badge_printed_name }}" {% if readonly_badge_name %}readonly{% endif %} />
-    </div>
-    <p class="help-block col-sm-offset-3 col-sm-9">Badge names have a maximum of 20 characters.</p>
-</div>
-
-{% if readonly_badge_name %}
-    <div class="badge-row extra-row form-group" style="display:none">
-        <p class="help-block col-sm-6 col-sm-offset-3">(custom badges have already been ordered, so you can no longer set this)</p>
-    </div>
-{% endif %}
-
-<div class="affiliate-row extra-row form-group" style="display:none">
-    <label for="affiliate" class="col-sm-3 control-label optional-field">Affiliate</label>
-    <div class="col-sm-6">
-        <select name="affiliate">
-            <option value="" selected="selected"></option>
-        </select>
-    </div>
-    {{ macros.popup_link("../static_views/affiliates.html", "What's an affiliate?") }}
-</div>
-
-<div class="shirt-row extra-row form-group" style="display:none">
-    <label for="shirt" class="col-sm-3 control-label">Shirt Size</label>
-    <div class="col-sm-6">
-        <select name="shirt" class="form-control">
-            <option value="{{ c.NO_SHIRT }}">Select a shirt size</option>
-            {{ options(c.PREREG_SHIRT_OPTS,attendee.shirt) }}
-        </select>
-    </div>
-</div>
-{% endif %}
-
-{% if c.PAGE_PATH != '/preregistration/transfer_badge' and c.COLLECT_EXTRA_DONATION %}
-    <div id="extra_donation">
-        <div class="form-group">
-            <label class="col-sm-3 control-label">Extra Donation</label>
-            <div class="col-sm-6">
-                <div class="input-group">
-                    <span class="input-group-addon">$</span>
-                        <input type="text" class="form-control" name="extra_donation" value="{% if attendee.extra_donation %}{{ attendee.extra_donation }}{% endif %}" placeholder="0">
-                    <span class="input-group-addon">.00</span>
-                </div>
-            </div>
-            {% if c.PAGE_PATH != '/registration/form' %}
-                <p class="help-block col-sm-9 col-sm-offset-3">
-                <strong>This donation <em>is not a kick-in</em> and does not come with merchandise.</strong><br/>
-                    {{ c.ORGANIZATION_NAME }} is a 501(c)(3) charitable organization, and additional donations may be tax deductible.
-                    Your employer may also have a charitable donation matching program. E-mail contact@magfest.org for details.
-                </p>
-            {% endif %}
-        </div>
-    </div>
-{% endif %}
-
-<div class="form-group staffing">
-    <label for="staffing" class="col-sm-3 optional-field control-label">Want to Volunteer?</label>
-    <div class="checkbox col-sm-6">
-        {% set staffing_readonly = not admin_area and attendee.shifts %}
-        <label for="staffing" {% if staffing_readonly %}title="Please {{ 'see Staffing Operations to change your volunteer status' if c.AT_THE_CON else 'unassign yourself from shifts before changing your volunteer status' }}"{% endif %}>
-        {{ macros.checkbox(attendee, 'staffing', is_readonly=staffing_readonly) }}
-        {% if c.PAGE_PATH == '/registration/form' %}
-            This attendee is
-            {% if attendee.is_new or not attendee.staffing %}
-                volunteering
-                </label>
-            {% else %}
-                </label>
-                <a href='goto_volunteer_checklist?id={{ attendee.id }}'>volunteering</a>
-            {% endif %}
-        {% else %}
-            {% if attendee.badge_type == c.STAFF_BADGE %} Yes, I want to staff {{ c.EVENT_NAME }}. {% else %} Sign me up! {% endif %}
-            </label>
-            <span class="popup">{{ macros.popup_link("../static_views/stafferComps.html", "What do I get for volunteering?") }}</span>
-        {% endif %}
-    </div>
-</div>
-
-{% if c.JOB_INTEREST_OPTS %}
-<div class="form-group staffing" id="departments">
-    <label for="requested_depts_ids" class="col-sm-3 control-label">Where do you want to help?</label>
-    <div class="col-sm-9">
-      <div class="form-control-static">
-        {{ macros.checkgroup_opts(
-            'requested_depts_ids',
-            c.PUBLIC_DEPARTMENT_OPTS_WITH_DESC,
-            defaults=attendee.requested_depts_ids,
-            include_empty_hidden=True) }}
-      </div>
-    </div>
-</div>
-{% endif %}
-
-<div class="form-group">
-    {% if c.COLLECT_EXACT_BIRTHDATE %}
-        <label for="birthdate" class="col-sm-3 control-label">Date of Birth</label>
-        <div class="col-sm-6">
-          <input type='text' class="form-control date" name="birthdate" value="{{ attendee.birthdate|datetime("%Y-%m-%d") }}"/>
-          {% if c.PAGE_PATH == '/registration/form' and attendee.birthdate %}
-              ({{ attendee.age_group_conf.desc }})
-          {% endif %}
-        </div>
-    {% else %}
-        <label for="age_group" class="col-sm-3 control-label">Age as of {{ c.EVENT_NAME }}</label>
-        <div class="col-sm-6">
-            <select name="age_group" class="form-control" onChange="ageGroupSelected()">
-                <option value="{{ c.AGE_UNKNOWN }}">Please indicate your age</option>
-                {{ options(c.PREREG_AGE_GROUP_OPTS, attendee.age_group) }}
-            </select>
-        </div>
-    {% endif %}
-    <p id="age_disclaimer" class="help-block col-sm-9 col-sm-offset-3">
-      {% if c.CONSENT_FORM_URL %}
-      <i>
-        Attendees under 18 <b>MUST</b> bring a signed (and notarized if not accompanied by parent or guardian during badge pickup) parental
-        <nobr><a target="_blank" href="{{ c.CONSENT_FORM_URL }}">consent form</a></nobr>.
-      </i>
-      {% endif %}
-    </p>
-</div>
-
-<div class="form-group">
-    <label for="email" class="col-sm-3 control-label">Email Address</label>
-    <div class="col-sm-6">
-        <input type="email" name="email" id="email" value="{{ attendee.email }}" class="form-control" placeholder="Email Address">
-    </div>
-</div>
-
-{% if is_prereg_confirm_email_enabled %}
-  <div class="form-group">
-      <label for="confirm_email" class="col-sm-3 control-label">Confirm Email</label>
-      <div class="col-sm-6">
-          <input type="email" name="confirm_email" id="confirm_email" value="{{ attendee.email }}" class="form-control" placeholder="Confirm your email address">
-      </div>
-  </div>
-{% endif %}
-
-{% if c.COLLECT_FULL_ADDRESS %}
-
-    {% if is_prereg_dealer %}
-        <div class="form-group">
-            <div class="col-sm-9 col-sm-offset-3">
-                {%- set attendee_address_suffix = attendee.id|replace("-", "") -%}
-                {{ macros.toggle_checkbox(
-                    selector='.address_details' + attendee_address_suffix,
-                    label='Use my business address for my personal address.',
-                    suffix=attendee_address_suffix,
-                    name='copy_address',
-                    checked=copy_address) }}
-            </div>
-        </div>
-    {% endif %}
-
-    {{ macros.address_form(attendee, update_international=True, is_required=(not admin_area)) }}
-
-    <div class="checkbox col-sm-6 col-sm-offset-3">
-        {{ macros.checkbox(attendee, 'international', label="I'm coming from outside the US.") }}
-    </div>
-{% else %}
-    <div class="form-group">
-        <label for="zip_code" class="col-sm-3 control-label {% if c.AT_OR_POST_CON %}optional-field{% endif %}">ZIP/Postal Code</label>
-        <div class="col-sm-6">
-            <input type="text" name="zip_code" class="form-control" value="{{ attendee.zip_code }}"{% if not c.AT_OR_POST_CON %} {% endif %}/>
-        </div>
-        <div class="checkbox col-sm-6 col-sm-offset-3">
-            {{ macros.checkbox(attendee, 'international', label="I'm coming from outside the US.") }}
-        </div>
-    </div>
-{% endif %}
-
-<div class="form-group">
-    <label for="ec_name" class="col-sm-3 control-label">Emergency Contact</label>
-    <div class="col-sm-6">
-        <input type="text" name="ec_name" value="{{ attendee.ec_name }}" class="form-control" placeholder="Who we should contact if something happens to you">
-    </div>
-</div>
-<div class="form-group">
-    <label for="ec_phone" class="col-sm-3 control-label">Emergency Phone</label>
-    <div class="col-sm-6">
-        <input type="text" name="ec_phone" value="{{ attendee.ec_phone }}" class="form-control" placeholder="A valid phone number for your emergency contact">
-    </div>
-</div>
-
-<div class="form-group">
-    <label for="cellphone" class="col-sm-3 control-label">Your Phone Number</label>
-    <div class="col-sm-6">
-        <input type="text" name="cellphone" id="cellphone" value="{{ attendee.cellphone }}" class="form-control" {% if attendee.is_dealer %}required{% endif %} placeholder="A phone number we can use to contact you during the event">
-    </div>
-    {% if not attendee.is_dealer or c.PAGE_PATH == '/registration/form' %}
-        <div class="checkbox col-sm-6 col-sm-offset-3">
-            {{ macros.checkbox(attendee, 'no_cellphone', label="I won't have a phone with me during the event.", label_class='cellphone-excuse') }}
-        </div>
-    {% endif %}
-</div>
-
-{% if c.INTEREST_OPTS %}
-<div class="form-group">
-    <label class="col-sm-3 control-label optional-field">What interests you?</label>
-    <div class="col-sm-9">
-        {{ macros.checkgroup(attendee, 'interests') }}
-    </div>
-</div>
-{% endif %}
-
-<div class="form-group">
-    <label for="found_how" class="col-sm-3 control-label optional-field">How did you find {{ c.EVENT_NAME }}?</label>
-    <div class="col-sm-6">
-        <input type="text" name="found_how" id="found_how" value="{{ attendee.found_how }}" class="form-control" placeholder="How did you find {{ c.EVENT_NAME }}?">
-    </div>
-</div>
-
-<div class="form-group">
-    <label for="comments" class="col-sm-3 control-label optional-field">Comments</label>
-    <div class="col-sm-6">
-        <input type="textarea" name="comments" id="comments" value="{{ attendee.comments }}" class="form-control" placeholder="Comments">
-    </div>
-</div>
-
-{% if c.HOTELS_ENABLED and c.PREREG_REQUEST_HOTEL_INFO_DURATION > 0 and (admin_area or (not is_prereg_form and not is_after_request_hotel)) %}
-  {#-
-    In both the admin area and non-preregistration forms, we will display a
-    "Request Hotel Info" label and a checkbox.
-  -#}
-  <div class="form-group">
-    <label for="requested_hotel_info" class="col-sm-3 control-label optional-field">Request Hotel Info</label>
-    <div class="checkbox col-sm-9">
-      <label for="requested_hotel_info" class="checkbox-label{% if is_after_hotel_email %} disabled" title="Can&apos;t be changed after hotel email is ready to send{% endif %}">
-        {% if is_after_hotel_email %}
-          {#-
-            The deadline has passed; the checkbox is readonly, and
-            requested_hotel_info retains whatever value the attendee
-            already had.
-          -#}
-          <input type="hidden" name="requested_hotel_info" id="requested_hotel_info" value="{{ '1' if attendee.requested_hotel_info else '0' }}">
-          <input type="checkbox" value="1" disabled {% if attendee.requested_hotel_info %}checked{% endif %}>
-        {% else %}
-          {#-
-            The window is still open; we are very liberal with the checked
-            state of the checkbox. Unless the attendee has explicitly marked
-            requested_hotel_info as False, we check the box for them.
-          -#}
-          <input type="checkbox" name="requested_hotel_info" id="requested_hotel_info" value="1" {% if attendee.requested_hotel_info or attendee.is_placeholder or (group and group.requested_hotel_info) %}checked{% endif %}>
-        {% endif %}
-        Yes, tell me when hotels begin accepting reservations
-      </label>
-    </div>
-  </div>
-{% elif is_after_request_hotel %}
-  {#-
-    The deadline has passed; requested_hotel_info retains whatever value the
-    attendee already had. This will default to False for new and placholder
-    attendees.
-  -#}
-  <input type="hidden" name="requested_hotel_info" id="requested_hotel_info" value="{{ '1' if attendee.requested_hotel_info else '0' }}" />
-{% else %}
-  {#-
-    The window is still open; requested_hotel_info either retains whatever
-    value the attendee already had, or is set to True for new and placeholder
-    attendees.
-  -#}
-  <input type="hidden" name="requested_hotel_info" id="requested_hotel_info" value="{{ '1' if attendee.requested_hotel_info or attendee.is_placeholder else '0' }}" />
-{% endif %}
-
-{% if c.BADGE_PROMO_CODES_ENABLED and not group_id and (attendee.is_unpaid or attendee.promo_code_code) %}
-<div class="non_group_fields form-group">
-    <label for="promo_code" class="col-sm-3 control-label optional-field">Promo Code</label>
-    <div class="col-sm-6">
-        {% if attendee.is_unpaid %}
-        <input type="textarea" name="promo_code" value="{{ attendee.promo_code_code or promo_code }}" class="form-control" placeholder="Promo Code">
-        {% else %}
-        <input type="hidden" name="promo_code" value="{{ attendee.promo_code_code }}">
-        <p class="form-control-static">{{ attendee.promo_code_code }}</p>
-        {% endif %}
-    </div>
-</div>
-{% endif %}
-
-{% if c.ACCESSIBILITY_SERVICES_ENABLED %}
-<div class="form-group">
-    <label for="email_option" class="col-sm-3 control-label optional-field">Accessibility Services</label>
-    <div class="checkbox col-sm-9">
-      {{ macros.checkbox(attendee, 'requested_accessibility_services', label='I would like to be contacted by the ' ~ c.EVENT_NAME ~ ' Accessibility Services department prior to the event.') }}
-    </div>
-</div>
-{% endif %}
-
-<div class="form-group">
-    <label for="email_option" class="col-sm-3 control-label optional-field">Keep Me Updated</label>
-    <div class="checkbox col-sm-9">
-        {{ macros.checkbox(attendee, 'can_spam', label='Send me emails relating to ' ~ organization_with_event_name() ~ ' in future years.') }}<br/>
-        <span class="popup">{{ macros.popup_link("../static_views/privacy.html", "View Our Privacy Policy") }}</span>
-    </div>
-</div>
-
-{% if not admin_area and attendee.needs_pii_consent %}
-<div class="form-group">
-  <div class="checkbox col-sm-9 col-sm-offset-3">
-    <label for="pii_consent" class="checkbox-label">
-    <input type="checkbox" name="pii_consent" id="pii_consent" value="1" required {% if pii_consent %}checked{% endif %} />
-    <strong>Yes</strong>, you may store the personal information above in order to contact me about my registration.
-    </label>
-  </div>
-</div>
-{% endif %}
-
-{% if '/registration/' not in c.PAGE_PATH or not attendee.is_new %}
-    <input type="hidden" name="badge_type" value="{{ attendee.badge_type }}" />
-{% endif %}
-
-{% include "regextra.html" %}
-
-<script type="text/javascript">
-    {% if not attendee.is_new and not attendee.amount_unpaid %}
-        // This removes any badge levels lower than the attendee has purchased already
-        if (window.BADGE_TYPES) {
-            while (_(BADGE_TYPES.options).size() && BADGE_TYPES.options[0].extra < {{ attendee.amount_extra }}) {
-                BADGE_TYPES.options.splice(0, 1);
-            }
-            while (_(BADGE_TYPES.options).size() && BADGE_TYPES.options[0].price && BADGE_TYPES.options[0].price < {{ attendee.base_badge_price|default(c.BADGE_TYPE_PRICES[attendee.badge_type]|default(c.BADGE_PRICE, boolean=True)) }}) {
-                BADGE_TYPES.options.splice(0, 1);
-            }
-        }
-
-        // This is the same idea, except it disables the kick-in buttons and then hides them
-        $(function () {
-            if($('input:radio[name=amount_extra]').size()) {
-                $('input:radio[name=amount_extra]').each( function() {
-                    if (!isNaN($(this).val()) && Number($(this).val()) < {{ attendee.amount_extra }}) {
-                        $(this).prop('disabled', true);
-                        $(this).parent().hide();
-                    }
-                });
-            }
-        });
-    {% endif %}
-
-    {% if not admin_area %}
-      $(function () {
-        $('form').validate({
-          {% if is_prereg_confirm_email_enabled %}
-            rules: {
-              confirm_email: { equalTo: '#email' }
-            },
-            messages: {
-              confirm_email: {
-                equalTo: 'Please make sure the email addresses match.'
-              }
-            },
-          {% endif %}
-          onkeyup: false,
-          submitHandler: function(form, event) {
-            // The form is already validated at this point
-            $('form :submit').attr('disabled', true);
-            event.target.submit();
-          }
-        });
-      });
-    {% endif %}
-</script>
-=======
-{% include "regextra.html" %}
->>>>>>> 6ed93579
+{% include "regextra.html" %}