{% extends "base-admin.html" %}
{% block title %}Job Form{% endblock %}
{% block page_styles %}

{% endblock %}

{% block content %}

{% include "jobs/job_menu.html" %}

<script type="text/javascript">
<!--
    function blank() {
        var defaults = {
            name: "",
            description: "",
            duration: 1,
            slots: 1,
            weight: 1.0
        };
        $.each(defaults, function(name,value){
            $("[name=" + name + "]").val(value);
        });
        $("[name=restricted],[name=extra15]").attr("checked", false);
    }
// -->
</script>

{% if defaults %}
    <i>Note: To help you enter the same job at multiple times, this form has been filled in
        using the values of the last shift you created in this location. <br/>
        <a href="#" onClick="blank(); return false;">Click here</a> to undo these defaults and start
        with a blank form.</i>
{% endif %}

<form method="post" action="form">
<input type="hidden" name="id" value="{{ job.db_id }}" />
<input type="hidden" name="type" value="{{ job.type }}" />
<input type="hidden" name="from_schedule" value="{{ from_schedule }}" />
{{ csrf_token() }}


<table>
<tr>
    <td width="25%"> <b>Job Name:</b> </td>
    <td width="75%"> <input class="focus" type="text" name="name" value="{{ job.name }}" /> </td>
</tr>
<tr>
    <td> Description <i>(Optional)</i>: </td>
    <td> <input type="text" name="description" value="{{ job.description }}" /> </td>
</tr>
<tr>
    <td> <b>Start Time:</b> </td>
    <td>
        <select name="start_time">
            {% if job.type == c.SETUP %}
<<<<<<< HEAD
                {{ options(c.SETUP_TIME_OPTS,job.start_time) }}
            {% elif job.type == c.TEARDOWN %}
                {{ options(c.TEARDOWN_TIME_OPTS,job.start_time) }}
            {% else %}
                {{ options(c.START_TIME_OPTS,job.start_time) }}
=======
		<!-- SETUP -->
                {% options c.SETUP_TIME_OPTS job.start_time %}
            {% elif job.type == c.TEARDOWN %}
		<!-- TEARDOWN -->
		{% options c.TEARDOWN_TIME_OPTS job.start_time %}
            {% elif job.type == c.REGULAR %}
		<!-- REGULAR -->
		{% options c.START_TIME_OPTS job.start_time %}
	    {% else %}
		<!-- ALL -->
		{% options c.ALL_TIME_OPTS job.start_time %}
>>>>>>> 11e43a1c
            {% endif %}
        </select>
    </td>
</tr>
<tr>
    <td><b>{% if job.type != c.REGULAR %}Expected Approximate {% endif %}Duration:</b></td>
    <td>
        <select name="duration">
            {{ options(c.DURATION_OPTS,job.duration) }}
        </select>
    </td>
</tr>
{% if job.type == c.REGULAR %}
    <tr>
        <td> <b>Extra 15{{ macros.popup_link("../static_views/extra15.html") }}</b> </td>
        <td> {{ macros.checkbox(job, 'extra15') }} Yes </td>
    </tr>
{% endif %}
<tr>
    <td> <b>Slots:</b> </td>
    <td>
        <select name="slots">
            {{ int_options(1, 50, job.slots) }}
        </select>
        {% if not job.is_new %}({{ job.shifts|length }} filled){% endif %}
    </td>
</tr>
<tr>
    <td> <b>Location:</b> </td>
    <td>
        <select name="location">
            {{ options(c.JOB_LOCATION_OPTS,job.location) }}
        </select>
    </td>
</tr>
{% if job.type == c.REGULAR %}
    <tr>
        <td> <b>Weight:{{ macros.popup_link("../static_views/weightDesc.html") }}</b> </td>
        <td>
            <select name="weight">
                {{ options(c.WEIGHT_OPTS,job.weight) }}
            </select>
        </td>
    </tr>
{% endif %}
<tr>
    <td> <b>Restricted:{{ macros.popup_link("../static_views/trustDesc.html") }}</b> </td>
    <td> {{ macros.checkbox(job, 'restricted') }} Yes </td>
</tr>
<tr>
    <td></td>
    <td> <input type="submit" value="Upload" />
</tr>
</table>

</form>

{% if not job.is_new %}
    <form method="post" action="delete">
    {{ csrf_token() }}
    <input type="hidden" name="id" value="{{ job.id }}" />
    <table width="100%" cellspacing="5" cellpadding="5">
    <tr>
        <td width="25%"></td>
        <td width="75%"> <input type="submit" value="Delete" /> </td>
    </tr>
    </table>
    </form>
{% endif %}

{% endblock %}
{% block page_scripts %}

{% endblock %}
<|MERGE_RESOLUTION|>--- conflicted
+++ resolved
@@ -53,27 +53,21 @@
     <td> <b>Start Time:</b> </td>
     <td>
         <select name="start_time">
-            {% if job.type == c.SETUP %}
-<<<<<<< HEAD
-                {{ options(c.SETUP_TIME_OPTS,job.start_time) }}
-            {% elif job.type == c.TEARDOWN %}
-                {{ options(c.TEARDOWN_TIME_OPTS,job.start_time) }}
-            {% else %}
-                {{ options(c.START_TIME_OPTS,job.start_time) }}
-=======
-		<!-- SETUP -->
-                {% options c.SETUP_TIME_OPTS job.start_time %}
-            {% elif job.type == c.TEARDOWN %}
-		<!-- TEARDOWN -->
-		{% options c.TEARDOWN_TIME_OPTS job.start_time %}
-            {% elif job.type == c.REGULAR %}
-		<!-- REGULAR -->
-		{% options c.START_TIME_OPTS job.start_time %}
+
+        {% if job.type == c.SETUP %}
+		    <!-- SETUP -->
+            {{ options(c.SETUP_TIME_OPTS,job.start_time) }}
+        {% elif job.type == c.TEARDOWN %}
+		    <!-- TEARDOWN -->
+		    {{ options(c.TEARDOWN_TIME_OPTS,job.start_time) }}
+        {% elif job.type == c.REGULAR %}
+		    <!-- REGULAR -->
+		    {{ options(c.START_TIME_OPTS,job.start_time) }}
 	    {% else %}
-		<!-- ALL -->
-		{% options c.ALL_TIME_OPTS job.start_time %}
->>>>>>> 11e43a1c
-            {% endif %}
+		    <!-- ALL -->
+            {{ options(c.ALL_TIME_OPTS,job.start_time) }}
+        {% endif %}
+
         </select>
     </td>
 </tr>
