--- conflicted
+++ resolved
@@ -5,36 +5,18 @@
     };
 </script>
 
-<<<<<<< HEAD
-<table style="text-align:center">
-<tr>
-    <td width="50%">
-        <select id="location" style="font-size:14pt ; font-weight:bold" onChange="mainMenuDropdownChanged()">
-            <option>All</option>
-            {{ options(c.JOB_LOCATION_OPTS,location) }}
-        </select>
-    </td>
-    <td width="50%">
-        <select id="page" style="font-size:14pt ; font-weight:bold" onChange="mainMenuDropdownChanged()">
-            {{ options(c.JOB_PAGE_OPTS,c.PAGE) }}
-        </select>
-    </td>
-</tr>
-</table>
-=======
 <div class="row">
 	<div class="col-md-6">
 		<!-- font-size:14pt -->
         	<select id="location" style="font-weight:bold" onChange="mainMenuDropdownChanged()">
             		<option>All</option>
-           		 {% options c.JOB_LOCATION_OPTS location %}
+           		 {{ options(c.JOB_LOCATION_OPTS,location) }}
         	</select>
 	</div>
 	<div class="col-md-6">
         	<select id="page" style="font-weight:bold" onChange="mainMenuDropdownChanged()">
-           	 {% options c.JOB_PAGE_OPTS c.PAGE %}
+           	 {{ options(c.JOB_PAGE_OPTS,c.PAGE) }}
         	</select>
 	</div>
->>>>>>> 11e43a1c
 
 </div>