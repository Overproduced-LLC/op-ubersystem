{% extends "base-admin.html" %}
{% block title %}Staffer Summary{% endblock %}
{% block content %}

{% include "jobs/main_menu.html" %}

<div class="row">
    <div class="col-md-2">{{ attendees|length }} Staffers</div>
    <div class="col-md-2">{{ regular_signups }} / {{ regular_total }} Regular Hours Taken</div>
    <div class="col-md-2">{{ restricted_signups }} / {{ restricted_total }} Restricted Hours Taken</div>
    <div class="col-md-2">{{ all_signups }} / {{ all_total }} Total Hours Taken</div>
</div>

{% if checklist.relevant %}
    <br/>
    {% if checklist.completed %}
        You've already indicated that this list is valid, please email STOPS if this is incorrect.
    {% else %}
        <a href="#" onClick="$('#checkoff').show(); return false;">As a head of this department, this looks good to me.</a>
        <form id="checkoff" style="display:none" method="post" action="../dept_checklist/mark_item_complete">
        {% csrf_token %}
        <input type="hidden" name="slug" value="{{ checklist.conf.slug }}" />
        By clicking this button, you are telling us you've reviewed your volunteers and confirmed:
        <ul>
            <li>that no one is assigned to your department who shouldn't be, such as problem volunteers from previous years</li>
            <li>that no one is missing who you'd expect to be assigned here, such as staffers from previous years</li>
        </ul>
        <input type="submit" value="I Confirm This All Looks Good" />
        </form>
        <br/>
    {% endif %}
{% endif %}

<br/>
<span style="font-size:14pt ; font-weight:bold"> Staffers Assigned to This Area</span>
(<a href="mailto:eli@courtwright.org?bcc={{ emails }}">email these staffers</a>)<b>:</b>
<br/> <br/>

<table class="table table-striped datatable">
<thead><tr>
    <th> Attendee Name </th>
    <th> Badge</th>
    <th> [D] </th>
    <th> [T] </th>
    <th> [M] </th>
    <th> [L] </th>
    <th> Placeholder</th>
    <th> Checklist Done/Hotel req</th>
    <th> Hours Here </th>
    <th> Hours Total </th>
    <th> Checked In</th>
</tr>
{% for attendee in attendees %}
    <tr>
<<<<<<< HEAD
        <td width="20%"> <a href="../registration/shifts?id={{ attendee.id }}">{{ attendee.full_name }}</a></td>
        <td width="10"> {{ attendee.badge_num }}</a></td>
        <td width="10"> {% if attendee.is_dept_head %}<font size="-1">[D]</font>{% endif %}</td>
        <td width="10"> {% if attendee.trusted %}<font size="-1">[T]</font>{% endif %}</td>
        <td width="10"> {% if attendee.multiply_assigned %}<font size="-1">[M]</font>{% endif %}</td>
        <td width="10"> {% if attendee.can_work_setup or attendee.can_work_teardown %}<font size="-1">[L]</font>{% endif %}</td>
        <td width="10"> {{ attendee.placeholder }}</td>
        <td width="20%"> {{ attendee.hotel_status }}</td>
        <td width="10"> {{ attendee.hours_here }}</td>
        <td width="10"> {{ attendee.weighted_hours }}</td>
        <td width="10"> {% if attendee.checked_in %}<font size="-1">True</font>{% else %}<font size="-1">False</font>{% endif %}</td>
=======
        <td width="20%" data-order="{{ attendee.full_name }}" data-search="{{ attendee.full_name }}"> <a href="../registration/shifts?id={{ attendee.id }}">{{ attendee.full_name }}</a>        </td>
        <td width="10">{{ attendee.badge_num }}</a>        </td>
        <td width="10"> {% if attendee.is_dept_head %}<font size="-1">[D]</font>{% endif %}        </td>
        <td width="10"> {% if attendee.trusted %}<font size="-1">[T]</font>{% endif %}        </td>
        <td width="10"> {% if attendee.multiply_assigned %}<font size="-1">[M]</font>{% endif %}        </td>
        <td width="10"> {% if attendee.hotel_requests.approved and attendee.hotel_requests.setup_teardown %}<font size="-1">[L]</font>{% endif %}        </td>
        <td width="10"> {{ attendee.placeholder }}</td>
        <td width="20%"> {{ attendee.hotel_status }}</td>
        <td width="10">{{ attendee.hours_here }}</td>
        <td width="10">{{ attendee.weighted_hours }}</td>
        <td width="10">{{ attendee.checked_in|yesno:"Checked In,Not Checked In" }}</td>
>>>>>>> 9ad7c942
    </tr>
{% endfor %}
</table>

<br/> <br/>
<div style="margin-left:10px">
    [D]: <i>Staffers marked with a "D" are department heads.</i> <br/>
    [M]: <i>Staffers marked with a "M" are assigned to multiple locations</i> <br/>
    [T]: <i>Staffers marked with a "T" are trusted</i> <br/>
    [L]: <i>Staffers marked with a "L" are working load-in and/or load-out</i>
</div>

{% endblock %}<|MERGE_RESOLUTION|>--- conflicted
+++ resolved
@@ -45,38 +45,22 @@
     <th> [M] </th>
     <th> [L] </th>
     <th> Placeholder</th>
-    <th> Checklist Done/Hotel req</th>
     <th> Hours Here </th>
     <th> Hours Total </th>
     <th> Checked In</th>
 </tr>
 {% for attendee in attendees %}
     <tr>
-<<<<<<< HEAD
-        <td width="20%"> <a href="../registration/shifts?id={{ attendee.id }}">{{ attendee.full_name }}</a></td>
-        <td width="10"> {{ attendee.badge_num }}</a></td>
-        <td width="10"> {% if attendee.is_dept_head %}<font size="-1">[D]</font>{% endif %}</td>
-        <td width="10"> {% if attendee.trusted %}<font size="-1">[T]</font>{% endif %}</td>
-        <td width="10"> {% if attendee.multiply_assigned %}<font size="-1">[M]</font>{% endif %}</td>
-        <td width="10"> {% if attendee.can_work_setup or attendee.can_work_teardown %}<font size="-1">[L]</font>{% endif %}</td>
-        <td width="10"> {{ attendee.placeholder }}</td>
-        <td width="20%"> {{ attendee.hotel_status }}</td>
-        <td width="10"> {{ attendee.hours_here }}</td>
-        <td width="10"> {{ attendee.weighted_hours }}</td>
-        <td width="10"> {% if attendee.checked_in %}<font size="-1">True</font>{% else %}<font size="-1">False</font>{% endif %}</td>
-=======
         <td width="20%" data-order="{{ attendee.full_name }}" data-search="{{ attendee.full_name }}"> <a href="../registration/shifts?id={{ attendee.id }}">{{ attendee.full_name }}</a>        </td>
-        <td width="10">{{ attendee.badge_num }}</a>        </td>
-        <td width="10"> {% if attendee.is_dept_head %}<font size="-1">[D]</font>{% endif %}        </td>
-        <td width="10"> {% if attendee.trusted %}<font size="-1">[T]</font>{% endif %}        </td>
-        <td width="10"> {% if attendee.multiply_assigned %}<font size="-1">[M]</font>{% endif %}        </td>
-        <td width="10"> {% if attendee.hotel_requests.approved and attendee.hotel_requests.setup_teardown %}<font size="-1">[L]</font>{% endif %}        </td>
-        <td width="10"> {{ attendee.placeholder }}</td>
-        <td width="20%"> {{ attendee.hotel_status }}</td>
+        <td width="10">{{ attendee.badge_num }}</a></td>
+        <td width="10">{% if attendee.is_dept_head %}<font size="-1">[D]</font>{% endif %}</td>
+        <td width="10">{% if attendee.trusted %}<font size="-1">[T]</font>{% endif %}</td>
+        <td width="10">{% if attendee.multiply_assigned %}<font size="-1">[M]</font>{% endif %}</td>
+        <td width="10">{% if attendee.can_work_setup or attendee.can_work_teardown %}<font size="-1">[L]</font>{% endif %}</td>
+        <td width="10">{{ attendee.placeholder }}</td>
         <td width="10">{{ attendee.hours_here }}</td>
         <td width="10">{{ attendee.weighted_hours }}</td>
         <td width="10">{{ attendee.checked_in|yesno:"Checked In,Not Checked In" }}</td>
->>>>>>> 9ad7c942
     </tr>
 {% endfor %}
 </table>
