--- conflicted
+++ resolved
@@ -42,11 +42,7 @@
             var message = json.message;
             if (json.success) {
                 message += ' &nbsp; <a href="#" onClick="undoCheckIn(\'' + attendeeID + '\', ' + json.pre_badge + ') ; return false">Undo</a>';
-<<<<<<< HEAD
-                $('#paattendeeID_' + attendeeID).html(json.paid);
-=======
                 $('#paid_' + attendeeID).html(json.paid);
->>>>>>> 60ac6e49
                 $('#cin_' + attendeeID).html(json.checked_in);
                 $('#age_' + attendeeID).parent().html(json.age_group);
                 $('#num_' + attendeeID).parent().html(json.badge);
