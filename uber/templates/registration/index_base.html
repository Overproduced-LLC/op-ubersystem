--- conflicted
+++ resolved
@@ -103,19 +103,8 @@
         <thead>
           <tr>
             {% block tableheadings %}
-<<<<<<< HEAD
-            <th> <a href="index?order={{ order.group_id }}">Group Name</a> </th>
+            <th> <a href="index?order={{ order.group_id }}&page={{ page }}&search_text={{ search_text|urlencode }}&invalid={{ invalid }}">Group Name</a> </th>
             <th> Promo Code Group </th>
-            <th> <a href="index?order={{ order.last_first }}">Full Name</a> </th>
-            <th> <a href="index?order={{ order.legal_name }}">Name on ID</a> </th>
-            {% if c.PREASSIGNED_BADGE_TYPES %}<th> <a href="index?order={{ order.badge_printed_name }}">Badge Name</a> </th>{% endif %}
-            <th> <a href="index?order={{ order.badge_type }}">Membership Type</a></th>
-            {% if c.NUMBERED_BADGES %}<th> <a href="index?order={{ order.badge_num }}">Badge #</a> </th> {% endif %}
-            <th> <a href="index?order={{ order.ribbon }}">Badge Ribbons</a></th>
-            <th> <a href="index?order={{ order.amount_extra }}">Upgrade</a></th>
-            <th> <a href="index?order={{ order.paid }}">Paid</a> </th>
-=======
-            <th> <a href="index?order={{ order.group_id }}&page={{ page }}&search_text={{ search_text|urlencode }}&invalid={{ invalid }}">Group Name</a> </th>
             <th> <a href="index?order={{ order.last_first }}&page={{ page }}&search_text={{ search_text|urlencode }}&invalid={{ invalid }}">Full Name</a> </th>
             <th> <a href="index?order={{ order.legal_name }}&page={{ page }}&search_text={{ search_text|urlencode }}&invalid={{ invalid }}">Name on ID</a> </th>
             {% if c.PREASSIGNED_BADGE_TYPES %}<th> <a href="index?order={{ order.badge_printed_name }}&page={{ page }}&search_text={{ search_text|urlencode }}&invalid={{ invalid }}">Badge Name</a> </th>{% endif %}
@@ -124,7 +113,6 @@
             <th> <a href="index?order={{ order.ribbon }}&page={{ page }}&search_text={{ search_text|urlencode }}&invalid={{ invalid }}">Badge Ribbons</a></th>
             <th> <a href="index?order={{ order.amount_extra }}&page={{ page }}&search_text={{ search_text|urlencode }}&invalid={{ invalid }}">Upgrade</a></th>
             <th> <a href="index?order={{ order.paid }}&page={{ page }}&search_text={{ search_text|urlencode }}&invalid={{ invalid }}">Paid</a> </th>
->>>>>>> e996f49c
             <th>Age</th>
             {% if c.AT_THE_CON %}
                 <th> <a href="index?order={{ order.checked_in }}&page={{ page }}&search_text={{ search_text|urlencode }}&invalid={{ invalid }}"><nobr>Checked In</nobr></a> </th>
