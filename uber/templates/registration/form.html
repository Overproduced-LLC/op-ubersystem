{% extends "base-admin.html" %}
{% block title %}Attendee Form - {{ attendee.full_name }}{% endblock %}
{% block content %}

{% include "registration/menu.html" %}

<script type="text/javascript">
    var isPreassignedBadgeType = function (badge_type) {
        return $.inArray(parseInt(badge_type), [{{ c.PREASSIGNED_BADGE_TYPES }}]) >= 0;
    };

    var setGroupLink = function () {
        var group = $.val('group_opt');
        if (group === '') {
            $('#group_link').hide();
        } else {
            $('#group_link').attr("href", '../groups/form?id=' + group).show();
        }
    };

    var unassigned = {{ unassigned|jsonize }};
    var groupWarning = function() {
        var groupID = $.val("group_opt");
        if (groupID && {{ attendee.is_new|jsonize }} && unassigned[groupID] > 0) {
            $("#unassigned").show("slow");
        } else {
            $("#unassigned").hide("fast");
        }
    };

    var setAmountPaid = function (focus) {
        {% if attendee.is_new %}
            var amount = {{ c.BADGE_PRICE }};
            if ($.val('badge_type') === {{ c.ONE_DAY_BADGE }}) {
                amount = {{ c.ONEDAY_BADGE_PRICE }};
            }
            if( $.val('paid') === {{ c.HAS_PAID }} ) {
                $.field('amount_paid').val(amount);
            } else if ($.val('paid') === {{ c.NOT_PAID }}) {
                $.field('amount_paid').val(0);
            }
        {% endif %}
        if (focus) {
            $.focus('amount_paid');
        }
    };

    var showOrHideAmounts = function (focus) {
        var paid = $.val('paid'), extra = $.val('amount_extra');
        setVisible('#amount_paid', paid !== {{ c.NEED_NOT_PAY }} && paid !== {{ c.PAID_BY_GROUP }} || extra > 0);
        setVisible('#amount_refunded', paid === {{ c.REFUNDED }});
        setAmountPaid(focus);
    };

    var boldOrRegular = function () {
        if( $.field('placeholder').is(':checked') ) {
            $('.maybe_bold').css('font-weight', 'normal');
            $('.full_name').css('font-weight', 'bold');
        } else {
            var form = document.forms[0];
            if( form.group_opt.selectedIndex > 0 )
                $('.maybe_bold').css('font-weight', 'normal');
            else {
                $('.maybe_bold').css('font-weight', 'bold');
                {% if c.AT_THE_CON %}
                    $('#email,#zip_code').css('font-weight', 'normal');
                {% endif %}
            }
        }
    };

    var setPreassigned = function () {
        if( $.field("placeholder").is(":checked") ) {
            $.field("paid").val("{{ c.NEED_NOT_PAY }}");
        }
        showOrHideAmounts();
    };

    var setBadgeMessage = function () {
        if ($.field("badge_type") && isPreassignedBadgeType($.val("badge_type"))) {
            $("#badge_message").text("(next available badge number)");
        } else {
            $("#badge_message").text("");
        }
    };

    var toggleStaffingAdminRows = function () {
        setVisible('.staffing-checked', $.field('staffing').prop('checked'));
    };

    $(function(){
        $.field("placeholder").click(boldOrRegular).click(setPreassigned);
        setBadgeMessage();
        boldOrRegular();
        setGroupLink();
        showOrHideAmounts();
        toggleStaffingAdminRows();
        $.field('staffing').on('click', toggleStaffingAdminRows);
        {% if c.AT_THE_CON and attendee.is_new %}
            $.field("paid").val({{ c.HAS_PAID }});
            $.field("amount_paid").val({{ c.BADGE_PRICE }});
        {% endif %}
    });
</script>

<div class="panel panel-default">

<form method="post" action="form" class="form-horizontal">
{{ csrf_token() }}
<input type="hidden" name="id" value="{{ attendee.db_id }}" />
<input type="hidden" name="return_to" value="{{ return_to }}" />

{% if not attendee.is_new %}
    Created by {{ attendee.created.who }} on {{ attendee.created.when|full_datetime }}
{% endif %}
{% if attendee.last_updated %}
    Last Updated by {{ attendee.last_updated.who }} on {{ attendee.last_updated.when|full_datetime }}
{% endif %}

    <div class="form-group">
        <label for="first_name" class="col-sm-2 control-label">Placeholder</label>
        <div class="col-sm-6">
            {{ macros.checkbox(attendee, 'placeholder') }} This attendee needs to
            {% if attendee.is_new %}
                register themself
            {% else %}
                <a href="../preregistration/confirm?id={{ attendee.id }}">register themself</a>
            {% endif %}
        </div>
    </div>

    <div class="form-group">
        <label for="badge_status" class="col-sm-2 control-label">Status</label>
        <div class="col-sm-6">
            <select name="badge_status">
            {{ options(c.BADGE_STATUS_OPTS,attendee.badge_status) }}
            </select>
        </div>
    </div>

    {% if c.HAS_ACCOUNTS_ACCESS %}
        <div class="form-group">
            <label for="admin_status" class="col-sm-2 control-label">Admin</label>
            <div class="col-sm-6">
                {% if attendee.admin_account %}
                    <p name="admin_status">True</p>
                {% else %}
                    <p name="admin_status">False</p>
                {% endif %}
            </div>
        </div>

        {% if attendee.admin_account %}
            <div class="form-group">
                <label for="admin_options" class="col-sm-2 control-label">Permissions</label>
                <div class="col-sm-6">
                    {{ attendee.admin_account.access_labels|join:' / ' }}
                </div>
            </div>

        {% endif %}
    {% endif %}

<div class="form-group">
    <label class="col-sm-2 control-label">Badge</label>
    <div class="col-sm-6">
        {% if not attendee.is_new %}
            {{ attendee.badge }}
            {% if attendee.group %}(<a href="../groups/form?id={{ attendee.group.id }}">{{ attendee.group.name }}</a>){% endif %}
            &nbsp;&nbsp; [<a href="change_badge?id={{ attendee.id }}">Change</a>]
        {% else %}
            <select name="badge_type" onChange="boldOrRegular(); setBadgeMessage(); setAmountPaid();">
                {{ options(c.BADGE_OPTS,attendee.badge_type) }}
            </select>
            {% if c.AT_THE_CON and c.NUMBERED_BADGES %}
                #<input class="focus" type="text" style="width:4em" name="badge_num" value='{{ attendee.badge_num|default('') }}' />
            {% else %}
                <span id="badge_message" style="font-style:italic"></span>
            {% endif %}
        {% endif %}
        &nbsp;&nbsp;
        <select name="ribbon">
            {{ options(c.RIBBON_OPTS,attendee.ribbon) }}
        </select>
        {% if c.AT_THE_CON and not attendee.badge_num and c.NUMBERED_BADGES %}
            <br/> <input type="checkbox" name="omit_badge" value="yes" {% if omit_badge %}checked{% endif %} /> Omit badge number
        {% elif c.AT_THE_CON and not attendee.checked_in and not c.NUMBERED_BADGES %}
            <br/> <input type="checkbox" name="check_in" value="yes" {% if check_in %}checked{% endif %} /> Check in this attendee
        {% endif %}
        &nbsp;&nbsp; [<a href="../preregistration/confirm?id={{ attendee.id }}">Confirm{% if attendee.is_transferable %}/Transfer{% endif %}</a>]
    </div>
</div>

<div class="form-group">
    <label for="group_opt" class="col-sm-2 control-label">Group</label>
    <div class="col-sm-6">
        <select name="group_opt" onChange="boldOrRegular() ; setGroupLink() ; groupWarning()">
            <option value="">Choose a group, if applicable</option>
            {{ options(group_opts,attendee.group.id) }}
        </select>
        &nbsp; <a id="group_link" href="" target="_blank">View this Group's Page</a>
        <div id="unassigned" style="display:none ; color:red">
            Warning: This group has at least one unassigned badge.  Are you sure you want this to be a new attendee and not just fill in the data for one of this group's badges?
        </div>
    </div>
</div>

{% if attendee.badge_type in c.PREASSIGNED_BADGE_TYPES or attendee.amount_extra >= c.SUPPORTER_LEVEL %}
    <div class="form-group">
        <label for="badge_printed_name" class="col-sm-2 control-label">Name Printed on Badge</label>
        <div class="col-sm-6">
            <input type="text" class="form-control" name="badge_printed_name" maxlength="20" value="{{ attendee.badge_printed_name }}" />
        </div>
    </div>
{% endif %}

{% include "regform.html" %}

<div class="form-group staffing staffing-checked">
    <label class="col-sm-2 control-label">Assigned Depts</label>
    <div class="col-sm-6">
        {{ attendee.html_checkgroup('assigned_depts') }}
    </div>
</div>

<div class="form-group staffing staffing-checked">
    <label class="col-sm-2 control-label">Trusted in which depts</label>
    <div class="col-sm-6">
        {{ attendee.html_checkgroup('trusted_depts') }}
        <span class="popup">{{ macros.popup_link("../static_views/trustDesc.html","What does this mean?") }}</span>
    </div>
</div>

<div class="form-group staffing staffing-checked">
    <label class="col-sm-2 control-label">Approved for Setup/Teardown</label>
    <div class="col-sm-6">
        {{ macros.checkbox(attendee, 'can_work_setup') }} Approved for setup <br/>
        {{ macros.checkbox(attendee, 'can_work_teardown') }} Approved for teardown
    </div>
</div>

{% if not attendee.is_new %}
    {% if c.AT_THE_CON %}
        <div class="form-group">
            <label class="col-sm-2 control-label">Received Merch</label>
            <div class="col-sm-6">
                {% checkbox attendee.got_merch %} Yes
            </div>
        </div>
    {% endif %}
    <div class="form-group">
        <label class="col-sm-2 control-label">Signed Up</label>
        <div class="col-sm-6">
<<<<<<< HEAD
            {{ macros.checkbox(attendee, 'got_merch') }} Yes
=======
            <i>{{ attendee.registered_local }}</i>
>>>>>>> 11e43a1c
        </div>
    </div>
    <div class="form-group">
        <label class="col-sm-2 control-label">Checked In</label>
        <div class="col-sm-6">
            {% if attendee.checked_in %}
                Checked in at {{ attendee.checked_in_local }}
            {% else %}
                Has not checked in yet
            {% endif %}
        </div>
    </div>
{% endif %}

<!-- TODO: integrate this with extra stuff -->
<div class="form-group">
    <label class="col-sm-2 control-label">Badge Price</label>
    <div class="col-sm-6">
<<<<<<< HEAD
        Base Price: $<input type="text" style="width:4em" name="overridden_price" value="{{ attendee.badge_cost|floatformat(2) }}" />
        <input type="checkbox" name="no_override" {% if not attendee.overridden_price %} checked {% endif %}> Automatically recalculate badge price.
=======
        Base Price: $<input type="text" style="width:4em" name="overridden_price" value="{{ attendee.badge_cost|floatformat:2 }}" />
        <input type="checkbox" name="no_override" {% if attendee.overridden_price == None %} checked {% endif %}> Automatically recalculate badge price.
>>>>>>> 11e43a1c
    </div>
</div>


<div class="form-group">
    <label class="col-sm-2 control-label">Paid</label>
    <div class="col-sm-6">
        <select name="paid" onChange="showOrHideAmounts(true)">
            {{ options(c.PAYMENT_OPTS,attendee.paid) }}
        </select>
        &nbsp;&nbsp;&nbsp;
        <span id="amount_paid">
            Paid: $<input type="text" style="width:4em" name="amount_paid" value="{{ attendee.amount_paid }}" />
        </span>
        &nbsp;&nbsp;&nbsp;
        <span id="amount_refunded">
            Refunded: $<input type="text" style="width:4em" name="amount_refunded" value="{{ attendee.amount_refunded }}" />
        </span>
        {% if c.AT_THE_CON and attendee.staffing %}
            <br/> ({{ attendee.worked_hours }} out of {{ attendee.weighted_hours }} hours worked)
        {% endif %}
        <nobr>
            Kicked In Extra:
            <select name="amount_extra">
                {{ options(c.DONATION_TIER_OPTS,attendee.amount_extra) }}
            </select>
        </nobr>
    </div>
</div>

{% if attendee.amount_extra >= c.SHIRT_LEVEL %}
    <div class="form-group">
        <label for="shirt" class="col-sm-2 control-label">Shirt Size</label>
        <div class="col-sm-6">
            <select name="shirt" class="form-control">
                {{ options(c.SHIRT_OPTS,attendee.shirt) }}
            </select>
        </div>
    </div>
{% endif %}

<div class="form-group">
    <label class="col-sm-2 control-label">Extra Merch</label>
    <div class="col-sm-6">
        <input type="text" name="extra_merch" value="{{ attendee.extra_merch }}" style="width:80%" />
    </div>
</div>

<div class="form-group">
    <label class="col-sm-2 control-label">Special Regdesk Instructions</label>
    <div class="col-sm-6">
        <input type="text" name="regdesk_info" value="{{ attendee.regdesk_info }}" style="width:80%" />
    </div>
</div>

<div class="form-group">
    <label class="col-sm-2 control-label">Notes for Later Review</label>
    <div class="col-sm-6">
        <textarea name="for_review" rows="3" style="width:66%">{{ attendee.for_review }}</textarea>
    </div>
</div>

<div class="form-group">
    <label class="col-sm-2 control-label">Admin Notes</label>
    <div class="col-sm-6">
        <textarea name="admin_notes" rows="3" style="width:66%">{{ attendee.admin_notes }}</textarea>
    </div>
</div>

<div class="form-group">
    <div class="col-sm-6 col-sm-offset-2">
        <button type="submit" name="save" class="btn btn-primary" value="save_return_to_search">Save + return{% if not return_to %} to search{% endif %}</button>
        <button type="submit" name="save" class="btn btn-primary" value="save">Save</button>
    </div>
</div>

</form>

{% if not attendee.is_new %}
    <div style="margin-left:25%">  
<<<<<<< HEAD
        <form method="post" action="delete" onSubmit="return confirm('{% if attendee.group %}Are you sure you want to unassign this badge?{% else %}Are you sure you want to delete this attendee?{% endif %}');" />
            {{ csrf_token() }}
=======
        <form method="post" action="delete" onSubmit="return confirm('{% if attendee.group and attendee.is_unassigned %}Are you sure you want to delete this unassigned badge?{% elif attendee.group %}Are you sure you want to unassign this badge?{% else %}Are you sure you want to delete this attendee?{% endif %}');" />
            {% csrf_token %}
>>>>>>> 11e43a1c
            <input type="hidden" name="id" value="{{ attendee.id }}" />
            {% if return_to %}<input type="hidden" name="return_to" value="{{ return_to }}" />{% endif %}
            <br/><input type="submit" value="{% if attendee.group and attendee.is_unassigned %}Delete this group badge{% elif attendee.group %}Unassign this group badge{% else %}Delete Attendee{% endif %}"
                        {% if attendee.paid == c.HAS_PAID %} style="background-color:#BCBCBC" title="Cannot delete a paid badge." disabled {% endif %}/>
        </form>
    </div>

    {% if attendee.paid != c.LOST_BADGE %}
        <br/>
        <div style="margin-left:25%">
            <form method="post" action="lost_badge">
                <input type="hidden" name="id" value="{{ attendee.id }}" />
                <input type="submit" value="Report Lost Badge">
            </form>
        </div>
    {% endif %}
{% endif %}

</div>

{% endblock %}<|MERGE_RESOLUTION|>--- conflicted
+++ resolved
@@ -244,18 +244,14 @@
         <div class="form-group">
             <label class="col-sm-2 control-label">Received Merch</label>
             <div class="col-sm-6">
-                {% checkbox attendee.got_merch %} Yes
+                {{ macros.checkbox(attendee, 'got_merch') }} Yes
             </div>
         </div>
     {% endif %}
     <div class="form-group">
         <label class="col-sm-2 control-label">Signed Up</label>
         <div class="col-sm-6">
-<<<<<<< HEAD
-            {{ macros.checkbox(attendee, 'got_merch') }} Yes
-=======
             <i>{{ attendee.registered_local }}</i>
->>>>>>> 11e43a1c
         </div>
     </div>
     <div class="form-group">
@@ -274,13 +270,8 @@
 <div class="form-group">
     <label class="col-sm-2 control-label">Badge Price</label>
     <div class="col-sm-6">
-<<<<<<< HEAD
         Base Price: $<input type="text" style="width:4em" name="overridden_price" value="{{ attendee.badge_cost|floatformat(2) }}" />
-        <input type="checkbox" name="no_override" {% if not attendee.overridden_price %} checked {% endif %}> Automatically recalculate badge price.
-=======
-        Base Price: $<input type="text" style="width:4em" name="overridden_price" value="{{ attendee.badge_cost|floatformat:2 }}" />
         <input type="checkbox" name="no_override" {% if attendee.overridden_price == None %} checked {% endif %}> Automatically recalculate badge price.
->>>>>>> 11e43a1c
     </div>
 </div>
 
@@ -361,13 +352,8 @@
 
 {% if not attendee.is_new %}
     <div style="margin-left:25%">  
-<<<<<<< HEAD
-        <form method="post" action="delete" onSubmit="return confirm('{% if attendee.group %}Are you sure you want to unassign this badge?{% else %}Are you sure you want to delete this attendee?{% endif %}');" />
+        <form method="post" action="delete" onSubmit="return confirm('{% if attendee.group and attendee.is_unassigned %}Are you sure you want to delete this unassigned badge?{% elif attendee.group %}Are you sure you want to unassign this badge?{% else %}Are you sure you want to delete this attendee?{% endif %}');" />
             {{ csrf_token() }}
-=======
-        <form method="post" action="delete" onSubmit="return confirm('{% if attendee.group and attendee.is_unassigned %}Are you sure you want to delete this unassigned badge?{% elif attendee.group %}Are you sure you want to unassign this badge?{% else %}Are you sure you want to delete this attendee?{% endif %}');" />
-            {% csrf_token %}
->>>>>>> 11e43a1c
             <input type="hidden" name="id" value="{{ attendee.id }}" />
             {% if return_to %}<input type="hidden" name="return_to" value="{{ return_to }}" />{% endif %}
             <br/><input type="submit" value="{% if attendee.group and attendee.is_unassigned %}Delete this group badge{% elif attendee.group %}Unassign this group badge{% else %}Delete Attendee{% endif %}"
