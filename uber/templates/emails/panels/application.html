--- conflicted
+++ resolved
@@ -10,11 +10,7 @@
 {% if panelist.guidebook_bio %}<li><strong>Schedule Bio</strong>: {{ panelist.guidebook_bio|linebreaksbr }}</li>{% endif %}
 {% if panelist.display_name %}<li><strong>Display Name</strong>: {{ panelist.display_name }}</li>{% endif %}
 {% if panelist.has_social_media %}
-<<<<<<< HEAD
-    <li><strong>Social Media</strong>: {{ panelist.social_media_info|linebreaksbr }}</li>
-=======
     <li><strong>Social Media</strong>: {{ panelist.social_media_info|replace(" \n", "; ") }}</li>
->>>>>>> 196b1faa
 {% endif %}
 {%- endmacro -%}
 
