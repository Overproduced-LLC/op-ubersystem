--- conflicted
+++ resolved
@@ -32,19 +32,12 @@
         <td>{{ entry.unsent_because_unapproved }}</td>
         <td><a href="pending_examples?ident={{ entry.automated_email.ident|urlencode }}">Examples</a></td>
         <td>
-<<<<<<< HEAD
-            <form method="post" action="approve">
-            {{ csrf_token() }}
-            <input type="hidden" name="subject" value="{{ email.subject }}" />
-            <input type="submit" value="Approve" />
-            </form>
-=======
             {% if not entry.automated_email.needs_approval %}
                 Automatic
             {% else %}
                 {% if not entry.automated_email.approved %}
                     <form method="post" action="approve">
-                    {% csrf_token %}
+                    {{ csrf_token() }}
                     <input type="hidden" name="ident" value="{{ entry.automated_email.ident }}" />
                     <input type="submit" value="Approve" />
                     </form>
@@ -52,7 +45,6 @@
                     Yes
                 {% endif %}
             {% endif %}
->>>>>>> 11e43a1c
         </td>
         <td>{{ entry.automated_email.when_txt|linebreaksbr }}</td>
     </tr>
