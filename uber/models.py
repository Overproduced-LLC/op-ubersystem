from uber.common import *


def _get_defaults(func):
    spec = inspect.getfullargspec(func)
    return dict(zip(reversed(spec.args), reversed(spec.defaults)))
default_constructor = _get_defaults(declarative.declarative_base)['constructor']


SQLAlchemyColumn = Column
sqlalchemy_relationship = relationship


def Column(*args, admin_only=False, **kwargs):
    """
    Returns a SQLAlchemy Column with the given parameters, except that instead
    of the regular defaults, we've overridden the following defaults if no
    value is provided for the following parameters:

        Field           Old Default     New Default
        -----           ------------    -----------
        nullable        True            False
        default         None            ''  (only for UnicodeText fields)
        server_default  None            <same value as 'default'>

    We also have an "admin_only" parameter, which is set as an attribute on
    the column instance, indicating whether the column should be settable by
    regular attendees filling out one of the registration forms or if only a
    logged-in admin user should be able to set it.
    """
    kwargs.setdefault('nullable', False)
    if args[0] is UnicodeText or isinstance(args[0], (UnicodeText, MultiChoice)):
        kwargs.setdefault('default', '')
    default = kwargs.get('default')
    if isinstance(default, (int, str)):
        kwargs.setdefault('server_default', str(default))
    col = SQLAlchemyColumn(*args, **kwargs)
    col.admin_only = admin_only or args[0] in [UUID, UTCDateTime]
    return col


def relationship(*args, **kwargs):
    """
    Returns a SQLAlchemy relationship with the given parameters, except that
    instead of the regular defaults, we've overridden the following defaults if
    no value is provided for the following parameters:
        load_on_pending now defaults to True
        cascade now defaults to 'all,delete-orphan'
    """
    kwargs.setdefault('load_on_pending', True)
    kwargs.setdefault('cascade', 'all,delete-orphan')
    return sqlalchemy_relationship(*args, **kwargs)


class utcnow(FunctionElement):
    """
    We have some tables where we want to save a timestamp on each row indicating
    when the row was first created.  Normally we could do something like this:

        created = Column(UTCDateTime, default=lambda: datetime.now(UTC))

    Unfortunately, there are some cases where we instantiate a model and then
    don't save it until sometime later.  This happens when someone registers
    themselves and then doesn't pay until later, since we don't save them to the
    database until they've paid.  Therefore, we use this class so that we can
    set a timestamp based on when the row was inserted rather than when the
    model was instantiated:

        created = Column(UTCDateTime, server_default=utcnow())

    The pg_utcnow and sqlite_utcnow functions below define the implementation
    for postgres and sqlite, and new functions will need to be written if/when
    we decided to support other databases.
    """
    type = UTCDateTime()


@compiles(utcnow, 'postgresql')
def pg_utcnow(element, compiler, **kw):
    return "timezone('utc', current_timestamp)"


@compiles(utcnow, 'sqlite')
def sqlite_utcnow(element, compiler, **kw):
    return "(datetime('now', 'utc'))"


class Choice(TypeDecorator):
    """
    Utility class for storing the results of a dropdown as a database column.
    """
    impl = Integer

    def __init__(self, choices, *, allow_unspecified=False, **kwargs):
        """
        choices: an array of tuples, where the first element of each tuple is
                 the integer being stored and the second element is a string
                 description of the value
        allow_unspecified: by default, an exception is raised if you try to save
                           a row with a value which is not in the choices list
                           passed to this class; set this to True if you want to
                           allow non-default values
        """
        self.choices = dict(choices)
        self.allow_unspecified = allow_unspecified
        TypeDecorator.__init__(self, **kwargs)

    def process_bind_param(self, value, dialect):
        if value is not None:
            try:
                assert self.allow_unspecified or int(value) in self.choices
            except:
                raise ValueError('{!r} not a valid option out of {}'.format(value, self.choices))
            else:
                return int(value)


class MultiChoice(TypeDecorator):
    """
    Utility class for storing the results of a group of checkboxes.  Each value
    is represented by an integer, so we store them as a comma-separated string.
    This can be marginally more convenient than a many-to-many table.  Like the
    Choice class, this takes an array of tuples of integers and strings.
    """
    impl = UnicodeText

    def __init__(self, choices, **kwargs):
        self.choices = choices
        TypeDecorator.__init__(self, **kwargs)

    def process_bind_param(self, value, dialect):
        return value if isinstance(value, str) else ','.join(value)


@declarative_base
class MagModel:
    id = Column(UUID, primary_key=True, default=lambda: str(uuid4()))

    required = ()

    def __init__(self, *args, **kwargs):
        if '_model' in kwargs:
            assert kwargs.pop('_model') == self.__class__.__name__
        default_constructor(self, *args, **kwargs)
        for attr, col in self.__table__.columns.items():
            if col.default:
                self.__dict__.setdefault(attr, col.default.execute())

    @property
    def _class_attrs(self):
        return {name: getattr(self.__class__, name) for name in dir(self.__class__)}

    def _invoke_adjustment_callbacks(self, label):
        callbacks = []
        for name, attr in self._class_attrs.items():
            if hasattr(attr, '__call__') and hasattr(attr, label):
                callbacks.append(getattr(self, name))
        callbacks.sort(key=lambda f: getattr(f, label))
        for func in callbacks:
            func()

    def presave_adjustments(self):
        self._invoke_adjustment_callbacks('presave_adjustment')

    def predelete_adjustments(self):
        self._invoke_adjustment_callbacks('predelete_adjustment')

    @property
    def addons(self):
        """
        This exists only to be overridden by other events; it should return a
        list of strings are the extra things which an attendee or group has
        purchased.  For example, in the MAGStock codebase, we've got code which
        looks something like this:

            @Session.model_mixin
            class Attendee:
                purchased_food = Column(Boolean, default=False)

                @property
                def addons(self):
                    return ['Food'] if self.purchased_food else []

        Our various templates use this information to display a summary to the
        user of what they have purchased, e.g. in the prereg confirmation page
        and in their confirmation emails.
        """
        return []

    @property
    def cost_property_names(self):
        """Returns the names of all cost properties on this model."""
        return [name for name, attr in self._class_attrs.items() if isinstance(attr, cost_property)]

    @property
    def default_cost(self):
        """
        Returns the sum of all @cost_property values for this model instance.
        Because things like discounts exist, we ensure cost can never be negative.
        """
        return max(0, sum([getattr(self, name) for name in self.cost_property_names], 0))

    @class_property
    def unrestricted(cls):
        """
        Returns a set of column names which are allowed to be set by non-admin
        attendees filling out one of the registration forms.
        """
        return {col.name for col in cls.__table__.columns if not getattr(col, 'admin_only', True)}

    @class_property
    def all_bools(cls):
        """Returns the set of Boolean column names for this table."""
        return {col.name for col in cls.__table__.columns if isinstance(col.type, Boolean)}

    @class_property
    def all_checkgroups(cls):
        """Returns the set of MultiChoice column names for this table."""
        return {col.name for col in cls.__table__.columns if isinstance(col.type, MultiChoice)}

    @class_property
    def regform_bools(cls):
        """Returns the set of non-admin-only Boolean columns for this table."""
        return {colname for colname in cls.all_bools if colname in cls.unrestricted}

    @class_property
    def regform_checkgroups(cls):
        """Returns the set of non-admin-only MultiChoice columns for this table."""
        return {colname for colname in cls.all_checkgroups if colname in cls.unrestricted}

    @property
    def session(self):
        """
        Returns the session object which this model instance is attached to, or
        None if this instance is not attached to a session.
        """
        return Session.session_factory.object_session(self)

    @classmethod
    def get_field(cls, name):
        """Returns the column object with the provided name for this model."""
        return cls.__table__.columns[name]

    def __eq__(self, m):
        return self.id is not None and isinstance(m, MagModel) and self.id == m.id

    def __ne__(self, m):        # Python is stupid for making me do this
        return not (self == m)

    def __hash__(self):
        return hash(self.id)

    @property
    def is_new(self):
        """
        Boolean property indicating whether or not this instance has already
        been saved to the database or if it's a new instance which has never
        been saved and thus has no corresponding row in its database table.
        """
        return not instance_state(self).persistent

    @property
    def created(self):
        return self.get_tracking_by_instance(self, action=c.CREATED, last_only=True)

    @property
    def last_updated(self):
        return self.get_tracking_by_instance(self, action=c.UPDATED, last_only=True)

    @property
    def db_id(self):
        """
        A common convention in our forms is to pass an "id" parameter of "None"
        for new objects and to pass the actual id for objects which already
        exist in our database, which lets the backend know whether to perform a
        save or an update.  This method returns "None" for new objects and the
        id for existing objects, for use in such forms.
        """
        return None if self.is_new else self.id

    def orig_value_of(self, name):
        """
        Sometimes we mutate a model instance but then want to get the original
        value of a column before we changed it before we perform a save.  This
        method returns the original value (i.e. the value currently in the db)
        for the column whose name is provided.  If the value has not changed,
        this just returns the current value of that field.
        """
        hist = get_history(self, name)
        return (hist.deleted or hist.unchanged or [getattr(self, name)])[0]

    @suffix_property
    def _ints(self, name, val):
        choices = dict(self.get_field(name).type.choices)
        return [int(i) for i in str(val).split(',') if int(i) in choices] if val else []

    @suffix_property
    def _label(self, name, val):
        if not val or not name:
            return ''

        try:
            val = int(val)
        except ValueError:
            log.debug('{} is not an int, did we forget to migrate data for {} during a DB migration?').format(val, name)
            return ''

        label = self.get_field(name).type.choices.get(val)
        if not label:
            log.debug('{} does not have a label for {}, check your enum generating code').format(name, val)
        return label

    @suffix_property
    def _local(self, name, val):
        return val.astimezone(c.EVENT_TIMEZONE)

    @suffix_property
    def _labels(self, name, val):
        ints = getattr(self, name + '_ints')
        labels = dict(self.get_field(name).type.choices)
        return sorted(labels[i] for i in ints)

    def __getattr__(self, name):
        suffixed = suffix_property.check(self, name)
        if suffixed is not None:
            return suffixed

        try:
            [multi] = [col for col in self.__table__.columns if isinstance(col.type, MultiChoice)]
            choice = getattr(c, name)
            assert choice in [val for val, desc in multi.type.choices]
        except:
            pass
        else:
            return choice in getattr(self, multi.name + '_ints')

        if name.startswith('is_'):
            return self.__class__.__name__.lower() == name[3:]

        raise AttributeError(self.__class__.__name__ + '.' + name)

    def get_tracking_by_instance(self, instance, action, last_only=True):
        query = self.session.query(Tracking).filter_by(fk_id=instance.id, action=action).order_by(Tracking.when.desc())
        return query.first() if last_only else query.all()

    def apply(self, params, *, bools=(), checkgroups=(), restricted=True, ignore_csrf=True):
        """
        Args:
            restricted (bool): if true, restrict any changes only to fields which we allow attendees to set on their own
                if false, allow changes to any fields.
        """
        bools = self.regform_bools if restricted else bools
        checkgroups = self.regform_checkgroups if restricted else checkgroups
        for column in self.__table__.columns:
            if (not restricted or column.name in self.unrestricted) and column.name in params and column.name != 'id':
                if isinstance(params[column.name], list):
                    value = ','.join(map(str, params[column.name]))
                elif isinstance(params[column.name], bool):
                    value = params[column.name]
                else:
                    value = str(params[column.name]).strip()

                try:
                    if isinstance(column.type, Float):
                        value = float(value)
                    elif isinstance(column.type, Choice) and value == '':
                        value = None
                    elif isinstance(column.type, (Choice, Integer)):
                        value = int(float(value))
                    elif isinstance(column.type, UTCDateTime):
                        value = c.EVENT_TIMEZONE.localize(datetime.strptime(value, c.TIMESTAMP_FORMAT))
                    elif isinstance(column.type, Date):
                        value = datetime.strptime(value, c.DATE_FORMAT).date()
                except:
                    pass

                setattr(self, column.name, value)

        if cherrypy.request.method.upper() == 'POST':
            for column in self.__table__.columns:
                if column.name in bools:
                    setattr(self, column.name, column.name in params and bool(int(params[column.name])))
                elif column.name in checkgroups and column.name not in params:
                    setattr(self, column.name, '')

            if not ignore_csrf:
                check_csrf(params.get('csrf_token'))


class TakesPaymentMixin(object):
    @property
    def payment_deadline(self):
        return min(c.UBER_TAKEDOWN - timedelta(days=2),
                   datetime.combine((self.registered + timedelta(days=14)).date(), time(23, 59)))


class Session(SessionManager):
    engine = sqlalchemy.create_engine(c.SQLALCHEMY_URL, pool_size=50, max_overflow=100)

    @classmethod
    def initialize_db(cls, modify_tables=False, drop=False):
        """
        Initialize the database and optionally create/drop tables

        Initializes the database connection for use, and attempt to create any
        tables registered in our metadata which do not actually exist yet in the
        database.

        This calls the underlying sideboard function, HOWEVER, in order to actually create
        any tables, you must specify modify_tables=True.  The reason is, we need to wait for
        all models from all plugins to insert their mixin data, so we wait until one spot
        in order to create the database tables.

        Any calls to initialize_db() that do not specify modify_tables=True are ignored.
        i.e. anywhere in Sideboard that calls initialize_db() will be ignored
        i.e. ubersystem is forcing all calls that don't specify modify_tables=True to be ignored

        Keyword Arguments:
        modify_tables -- If False, this function does nothing.
        drop -- USE WITH CAUTION: If True, then we will drop any tables in the database
        """
        if modify_tables:
            super(Session, cls).initialize_db(drop=drop)

    class QuerySubclass(Query):
        @property
        def is_single_table_query(self):
            return len(self.column_descriptions) == 1

        @property
        def model(self):
            assert self.is_single_table_query, 'actions such as .order() and .icontains() and .iexact() are only valid for single-table queries'
            return self.column_descriptions[0]['type']

        def order(self, attrs):
            order = []
            for attr in listify(attrs):
                col = getattr(self.model, attr.lstrip('-'))
                order.append(col.desc() if attr.startswith('-') else col)
            return self.order_by(*order)

        def icontains(self, attr=None, val=None, **filters):
            query = self
            if len(self.column_descriptions) == 1 and filters:
                for colname, val in filters.items():
                    query = query.filter(getattr(self.model, colname).ilike('%{}%'.format(val)))
            if attr and val:
                query = self.filter(attr.ilike('%{}%'.format(val)))
            return query

        def iexact(self, **filters):
            return self.filter(*[func.lower(getattr(self.model, attr)) == func.lower(val) for attr, val in filters.items()])

    class SessionMixin:
        def admin_attendee(self):
            return self.admin_account(cherrypy.session['account_id']).attendee

        def logged_in_volunteer(self):
            return self.attendee(cherrypy.session['staffer_id'])

        def checklist_status(self, slug, department):
            attendee = self.admin_attendee()
            conf = DeptChecklistConf.instances.get(slug)
            if not conf:
                raise ValueError("Can't access dept checklist INI settings for section '{}', check your INI file".format(slug))

            return {
                'conf': conf,
                'relevant': attendee.is_single_dept_head and attendee.assigned_depts_ints == [int(department or 0)],
                'completed': conf.completed(attendee)
            }

        def jobs_for_signups(self):
            fields = ['name', 'location_label', 'description', 'weight', 'start_time_local', 'duration', 'weighted_hours', 'restricted', 'extra15', 'taken']
            jobs = self.logged_in_volunteer().possible_and_current
            restricted_hours = set()
            for job in jobs:
                if job.restricted:
                    restricted_hours.add(frozenset(job.hours))
            return [job.to_dict(fields) for job in jobs if job.restricted or frozenset(job.hours) not in restricted_hours]

        def guess_attendee_watchentry(self, attendee):
            return self.query(WatchList).filter(and_(or_(WatchList.first_names.contains(attendee.first_name),
                                                         and_(WatchList.email != '', WatchList.email == attendee.email),
                                                         and_(WatchList.birthdate != None, WatchList.birthdate == attendee.birthdate)),
                                                     WatchList.last_name == attendee.last_name,
                                                     WatchList.active == True)).all()

        def get_account_by_email(self, email):
            return self.query(AdminAccount).join(Attendee).filter(func.lower(Attendee.email) == func.lower(email)).one()

        def no_email(self, subject):
            return not self.query(Email).filter_by(subject=subject).all()

<<<<<<< HEAD
        def lookup_attendee(self, full_name, email, zip_code):
            words = full_name.split()
            email = normalize_email(email)

            for i in range(1, len(words)):
                first, last = ' '.join(words[:i]), ' '.join(words[i:])
                attendee = self.query(Attendee).iexact(first_name=first, last_name=last, email=email, zip_code=zip_code).all()
                if attendee:
                    return attendee[0]
=======
        def lookup_attendee(self, input_first_name, input_last_name, email, zip_code):
            attendee = self.query(Attendee).iexact(first_name=first_name, last_name=last_name, email=email, zip_code=zip_code).all()
            if attendee:
                return attendee[0]
>>>>>>> 5f2a4acf
            raise ValueError('attendee not found')

        def get_next_badge_num(self, badge_type):
            """
            Returns the next badge available for a given badge type. This is essentially a wrapper for auto_badge_num
            that accounts for new or changed objects in the session.

            :param badge_type: Used to pass to auto_badge_num and to ignore objects in the session that aren't within
            the badge type's range.
            :return:
            """
            badge_type = get_real_badge_type(badge_type)

            new_badge_num = self.auto_badge_num(badge_type)
            # Adjusts the badge number based on badges in the session
            for attendee in [m for m in chain(self.new, self.dirty) if isinstance(m, Attendee)]:
                if attendee.badge_type == badge_type and attendee.badge_num is not None\
                        and attendee.badge_num <= c.BADGE_RANGES[badge_type][1]\
                        and attendee.badge_num <= self.auto_badge_num(badge_type):
                    new_badge_num = max(self.auto_badge_num(badge_type), 1 + attendee.badge_num)

            assert new_badge_num < c.BADGE_RANGES[badge_type][1], 'There are no more badge numbers available in this range!'

            return new_badge_num

        def update_badge(self, attendee, old_badge_type, old_badge_num):
            """
            This should be called whenever an attendee's badge type or badge number is changed by an admin. It checks
            if the attendee will still require a badge number with their new badge type, and if so, sets their number
            to either the number specified by the admin or the lowest available badge number in that range.

            :param attendee: The Attendee() object whose badge is being changed.
            :param old_badge_type: The old badge type.
            :param old_badge_num: The old badge number.
            :return:
            """
            from uber.badge_funcs import needs_badge_num
            old_badge_num = int(old_badge_num or 0) or None
            was_dupe_num = self.query(Attendee).filter(Attendee.badge_type == old_badge_type,
                                                       Attendee.badge_num == old_badge_num,
                                                       Attendee.id != attendee.id).first()

            if not was_dupe_num and old_badge_type == attendee.badge_type and (not attendee.badge_num or old_badge_num == attendee.badge_num):
                attendee.badge_num = old_badge_num
                return 'Attendee is already {} with badge {}'.format(c.BADGES[old_badge_type], old_badge_num)

            if c.SHIFT_CUSTOM_BADGES:
                # fill in the gap from the old number, if applicable
                badge_num_keep = attendee.badge_num
                if old_badge_num and not was_dupe_num:
                    self.shift_badges(old_badge_type, old_badge_num + 1, down=True)

                # make room for the new number, if applicable
                if attendee.badge_num:
                    offset = 1 if old_badge_type == attendee.badge_type and attendee.badge_num > (old_badge_num or 0) else 0
                    no_gap = self.query(Attendee).filter(Attendee.badge_type == attendee.badge_type,
                                                         Attendee.badge_num == attendee.badge_num,
                                                         Attendee.id != attendee.id).first()

                    if no_gap:
                        self.shift_badges(attendee.badge_type, attendee.badge_num + offset, up=True)
                attendee.badge_num = badge_num_keep

            if not attendee.badge_num and needs_badge_num(attendee):
                attendee.badge_num = self.get_next_badge_num(attendee.badge_type)

            return 'Badge updated'

        def auto_badge_num(self, badge_type):
            """
            Gets the next available badge number for a badge type's range.

            Plugins can override the logic here if need be without worrying about handling dirty sessions.

            :param badge_type: Used as a starting point if no badges of the same type exist, and to select badges within
            a specific range.
            :return:
            """
            sametype = self.query(Attendee.badge_num).filter(Attendee.badge_type == badge_type,
                                                   Attendee.badge_num >= c.BADGE_RANGES[badge_type][0],
                                                   Attendee.badge_num <= c.BADGE_RANGES[badge_type][1])
            if sametype.count():
                sametype_list = [int(row[0]) for row in sametype.order_by(Attendee.badge_num).all()]

                # Searches badge range for a gap in badge numbers; if none found, returns the latest badge number + 1
                # Doing this lets admins manually set high badge numbers without filling up the badge type's range.
                start, end = c.BADGE_RANGES[badge_type][0], sametype_list[-1]
                gap_nums = sorted(set(range(start, end + 1)).difference(sametype_list))
                if not gap_nums:
                    return sametype.order_by(Attendee.badge_num.desc()).first().badge_num + 1
                else:
                    return gap_nums[0]
            else:
                return c.BADGE_RANGES[badge_type][0]

        def shift_badges(self, badge_type, badge_num, *, until=None, **direction):
            # assert_badge_locked()
            until = until or c.BADGE_RANGES[badge_type][1]
            if not c.SHIFT_CUSTOM_BADGES or c.AFTER_PRINTED_BADGE_DEADLINE:
                return False
            assert not any(param for param in direction if param not in ['up', 'down']), 'unknown parameters'
            assert len(direction) < 2, 'you cannot specify both up and down parameters'
            down = (not direction['up']) if 'up' in direction else direction.get('down', True)
            shift = -1 if down else 1
            for a in self.query(Attendee).filter(Attendee.badge_type == badge_type,
                                                 Attendee.badge_num is not None,
                                                 Attendee.badge_num >= badge_num,
                                                 Attendee.badge_num <= until):
                a.badge_num += shift
            return True

        def change_badge(self, attendee, badge_type, badge_num=None):
            """
            Badges should always be assigned a number if they're marked as
            pre-assigned or if they've been checked in.  If auto-shifting is
            also turned off, badge numbers cannot clobber other numbers,
            otherwise we'll shift all the other badge numbers around the old
            and new numbers.
            """
            # assert_badge_locked()
            from uber.badge_funcs import check_range
            badge_type = int(badge_type)
            old_badge_type, old_badge_num = attendee.badge_type, attendee.badge_num

            out_of_range = check_range(badge_num, badge_type)
            next = self.next_badge_num(badge_type, old_badge_num)
            if out_of_range:
                return out_of_range
            elif not badge_num and next > c.BADGE_RANGES[badge_type][1]:
                return 'There are no more badges available for that type'
            elif badge_type in c.PREASSIGNED_BADGE_TYPES and c.AFTER_PRINTED_BADGE_DEADLINE:
                return 'Custom badges have already been ordered'

            if not c.SHIFT_CUSTOM_BADGES:
                badge_num = badge_num or next
                if badge_num != 0:
                    existing = self.query(Attendee).filter_by(badge_type=badge_type, badge_num=badge_num) \
                                                   .filter(Attendee.id != attendee.id)
                    if existing.count():
                        return 'That badge number already belongs to {!r}'.format(existing.first().full_name)
            else:
                # fill in the gap from the old number, if applicable
                if old_badge_num:
                    self.shift_badges(old_badge_type, old_badge_num + 1, down=True)

                # determine the new badge number now that the badges have shifted
                next = self.next_badge_num(badge_type, old_badge_num)
                badge_num = min(int(badge_num) or next, next)

                # make room for the new number, if applicable
                if badge_num:
                    offset = 1 if badge_type == old_badge_type and old_badge_num and badge_num > old_badge_num else 0
                    self.shift_badges(badge_type, badge_num + offset, up=True)

            attendee.badge_num = badge_num
            attendee.badge_type = badge_type
            return 'Badge updated'

        def valid_attendees(self):
            return self.query(Attendee).filter(Attendee.badge_status != c.INVALID_STATUS)

        def all_attendees(self, only_staffing=False):
            """
            Returns a Query of Attendees with efficient loading for groups and
            shifts/jobs.

            In some cases we only want to return attendees where "staffing"
            is true, because before the event people can't sign up for shifts
            unless they're marked as volunteers.  However, on-site we relax that
            restriction, so we'll get attendees with shifts who are not actually
            marked as staffing.  We therefore have an optional parameter for
            clients to indicate that all attendees should be returned.
            """
            return (self.query(Attendee)
                    .filter(Attendee.badge_status.in_([c.NEW_STATUS, c.COMPLETED_STATUS]),
                            *[Attendee.staffing == True] if only_staffing else [])
                    .options(subqueryload(Attendee.group), subqueryload(Attendee.shifts).subqueryload(Shift.job))
                    .order_by(Attendee.full_name))

        def staffers(self):
            return self.all_attendees(only_staffing=True)

        def jobs(self, location=None):
            return (self.query(Job)
                        .filter_by(**{'location': location} if location else {})
                        .order_by(Job.start_time, Job.name)
                        .options(subqueryload(Job.shifts).subqueryload(Shift.attendee).subqueryload(Attendee.group)))

        def staffers_for_dropdown(self):
            return [{
                'id': id,
                'full_name': full_name.title()
            } for id, full_name in self.query(Attendee.id, Attendee.full_name)
                                       .filter_by(staffing=True)
                                       .order_by(Attendee.full_name)]

        def single_dept_heads(self, dept=None):
            assigned = {'assigned_depts': str(dept)} if dept else {}
            return (self.query(Attendee)
                        .filter_by(ribbon=c.DEPT_HEAD_RIBBON, **assigned)
                        .order_by(Attendee.full_name).all())

        def match_to_group(self, attendee, group):
            with c.BADGE_LOCK:
                available = [a for a in group.attendees if a.is_unassigned]
                matching = [a for a in available if a.badge_type == attendee.badge_type]
                if not available:
                    return 'The last badge for that group has already been assigned by another station'
                elif not matching:
                    return 'Badge #{} is a {} badge, but {} has no badges of that type'.format(attendee.badge_num, attendee.badge_type_label, group.name)
                else:
                    for attr in ['group', 'group_id', 'paid', 'amount_paid', 'ribbon']:
                        setattr(attendee, attr, getattr(matching[0], attr))
                    self.delete(matching[0])
                    self.add(attendee)
                    self.commit()

        def search(self, text, *filters):
            attendees = self.query(Attendee).outerjoin(Attendee.group).options(joinedload(Attendee.group)).filter(*filters)
            if ':' in text:
                target, term = text.split(':', 1)
                if target == 'email':
                    return attendees.icontains(Attendee.email, term.strip())
                elif target == 'group':
                    return attendees.icontains(Group.name, term.strip())

            terms = text.split()
            if len(terms) == 2:
                first, last = terms
                if first.endswith(','):
                    last, first = first.strip(','), last
                return attendees.icontains(first_name=first, last_name=last)
            elif len(terms) == 1 and terms[0].endswith(','):
                return attendees.icontains(last_name=terms[0].rstrip(','))
            elif len(terms) == 1 and terms[0].isdigit():
                if len(terms[0]) == 10:
                    return attendees.filter(or_(Attendee.ec_phone == terms[0], Attendee.cellphone == terms[0]))
                elif int(terms[0]) <= sorted(c.BADGE_RANGES.items(), key=lambda badge_range: badge_range[1][0])[-1][1][1]:
                    return attendees.filter(Attendee.badge_num == terms[0])
            elif len(terms) == 1 and re.match('[a-z0-9]{8}-[a-z0-9]{4}-[a-z0-9]{4}-[a-z0-9]{4}-[a-z0-9]{4}', terms[0]):
                return attendees.filter(or_(Attendee.id == terms[0], Group.id == terms[0]))

            checks = [Group.name.ilike('%' + text + '%')]
            for attr in ['first_name', 'last_name', 'badge_printed_name', 'email', 'comments', 'admin_notes', 'for_review']:
                checks.append(getattr(Attendee, attr).ilike('%' + text + '%'))
            return attendees.filter(or_(*checks))

        def delete_from_group(self, attendee, group):
            """
            Sometimes we want to delete an attendee badge which is part of a group.  In most cases, we could just
            say "session.delete(attendee)" but sometimes we need to make sure that the attendee is ALSO removed
            from the "group.attendees" list before we commit, since the number of attendees in a group is used in
            our presave_adjustments() code to update the group price.  So anytime we delete an attendee in a group,
            we should use this method.
            """
            self.delete(attendee)
            group.attendees.remove(attendee)

        def assign_badges(self, group, new_badge_count, new_badge_type=c.ATTENDEE_BADGE, new_ribbon_type=None, paid=c.PAID_BY_GROUP, **extra_create_args):
            diff = int(new_badge_count) - group.badges
            sorted_unassigned = sorted(group.floating, key=lambda a: a.registered, reverse=True)

            ribbon_to_use = new_ribbon_type or group.new_ribbon

            if int(new_badge_type) in c.PREASSIGNED_BADGE_TYPES and c.AFTER_PRINTED_BADGE_DEADLINE and diff > 0:
                return 'Custom badges have already been ordered, so you will need to select a different badge type'
            elif diff > 0:
                for i in range(diff):
                    group.attendees.append(Attendee(badge_type=new_badge_type, ribbon=ribbon_to_use, paid=paid, **extra_create_args))
            elif diff < 0:
                if len(group.floating) < abs(diff):
                    return 'You cannot reduce the number of badges for a group to below the number of assigned badges'
                else:
                    for attendee in sorted_unassigned[:abs(diff)]:
                        self.delete_from_group(attendee, group)

        def assign(self, attendee_id, job_id):
            """
            assign an Attendee to a Job by creating a Shift
            :return: 'None' on success, error message on failure
            """
            job = self.job(job_id)
            attendee = self.attendee(attendee_id)

            if job.restricted and not attendee.trusted_in(job.location):
                return 'You cannot assign an attendee who is not trusted in this department to a restricted shift'

            if job.slots <= len(job.shifts):
                return 'All slots for this job have already been filled'

            if not job.no_overlap(attendee):
                return 'This volunteer is already signed up for a shift during that time'

            self.add(Shift(attendee=attendee, job=job))
            self.commit()

        def affiliates(self):
            amounts = defaultdict(int, {a: -i for i, a in enumerate(c.DEFAULT_AFFILIATES)})
            for aff, amt in self.query(Attendee.affiliate, Attendee.amount_extra) \
                                .filter(and_(Attendee.amount_extra > 0, Attendee.affiliate != '')):
                amounts[aff] += amt
            return [{
                'id': aff,
                'text': aff,
                'total': max(0, amt)
            } for aff, amt in sorted(amounts.items(), key=lambda tup: -tup[1])]

        def insert_test_admin_account(self):
            """
            insert a test admin into the database with username "magfest@example.com" password "magfest"
            this is ONLY allowed if no other admins already exist in the database.
            :return: True if success, False if failure
            """
            if self.query(sa.AdminAccount).count() != 0:
                return False

            attendee = sa.Attendee(
                placeholder=True,
                first_name='Test',
                last_name='Developer',
                email='magfest@example.com',
                badge_type=c.ATTENDEE_BADGE,
            )
            self.add(attendee)

            self.add(sa.AdminAccount(
                attendee=attendee,
                access=','.join(str(level) for level, name in c.ACCESS_OPTS),
                hashed=bcrypt.hashpw('magfest', bcrypt.gensalt())
            ))

            return True

    @classmethod
    def model_mixin(cls, model):
        if model.__name__ in ['SessionMixin', 'QuerySubclass']:
            target = getattr(cls, model.__name__)
        else:
            for target in cls.all_models():
                if target.__name__ == model.__name__:
                    break
            else:
                raise ValueError('No existing model with name {}'.format(model.__name__))

        for name in dir(model):
            if not name.startswith('_'):
                attr = getattr(model, name)
                if hasattr('target', '__table__') and name in target.__table__.c:
                    attr.key = attr.key or name
                    attr.name = attr.name or name
                    attr.table = target.__table__
                    target.__table__.c.replace(attr)
                else:
                    setattr(target, name, attr)
        return target


class Group(MagModel, TakesPaymentMixin):
    name          = Column(UnicodeText)
    tables        = Column(Numeric, default=0)
    address       = Column(UnicodeText)
    website       = Column(UnicodeText)
    wares         = Column(UnicodeText)
    description   = Column(UnicodeText)
    special_needs = Column(UnicodeText)
    amount_paid   = Column(Integer, default=0, admin_only=True)
    cost          = Column(Integer, default=0, admin_only=True)
    auto_recalc   = Column(Boolean, default=True, admin_only=True)
    can_add       = Column(Boolean, default=False, admin_only=True)
    admin_notes   = Column(UnicodeText, admin_only=True)
    status        = Column(Choice(c.DEALER_STATUS_OPTS), default=c.UNAPPROVED, admin_only=True)
    registered    = Column(UTCDateTime, server_default=utcnow())
    approved      = Column(UTCDateTime, nullable=True)
    leader_id     = Column(UUID, ForeignKey('attendee.id', use_alter=True, name='fk_leader'), nullable=True)
    leader        = relationship('Attendee', foreign_keys=leader_id, post_update=True, cascade='all')

    _repr_attr_names = ['name']

    @presave_adjustment
    def _cost_and_leader(self):
        assigned = [a for a in self.attendees if not a.is_unassigned]
        if len(assigned) == 1:
            [self.leader] = assigned
        if self.auto_recalc:
            self.cost = self.default_cost
        if self.status == c.APPROVED and not self.approved:
            self.approved = datetime.now(UTC)
        if self.leader and self.is_dealer:
            self.leader.ribbon = c.DEALER_RIBBON
        if not self.is_unpaid:
            for a in self.attendees:
                a.presave_adjustments()

    @property
    def sorted_attendees(self):
        self.attendees.sort(key=lambda a: (a.is_unassigned, a.id != self.leader_id, a.full_name))
        return self.attendees

    @property
    def unassigned(self):
        """
        Returns a list of the unassigned badges for this group, sorted so that
        the paid-by-group badges come last, because when claiming unassigned
        badges we want to claim the "weird" ones first.
        """
        return sorted([a for a in self.attendees if a.is_unassigned], key=lambda a: a.paid == c.PAID_BY_GROUP)

    @property
    def floating(self):
        """
        Returns the list of paid-by-group unassigned badges for this group. This
        is a separate property from the "Group.unassigned" property because when
        automatically adding or removing unassigned badges, we care specifically
        about paid-by-group badges rather than all unassigned badges.
        """
        return [a for a in self.attendees if a.is_unassigned and a.paid == c.PAID_BY_GROUP]

    @property
    def new_ribbon(self):
        return c.DEALER_RIBBON if self.is_dealer else c.NO_RIBBON

    @property
    def ribbon_and_or_badge(self):
        badge_being_claimed = self.unassigned[0]
        if badge_being_claimed.ribbon != c.NO_RIBBON and badge_being_claimed.badge_type != c.ATTENDEE_BADGE:
            return badge_being_claimed.badge_type_label + " / " + self.ribbon_label
        elif badge_being_claimed.ribbon != c.NO_RIBBON:
            return badge_being_claimed.ribbon_label
        else:
            return badge_being_claimed.badge_type_label

    @property
    def is_dealer(self):
        return bool(self.tables and self.tables != '0' and (not self.registered or self.amount_paid or self.cost))

    @property
    def is_unpaid(self):
        return self.cost > 0 and self.amount_paid == 0

    @property
    def email(self):
        if self.leader and self.leader.email:
            return self.leader.email
        elif self.leader_id:  # unattached groups
            [leader] = [a for a in self.attendees if a.id == self.leader_id]
            return leader.email
        else:
            emails = [a.email for a in self.attendees if a.email]
            if len(emails) == 1:
                return emails[0]

    @property
    def badges_purchased(self):
        return len([a for a in self.attendees if a.paid == c.PAID_BY_GROUP])

    @property
    def badges(self):
        return len(self.attendees)

    @property
    def unregistered_badges(self):
        return len([a for a in self.attendees if a.is_unassigned])

    @cost_property
    def table_cost(self):
        return sum(c.TABLE_PRICES[i] for i in range(1, 1 + int(self.tables)))

    @property
    def new_badge_cost(self):
        return c.DEALER_BADGE_PRICE if self.is_dealer else c.get_group_price()

    @cost_property
    def badge_cost(self):
        total = 0
        for attendee in self.attendees:
            if attendee.paid == c.PAID_BY_GROUP:
                total += attendee.badge_cost
        return total

    @cost_property
    def amount_extra(self):
        if self.is_new:
            return sum(a.total_cost - a.badge_cost for a in self.attendees if a.paid == c.PAID_BY_GROUP)
        else:
            return 0

    @property
    def amount_unpaid(self):
        if self.registered:
            return max(0, self.cost - self.amount_paid)
        else:
            return self.default_cost

    @property
    def dealer_max_badges(self):
        return math.ceil(self.tables) + 1

    @property
    def dealer_badges_remaining(self):
        return self.dealer_max_badges - self.badges

    @property
    def min_badges_addable(self):
        if self.can_add:
            return 1
        elif self.is_dealer:
            return 0
        else:
            return c.MIN_GROUP_ADDITION


class Attendee(MagModel, TakesPaymentMixin):
    watchlist_id = Column(UUID, ForeignKey('watch_list.id', ondelete='set null'), nullable=True, default=None)

    group_id = Column(UUID, ForeignKey('group.id', ondelete='SET NULL'), nullable=True)
    group = relationship(Group, backref='attendees', foreign_keys=group_id, cascade='save-update,merge,refresh-expire,expunge')

    placeholder   = Column(Boolean, default=False, admin_only=True)
    first_name    = Column(UnicodeText)
    last_name     = Column(UnicodeText)
    email         = Column(UnicodeText)
    birthdate     = Column(Date, nullable=True, default=None)
    age_group     = Column(Choice(c.AGE_GROUPS), default=c.AGE_UNKNOWN, nullable=True)

    international = Column(Boolean, default=False)
    zip_code      = Column(UnicodeText)
    address1      = Column(UnicodeText)
    address2      = Column(UnicodeText)
    city          = Column(UnicodeText)
    region        = Column(UnicodeText)
    country       = Column(UnicodeText)
    no_cellphone  = Column(Boolean, default=False)
    ec_phone      = Column(UnicodeText)
    cellphone     = Column(UnicodeText)

    interests   = Column(MultiChoice(c.INTEREST_OPTS))
    found_how   = Column(UnicodeText)
    comments    = Column(UnicodeText)
    for_review  = Column(UnicodeText, admin_only=True)
    admin_notes = Column(UnicodeText, admin_only=True)

    badge_num    = Column(Integer, default=None, nullable=True, admin_only=True)
    badge_type   = Column(Choice(c.BADGE_OPTS), default=c.ATTENDEE_BADGE)
    badge_status = Column(Choice(c.BADGE_STATUS_OPTS), default=c.NEW_STATUS, admin_only=True)
    ribbon       = Column(Choice(c.RIBBON_OPTS), default=c.NO_RIBBON, admin_only=True)

    affiliate    = Column(UnicodeText)
    shirt        = Column(Choice(c.SHIRT_OPTS), default=c.NO_SHIRT)   # attendee shirt size for both swag and staff shirts
    can_spam     = Column(Boolean, default=False)
    regdesk_info = Column(UnicodeText, admin_only=True)
    extra_merch  = Column(UnicodeText, admin_only=True)
    got_merch    = Column(Boolean, default=False, admin_only=True)

    reg_station   = Column(Integer, nullable=True, admin_only=True)
    registered = Column(UTCDateTime, server_default=utcnow())
    checked_in = Column(UTCDateTime, nullable=True)

    paid             = Column(Choice(c.PAYMENT_OPTS), default=c.NOT_PAID, admin_only=True)
    overridden_price = Column(Integer, nullable=True, admin_only=True)
    amount_paid      = Column(Integer, default=0, admin_only=True)
    amount_extra     = Column(Choice(c.DONATION_TIER_OPTS, allow_unspecified=True), default=0)
    amount_refunded  = Column(Integer, default=0, admin_only=True)
    payment_method   = Column(Choice(c.PAYMENT_METHOD_OPTS), nullable=True)

    badge_printed_name = Column(UnicodeText)

    staffing          = Column(Boolean, default=False)
    requested_depts   = Column(MultiChoice(c.JOB_INTEREST_OPTS))
    assigned_depts    = Column(MultiChoice(c.JOB_LOCATION_OPTS), admin_only=True)
    trusted_depts     = Column(MultiChoice(c.JOB_LOCATION_OPTS), admin_only=True)
    nonshift_hours    = Column(Integer, default=0, admin_only=True)
    past_years        = Column(UnicodeText, admin_only=True)
    can_work_setup    = Column(Boolean, default=False, admin_only=True)
    can_work_teardown = Column(Boolean, default=False, admin_only=True)

    # TODO: a record of when an attendee is unable to pickup a shirt (which type? swag or staff? prob swag)
    no_shirt          = relationship('NoShirt', backref=backref('attendee', load_on_pending=True), uselist=False)

    admin_account     = relationship('AdminAccount', backref=backref('attendee', load_on_pending=True), uselist=False)
    food_restrictions = relationship('FoodRestrictions', backref=backref('attendee', load_on_pending=True), uselist=False)

    shifts = relationship('Shift', backref='attendee')
    sales = relationship('Sale', backref='attendee', cascade='save-update,merge,refresh-expire,expunge')
    mpoints_for_cash = relationship('MPointsForCash', backref='attendee')
    old_mpoint_exchanges = relationship('OldMPointExchange', backref='attendee')
    dept_checklist_items = relationship('DeptChecklistItem', backref='attendee')

    _repr_attr_names = ['full_name']

    @predelete_adjustment
    def _shift_badges(self):
        # _assert_badge_lock()
        if self.badge_num:
            self.session.shift_badges(self.badge_type, self.badge_num + 1, down=True)

    @presave_adjustment
    def _misc_adjustments(self):
        if not self.amount_extra:
            self.affiliate = ''

        if self.birthdate == '':
            self.birthdate = None

        if not self.gets_any_kind_of_shirt:
            self.shirt = c.NO_SHIRT

        if self.paid != c.REFUNDED:
            self.amount_refunded = 0

        if self.badge_cost == 0 and self.paid in [c.NOT_PAID, c.PAID_BY_GROUP]:
            self.paid = c.NEED_NOT_PAY

        if c.AT_THE_CON and self.badge_num and (self.is_new or self.badge_type not in c.PREASSIGNED_BADGE_TYPES):
            self.checked_in = datetime.now(UTC)

        if self.birthdate:
            self.age_group = self.age_group_conf['val']

        for attr in ['first_name', 'last_name']:
            value = getattr(self, attr)
            if value.isupper() or value.islower():
                setattr(self, attr, value.title())

    @presave_adjustment
    def _badge_adjustments(self):
        # _assert_badge_lock()
        from uber.badge_funcs import needs_badge_num
        if self.is_dealer:
            self.ribbon = c.DEALER_RIBBON

        self.badge_type = get_real_badge_type(self.badge_type)

        if not needs_badge_num(self):
            if self.orig_value_of('badge_num'):
                self.session.shift_badges(self.orig_value_of('badge_type'), self.orig_value_of('badge_num') + 1, down=True)
            self.badge_num = None
        elif needs_badge_num(self) and not self.badge_num:
            self.badge_num = self.session.get_next_badge_num(self.badge_type)

    @presave_adjustment
    def _status_adjustments(self):
        if self.badge_status == c.NEW_STATUS and self.banned:
            self.badge_status = c.WATCHED_STATUS
            try:
                send_email(c.SECURITY_EMAIL, [c.REGDESK_EMAIL, c.SECURITY_EMAIL], 'Banned attendee registration',
                           render('emails/reg_workflow/banned_attendee.txt', {'attendee': self}), model='n/a')
            except:
                log.error('unable to send banned email about {}', self)
        elif self.badge_status == c.NEW_STATUS and not self.placeholder and self.first_name \
                and (self.paid in [c.HAS_PAID, c.NEED_NOT_PAY]
                     or self.paid == c.PAID_BY_GROUP and self.group_id and not self.group.is_unpaid):
            self.badge_status = c.COMPLETED_STATUS

    @presave_adjustment
    def _staffing_adjustments(self):
        if self.ribbon == c.DEPT_HEAD_RIBBON:
            self.staffing = True
            self.trusted_depts = self.assigned_depts
            if c.SHIFT_CUSTOM_BADGES or c.STAFF_BADGE not in c.PREASSIGNED_BADGE_TYPES:
                self.badge_type = c.STAFF_BADGE
            if self.paid == c.NOT_PAID:
                self.paid = c.NEED_NOT_PAY
        elif self.ribbon == c.VOLUNTEER_RIBBON and self.is_new:
            self.staffing = True

        if not self.is_new:
            old_ribbon = self.orig_value_of('ribbon')
            old_staffing = self.orig_value_of('staffing')
            if self.staffing and not old_staffing or self.ribbon == c.VOLUNTEER_RIBBON and old_ribbon != c.VOLUNTEER_RIBBON:
                self.staffing = True
            elif old_staffing and not self.staffing or self.ribbon not in [c.VOLUNTEER_RIBBON, c.DEPT_HEAD_RIBBON] and old_ribbon == c.VOLUNTEER_RIBBON:
                self.unset_volunteering()

        if self.badge_type == c.STAFF_BADGE and self.ribbon == c.VOLUNTEER_RIBBON:
            self.ribbon = c.NO_RIBBON
        elif self.staffing and self.badge_type != c.STAFF_BADGE and self.ribbon == c.NO_RIBBON:
            self.ribbon = c.VOLUNTEER_RIBBON

        if self.badge_type == c.STAFF_BADGE:
            self.staffing = True
            if not self.overridden_price and self.paid in [c.NOT_PAID, c.PAID_BY_GROUP]:
                self.paid = c.NEED_NOT_PAY

        # remove trusted status from any dept we are not assigned to
        self.trusted_depts = ','.join(str(td) for td in self.trusted_depts_ints if td in self.assigned_depts_ints)

    @presave_adjustment
    def _email_adjustment(self):
        self.email = normalize_email(self.email)

    def unset_volunteering(self):
        self.staffing = False
        self.trusted_depts = self.requested_depts = self.assigned_depts = ''
        if self.ribbon == c.VOLUNTEER_RIBBON:
            self.ribbon = c.NO_RIBBON
        if self.badge_type == c.STAFF_BADGE:
            self.badge_type = c.ATTENDEE_BADGE
            self.badge_num = None
            self.session.update_badge(self, c.STAFF_BADGE, self.orig_value_of('badge_num'))
        del self.shifts[:]

    @property
    def ribbon_and_or_badge(self):
        if self.ribbon != c.NO_RIBBON and self.badge_type != c.ATTENDEE_BADGE:
            return self.badge_type_label + " / " + self.ribbon_label
        elif self.ribbon != c.NO_RIBBON:
            return self.ribbon_label
        else:
            return self.badge_type_label

    @property
    def badge_type_real(self):
        return get_real_badge_type(self.badge_type)

    @cost_property
    def badge_cost(self):
        registered = self.registered_local if self.registered else None
        if self.paid == c.NEED_NOT_PAY:
            return 0
        elif self.overridden_price is not None:
            return self.overridden_price
        elif self.is_dealer:
            return c.DEALER_BADGE_PRICE
        elif self.badge_type == c.ONE_DAY_BADGE:
            return c.get_oneday_price(registered)
        elif self.is_presold_oneday:
            return c.get_presold_oneday_price(self.badge_type)
        elif self.age_discount != 0:
            return max(0, c.get_attendee_price(registered) + self.age_discount)
        elif self.group and self.paid == c.PAID_BY_GROUP:
            return c.get_attendee_price(registered) - c.GROUP_DISCOUNT
        else:
            return c.get_attendee_price(registered)

    @property
    def age_discount(self):
        return -self.age_group_conf['discount']

    @property
    def age_group_conf(self):
        if self.birthdate:
            day = c.EPOCH.date() if date.today() <= c.EPOCH.date() else sa.localized_now().date()
            attendee_age = (day - self.birthdate).days // 365.2425
            for val, age_group in c.AGE_GROUP_CONFIGS.items():
                if val != c.AGE_UNKNOWN and age_group['min_age'] <= attendee_age <= age_group['max_age']:
                    return age_group

        return c.AGE_GROUP_CONFIGS[int(self.age_group or c.AGE_UNKNOWN)]

    @property
    def total_cost(self):
        return self.default_cost + self.amount_extra

    @property
    def total_donation(self):
        return self.total_cost - self.badge_cost

    @property
    def amount_unpaid(self):
        if self.paid == c.PAID_BY_GROUP:
            personal_cost = max(0, self.total_cost - self.badge_cost)
        else:
            personal_cost = self.total_cost
        return max(0, personal_cost - self.amount_paid)

    @property
    def is_unpaid(self):
        return self.paid == c.NOT_PAID

    @property
    def is_unassigned(self):
        return not self.first_name

    @property
    def is_dealer(self):
        return self.ribbon == c.DEALER_RIBBON or self.badge_type == c.PSEUDO_DEALER_BADGE

    @property
    def is_dept_head(self):
        return self.ribbon == c.DEPT_HEAD_RIBBON

    @property
    def is_presold_oneday(self):
        """
        Returns a boolean indicating whether this is a c.FRIDAY/c.SATURDAY/etc
        badge; see the presell_one_days config option for a full explanation.
        """
        return self.badge_type_label in c.DAYS_OF_WEEK

    @property
    def is_not_ready_to_checkin(self):
        """
        :return: None if we are ready for checkin, otherwise a short error message why we can't check them in
        """
        if self.paid == c.NOT_PAID:
            return "Not paid"

        # When someone claims an unassigned group badge on-site, they first fill out a new registration
        # which is paid-by-group but isn't assigned to a group yet (the admin does that when they check in).
        if self.badge_status != c.COMPLETED_STATUS \
                and not (self.badge_status == c.NEW_STATUS and self.paid == c.PAID_BY_GROUP and not self.group_id):
            return "Badge status"

        if self.is_unassigned:
            return "Badge not assigned"

        if self.is_presold_oneday:
            if self.badge_type_label != localized_now().strftime('%A'):
                return "Wrong day"

        return None

    @property
    # should be OK
    def shirt_size_marked(self):
        return self.shirt not in [c.NO_SHIRT, c.SIZE_UNKNOWN]

    @property
    def is_group_leader(self):
        return self.group and self.id == self.group.leader_id

    @property
    def unassigned_name(self):
        if self.group_id and self.is_unassigned:
            return '[Unassigned {self.badge}]'.format(self=self)

    @hybrid_property
    def full_name(self):
        return self.unassigned_name or '{self.first_name} {self.last_name}'.format(self=self)

    @full_name.expression
    def full_name(cls):
        return case([
            (or_(cls.first_name == None, cls.first_name == ''), 'zzz')
        ], else_=func.lower(cls.first_name + ' ' + cls.last_name))

    @hybrid_property
    def last_first(self):
        return self.unassigned_name or '{self.last_name}, {self.first_name}'.format(self=self)

    @last_first.expression
    def last_first(cls):
        return case([
            (or_(cls.first_name == None, cls.first_name == ''), 'zzz')
        ], else_=func.lower(cls.last_name + ', ' + cls.first_name))

    @hybrid_property
    def last_first(self):
        return self.unassigned_name or '{self.last_name}, {self.first_name}'.format(self=self)

    @last_first.expression
    def last_first(cls):
        return case([
            (or_(cls.first_name == None, cls.first_name == ''), 'zzz')
        ], else_=func.lower(cls.last_name + ', ' + cls.first_name))

    @property
    def watchlist_guess(self):
        try:
            with Session() as session:
                return [w.to_dict() for w in session.guess_attendee_watchentry(self)]
        except:
            return None

    @property
    def banned(self):
        return listify(self.watch_list or self.watchlist_guess)

    @property
    def badge(self):
        if self.paid == c.NOT_PAID:
            badge = 'Unpaid ' + self.badge_type_label
        elif self.badge_num:
            badge = '{} #{}'.format(self.badge_type_label, self.badge_num)
        else:
            badge = self.badge_type_label

        if self.ribbon != c.NO_RIBBON:
            badge += ' ({})'.format(self.ribbon_label)

        return badge

    @property
    def is_transferable(self):
        return not self.is_new and not self.trusted_somewhere and not self.checked_in \
           and self.paid in [c.HAS_PAID, c.PAID_BY_GROUP] \
           and self.badge_type in c.TRANSFERABLE_BADGE_TYPES \
           and not self.admin_account

    @property
    def paid_for_a_swag_shirt(self):
        return self.amount_extra >= c.SHIRT_LEVEL

    @property
    def volunteer_swag_shirt_eligible(self):
        return self.badge_type != c.STAFF_BADGE and self.ribbon == c.VOLUNTEER_RIBBON

    @property
    def volunteer_swag_shirt_earned(self):
        return self.volunteer_swag_shirt_eligible and (not self.takes_shifts or self.worked_hours >= 6)

    @property
    def num_swag_shirts_owed(self):
        return int(self.paid_for_a_swag_shirt) + int(self.volunteer_swag_shirt_eligible)

    @property
    def gets_staff_shirt(self):
        return self.badge_type == c.STAFF_BADGE

    @property
    def gets_any_kind_of_shirt(self):
        return self.gets_staff_shirt or self.num_swag_shirts_owed > 0

    @property
    def has_personalized_badge(self):
        return self.badge_type in c.PREASSIGNED_BADGE_TYPES

    @property
    def donation_swag(self):
        extra = self.amount_extra
        return [desc for amount, desc in sorted(c.DONATION_TIERS.items()) if amount and extra >= amount]

    @property
    def merch(self):
        """
        Here is the business logic surrounding shirts:
        -> people who kick in enough to get a shirt get a shirt
        -> people with staff badges get a configurable number of staff shirts
        -> volunteers who meet the requirements get a complementary swag shirt (NOT a staff shirt)
        """
        merch = self.donation_swag

        if self.volunteer_swag_shirt_eligible:
            shirt = c.DONATION_TIERS[c.SHIRT_LEVEL]
            if self.paid_for_a_swag_shirt:
                shirt = 'a 2nd ' + shirt
            if not self.volunteer_swag_shirt_earned:
                shirt += ' (tell them they will be reported if they take their shirt then do not work their shifts)'
            merch.append(shirt)

        if self.gets_staff_shirt:
            merch.append('{} Staff Shirt{}'.format(c.SHIRTS_PER_STAFFER, 's' if c.SHIRTS_PER_STAFFER > 1 else ''))

        if self.staffing:
            merch.append('Staffer Info Packet')

        if self.extra_merch:
            merch.append(self.extra_merch)

        return comma_and(merch)

    @property
    def accoutrements(self):
        stuff = [] if self.ribbon == c.NO_RIBBON else ['a ' + self.ribbon_label + ' ribbon']
        if c.WRISTBANDS_ENABLED:
            stuff.append('a {} wristband'.format(c.WRISTBAND_COLORS[self.age_group]))
        if self.regdesk_info:
            stuff.append(self.regdesk_info)
        return (' with ' if stuff else '') + comma_and(stuff)

    @property
    def is_single_dept_head(self):
        return self.is_dept_head and len(self.assigned_depts_ints) == 1

    @property
    def multiply_assigned(self):
        return len(self.assigned_depts_ints) > 1

    @property
    def takes_shifts(self):
        return bool(self.staffing and set(self.assigned_depts_ints) - set(c.SHIFTLESS_DEPTS))

    @property
    def hours(self):
        all_hours = set()
        for shift in self.shifts:
            all_hours.update(shift.job.hours)
        return all_hours

    @property
    def hour_map(self):
        all_hours = {}
        for shift in self.shifts:
            for hour in shift.job.hours:
                all_hours[hour] = shift.job
        return all_hours

    @cached_property
    def possible(self):
        assert self.session, '.possible property may only be accessed for jobs attached to a session'
        if not self.assigned_depts and not c.AT_THE_CON:
            return []
        else:
            return [job for job in self.session.query(Job)
                                       .filter(*[] if c.AT_THE_CON else [Job.location.in_(self.assigned_depts_ints)])
                                       .options(joinedload(Job.shifts))
                                       .order_by(Job.start_time).all()
                        if job.slots > len(job.shifts)
                           and job.no_overlap(self)
                           and (job.type != c.SETUP or self.can_work_setup)
                           and (job.type != c.TEARDOWN or self.can_work_teardown)
                           and (not job.restricted or self.trusted_in(job.location))]

    @property
    def possible_opts(self):
        return [(job.id, '(%s) [%s] %s' % (hour_day_format(job.start_time), job.location_label, job.name))
                for job in self.possible if sa.localized_now() < job.start_time]

    @property
    def possible_and_current(self):
        jobs = [s.job for s in self.shifts]
        for job in jobs:
            job.taken = True
        jobs.extend(self.possible)
        return sorted(jobs, key=lambda j: j.start_time)

    @property
    def worked_shifts(self):
        return [shift for shift in self.shifts if shift.worked == c.SHIFT_WORKED]

    @property
    def weighted_hours(self):
        wh = sum((shift.job.weighted_hours for shift in self.shifts), 0.0)
        return wh + self.nonshift_hours

    @property
    def worked_hours(self):
        wh = sum((shift.job.real_duration * shift.job.weight for shift in self.worked_shifts), 0.0)
        return wh + self.nonshift_hours

    def requested(self, department):
        return department in self.requested_depts_ints

    def assigned_to(self, department):
        return int(department or 0) in self.assigned_depts_ints

    def trusted_in(self, department):
        return int(department or 0) in self.trusted_depts_ints

    @property
    def trusted_somewhere(self):
        """
        :return: True if this Attendee is trusted in at least 1 department
        """
        return len(self.trusted_depts_ints) > 0

    def has_shifts_in(self, department):
        return any(shift.job.location == department for shift in self.shifts)

    @property
    def shift_prereqs_complete(self):
        return not self.placeholder and self.food_restrictions and self.shirt_size_marked

    @property
    def past_years_json(self):
        return json.loads(self.past_years or '[]')


class WatchList(MagModel):
    first_names     = Column(UnicodeText)
    last_name       = Column(UnicodeText)
    email           = Column(UnicodeText, default='')
    birthdate       = Column(Date, nullable=True, default=None)
    reason          = Column(UnicodeText)
    action          = Column(UnicodeText)
    active          = Column(Boolean, default=True)
    attendees = relationship('Attendee', backref=backref('watch_list', load_on_pending=True))

    @presave_adjustment
    def _fix_birthdate(self):
        if self.birthdate == '':
            self.birthdate = None


class AdminAccount(MagModel):
    attendee_id = Column(UUID, ForeignKey('attendee.id'), unique=True)
    hashed      = Column(UnicodeText)
    access      = Column(MultiChoice(c.ACCESS_OPTS))

    password_reset = relationship('PasswordReset', backref='admin_account', uselist=False)

    def __repr__(self):
        return '<{}>'.format(self.attendee.full_name)

    @staticmethod
    def is_nick():
        return AdminAccount.admin_name() in c.JERKS

    @staticmethod
    def admin_name():
        try:
            with Session() as session:
                return session.admin_attendee().full_name
        except:
            return None

    @staticmethod
    def admin_email():
        try:
            with Session() as session:
                return session.admin_attendee().email
        except:
            return None

    @staticmethod
    def access_set(id=None):
        try:
            with Session() as session:
                id = id or cherrypy.session['account_id']
                return set(session.admin_account(id).access_ints)
        except:
            return set()


class PasswordReset(MagModel):
    account_id = Column(UUID, ForeignKey('admin_account.id'), unique=True)
    generated  = Column(UTCDateTime, server_default=utcnow())
    hashed     = Column(UnicodeText)

    @property
    def is_expired(self):
        return self.generated < datetime.now(UTC) - timedelta(days=7)


class FoodRestrictions(MagModel):
    attendee_id   = Column(UUID, ForeignKey('attendee.id'), unique=True)
    standard      = Column(MultiChoice(c.FOOD_RESTRICTION_OPTS))
    sandwich_pref = Column(MultiChoice(c.SANDWICH_OPTS))
    freeform      = Column(UnicodeText)

    def __getattr__(self, name):
        try:
            return super(FoodRestrictions, self).__getattr__(name)
        except AttributeError:
            restriction = getattr(c, name.upper())
            if restriction not in c.FOOD_RESTRICTIONS:
                return MagModel.__getattr__(self, name)
            elif restriction == c.VEGAN in self.standard_ints:
                return False
            elif restriction == c.PORK and {c.VEGAN}.intersection(self.standard_ints):
                return True
            else:
                return restriction in self.standard_ints


class NoShirt(MagModel):
    """
    Used to track when someone tried to pick up a shirt they were owed when we
    were out of stock, so that we can contact them later.
    """
    attendee_id = Column(UUID, ForeignKey('attendee.id'), unique=True)


class MerchDiscount(MagModel):
    """Staffers can apply a single-use discount to any merch purchases."""
    attendee_id = Column(UUID, ForeignKey('attendee.id'), unique=True)
    uses = Column(Integer)


class MerchPickup(MagModel):
    picked_up_by_id  = Column(UUID, ForeignKey('attendee.id'))
    picked_up_for_id = Column(UUID, ForeignKey('attendee.id'), unique=True)
    picked_up_by     = relationship(Attendee, primaryjoin='MerchPickup.picked_up_by_id == Attendee.id', cascade='save-update,merge,refresh-expire,expunge')
    picked_up_for    = relationship(Attendee, primaryjoin='MerchPickup.picked_up_for_id == Attendee.id', cascade='save-update,merge,refresh-expire,expunge')


class DeptChecklistItem(MagModel):
    attendee_id = Column(UUID, ForeignKey('attendee.id'))
    slug        = Column(UnicodeText)
    comments    = Column(UnicodeText, default='')

    __table_args__ = (
        UniqueConstraint('attendee_id', 'slug', name='_dept_checklist_item_uniq'),
    )


class Job(MagModel):
    type        = Column(Choice(c.JOB_TYPE_OPTS), default=c.REGULAR)
    name        = Column(UnicodeText)
    description = Column(UnicodeText)
    location    = Column(Choice(c.JOB_LOCATION_OPTS))
    start_time  = Column(UTCDateTime)
    duration    = Column(Integer)
    weight      = Column(Float, default=1)
    slots       = Column(Integer)
    restricted  = Column(Boolean, default=False)
    extra15     = Column(Boolean, default=False)
    shifts      = relationship('Shift', backref='job')

    _repr_attr_names = ['name']

    @property
    def hours(self):
        hours = set()
        for i in range(self.duration):
            hours.add(self.start_time + timedelta(hours=i))
        return hours

    @property
    def end_time(self):
        return self.start_time + timedelta(hours=self.duration)

    def no_overlap(self, attendee):
        before = self.start_time - timedelta(hours=1)
        after  = self.start_time + timedelta(hours=self.duration)
        return (not self.hours.intersection(attendee.hours)
            and (before not in attendee.hour_map
                or not attendee.hour_map[before].extra15
                or self.location == attendee.hour_map[before].location)
            and (after not in attendee.hour_map
                or not self.extra15
                or self.location == attendee.hour_map[after].location))

    @property
    def slots_taken(self):
        return len(self.shifts)

    @property
    def slots_untaken(self):
        return max(0, self.slots - self.slots_taken)

    @property
    def is_setup(self):
        return self.start_time < c.EPOCH

    @property
    def is_teardown(self):
        return self.start_time >= c.ESCHATON

    @property
    def real_duration(self):
        return self.duration + (0.25 if self.extra15 else 0)

    @property
    def weighted_hours(self):
        return self.weight * self.real_duration

    @property
    def total_hours(self):
        return self.weighted_hours * self.slots

    def _potential_volunteers(self, staffing_only=False, order_by=Attendee.full_name):
        """
        return a list of attendees who:
        1) are assigned to this job's location
        2) are allowed to work this job (job is unrestricted, or they're trusted in this job's location)

        :param: staffing_only: restrict result to attendees where staffing==True
        :param: order_by: order by another Attendee attribute
        """
        return (self.session.query(Attendee)
                .filter(Attendee.assigned_depts.contains(str(self.location)))
                .filter(*[Attendee.trusted_depts.contains(str(self.location))] if self.restricted else [])
                .filter_by(**{'staffing': True} if staffing_only else {})
                .order_by(order_by)
                .all())

    @property
    def capable_volunteers_opts(self):
        # format output for use with the {% options %} template decorator
        return [(a.id, a.full_name) for a in self.capable_volunteers]

    @property
    def capable_volunteers(self):
        """
        Return a list of volunteers who could sign up for this job.

        Important: Just because a volunteer is capable of working
        this job doesn't mean they are actually available to work it.
        They may have other shift hours during that time period.
        """
        return self._potential_volunteers(staffing_only=True)

    @cached_property
    def available_volunteers(self):
        """
        Returns a list of volunteers who are allowed to sign up for
        this Job and have the free time to work it.
        """
        return [s for s in self._potential_volunteers(order_by=Attendee.last_first) if self.no_overlap(s)]


class Shift(MagModel):
    job_id      = Column(UUID, ForeignKey('job.id', ondelete='cascade'))
    attendee_id = Column(UUID, ForeignKey('attendee.id', ondelete='cascade'))
    worked      = Column(Choice(c.WORKED_STATUS_OPTS), default=c.SHIFT_UNMARKED)
    rating      = Column(Choice(c.RATING_OPTS), default=c.UNRATED)
    comment     = Column(UnicodeText)

    @property
    def name(self):
        return "{self.attendee.full_name}'s {self.job.name!r} shift".format(self=self)

    @staticmethod
    def dump(shifts):
        return {shift.id: shift.to_dict() for shift in shifts}


class MPointsForCash(MagModel):
    attendee_id = Column(UUID, ForeignKey('attendee.id'))
    amount      = Column(Integer)
    when        = Column(UTCDateTime, default=lambda: datetime.now(UTC))


class OldMPointExchange(MagModel):
    attendee_id = Column(UUID, ForeignKey('attendee.id'))
    amount      = Column(Integer)
    when        = Column(UTCDateTime, default=lambda: datetime.now(UTC))


class Sale(MagModel):
    attendee_id    = Column(UUID, ForeignKey('attendee.id', ondelete='set null'), nullable=True)
    what           = Column(UnicodeText)
    cash           = Column(Integer, default=0)
    mpoints        = Column(Integer, default=0)
    when           = Column(UTCDateTime, default=lambda: datetime.now(UTC))
    reg_station    = Column(Integer, nullable=True)
    payment_method = Column(Choice(c.SALE_OPTS), default=c.MERCH)


class ArbitraryCharge(MagModel):
    amount      = Column(Integer)
    what        = Column(UnicodeText)
    when        = Column(UTCDateTime, default=lambda: datetime.now(UTC))
    reg_station = Column(Integer, nullable=True)

    _repr_attr_names = ['what']


class ApprovedEmail(MagModel):
    ident = Column('subject', UnicodeText)  # TODO: rename column to "ident" in the database; will require a db migration

    _repr_attr_names = ['ident']


class Email(MagModel):
    fk_id   = Column(UUID, nullable=True)
    ident   = Column(UnicodeText)
    model   = Column(UnicodeText)
    when    = Column(UTCDateTime, default=lambda: datetime.now(UTC))
    subject = Column(UnicodeText)
    dest    = Column(UnicodeText)
    body    = Column(UnicodeText)

    _repr_attr_names = ['subject']

    @cached_property
    def fk(self):
        try:
            return getattr(self.session, globals()[self.model].__tablename__)(self.fk_id)
        except:
            return None

    @property
    def rcpt_name(self):
        if self.model == 'Group':
            return self.fk.leader.full_name
        else:
            return self.fk.full_name

    @property
    def is_html(self):
        return '<body' in self.body

    @property
    def html(self):
        if self.is_html:
            return SafeString(re.split('<body[^>]*>', self.body)[1].split('</body>')[0])
        else:
            return SafeString(self.body.replace('\n', '<br/>'))


class Tracking(MagModel):
    fk_id  = Column(UUID)
    model  = Column(UnicodeText)
    when   = Column(UTCDateTime, default=lambda: datetime.now(UTC))
    who    = Column(UnicodeText)
    which  = Column(UnicodeText)
    links  = Column(UnicodeText)
    action = Column(Choice(c.TRACKING_OPTS))
    data   = Column(UnicodeText)

    @classmethod
    def format(cls, values):
        return ', '.join('{}={}'.format(k, v) for k, v in values.items())

    @classmethod
    def repr(cls, column, value):
        try:
            s = repr(value)
            if column.name == 'hashed':
                return '<bcrypted>'
            elif isinstance(column.type, MultiChoice):
                opts = dict(column.type.choices)
                return repr('' if not value else (','.join(opts[int(opt)] for opt in value.split(',') if int(opt or 0) in opts)))
            elif isinstance(column.type, Choice) and value not in [None, '']:
                return repr(dict(column.type.choices).get(int(value), '<nonstandard>'))
            else:
                return s
        except Exception as e:
            raise ValueError('error formatting {} ({!r})'.format(column.name, value)) from e

    @classmethod
    def differences(cls, instance):
        diff = {}
        for attr, column in instance.__table__.columns.items():
            new_val = getattr(instance, attr)
            old_val = instance.orig_value_of(attr)
            if old_val != new_val:
                """
                important note: here we try and show the old vs new value for something that has been changed
                so that we can report it in the tracking page.

                Sometimes, however, if we changed the type of the value in the database (via a database migration)
                the old value might not be able to be shown as the new type (i.e. it used to be a string, now it's int).
                In that case, we won't be able to show a representation of the old value and instead we'll log it as
                '<ERROR>'.  In theory the database migration SHOULD be the thing handling this, but if it doesn't, it
                becomes our problem to deal with.

                We are overly paranoid with exception handling here because the tracking code should be made to
                never, ever, ever crash, even if it encounters insane/old data that really shouldn't be our problem.
                """
                try:
                    old_val_repr = cls.repr(column, old_val)
                except Exception as e:
                    log.error("tracking repr({}) failed on old value".format(attr), exc_info=True)
                    old_val_repr = "<ERROR>"

                try:
                    new_val_repr = cls.repr(column, new_val)
                except Exception as e:
                    log.error("tracking repr({}) failed on new value".format(attr), exc_info=True)
                    new_val_repr = "<ERROR>"

                diff[attr] = "'{} -> {}'".format(old_val_repr, new_val_repr)
        return diff

    # TODO: add new table for page views to eliminated track_pageview method and to eliminate Budget special case
    @classmethod
    def track(cls, action, instance):
        if action in [c.CREATED, c.UNPAID_PREREG, c.EDITED_PREREG]:
            vals = {attr: cls.repr(column, getattr(instance, attr)) for attr, column in instance.__table__.columns.items()}
            data = cls.format(vals)
        elif action == c.UPDATED:
            diff = cls.differences(instance)
            data = cls.format(diff)
            if len(diff) == 1 and 'badge_num' in diff:
                action = c.AUTO_BADGE_SHIFT
            elif not data:
                return
        elif instance == 'Budget':  # Vaguely horrifying special-casing where we make up fake data so we can insert this entry into the tracking DB
            data = 'Budget Page'
            who = AdminAccount.admin_name() or (current_thread().name if current_thread().daemon else 'non-admin')
            with Session() as session:
                session.add(Tracking(
                    model='Budget',
                    fk_id=str(uuid4()),
                    which='Budget',
                    who=who,
                    links='',
                    action=action,
                    data=data
                ))
            return
        else:
            data = 'id={}'.format(instance.id)
        links = ', '.join(
            '{}({})'.format(list(column.foreign_keys)[0].column.table.name, getattr(instance, name))
            for name, column in instance.__table__.columns.items()
            if column.foreign_keys and getattr(instance, name)
        )
        who = AdminAccount.admin_name() or (current_thread().name if current_thread().daemon else 'non-admin')

        def _insert(session):
            session.add(Tracking(
                model=instance.__class__.__name__,
                fk_id=instance.id,
                which=repr(instance),
                who=who,
                links=links,
                action=action,
                data=data
            ))
        if instance.session:
            _insert(instance.session)
        else:
            with Session() as session:
                _insert(session)

    @classmethod
    def track_pageview(cls, url, query):
        # Track any views of the budget pages
        if "budget" in url:
            Tracking.track(c.PAGE_VIEWED, "Budget")
        else:
            # Only log the page view if there's a valid attendee ID
            params = dict(parse_qsl(query))
            if 'id' not in params or params['id'] == 'None':
                return

            # Looking at an attendee's details
            if "registration" in url:
                with Session() as session:
                    attendee = session.query(Attendee).filter(Attendee.id == params['id']).first()
                    Tracking.track(c.PAGE_VIEWED, attendee)
            # Looking at a group's details
            elif "groups" in url:
                with Session() as session:
                    group = session.query(Group).filter(Group.id == params['id']).first()
                    Tracking.track(c.PAGE_VIEWED, group)

Tracking.UNTRACKED = [Tracking, Email]


def _make_getter(model):
    def getter(self, params=None, *, bools=(), checkgroups=(), allowed=(), restricted=False, ignore_csrf=False, **query):
        if query:
            return self.query(model).filter_by(**query).one()
        elif isinstance(params, str):
            return self.query(model).filter_by(id=params).one()
        else:
            params = params.copy()
            id = params.pop('id', 'None')
            if id == 'None':
                inst = model()
            else:
                inst = self.query(model).filter_by(id=id).one()

            if not ignore_csrf:
                assert not {k for k in params if k not in allowed} or cherrypy.request.method == 'POST', 'POST required'
            inst.apply(params, bools=bools, checkgroups=checkgroups, restricted=restricted, ignore_csrf=ignore_csrf)
            return inst
    return getter


def _acquire_badge_lock(session, context, instances='deprecated'):
    c.BADGE_LOCK.acquire()


@swallow_exceptions
def _presave_adjustments(session, context, instances='deprecated'):
    """
    precondition: c.BADGE_LOCK is acquired already.
    """
    for model in chain(session.dirty, session.new):
        model.presave_adjustments()
    for model in session.deleted:
        model.predelete_adjustments()


def _release_badge_lock(session, context):
    try:
        c.BADGE_LOCK.release()
    except:
        log.error('failed releasing c.BADGE_LOCK after session flush; this should never actually happen, but we want '
                  'to just keep going if it ever does')


def _release_badge_lock_on_error(*args, **kwargs):
    try:
        c.BADGE_LOCK.release()
    except:
        log.warn('failed releasing c.BADGE_LOCK on db error; these errors should not happen in the first place and we '
                 'do not expect releasing the lock to fail when they do, but we still want to keep going if/when this '
                 'does occur')


@swallow_exceptions
def _track_changes(session, context, instances='deprecated'):
    for action, instances in {c.CREATED: session.new, c.UPDATED: session.dirty, c.DELETED: session.deleted}.items():
        for instance in instances:
            if instance.__class__ not in Tracking.UNTRACKED:
                Tracking.track(action, instance)


def register_session_listeners():
    """
    NOTE 1: IMPORTANT!!! Because we are locking our c.BADGE_LOCK at the start of this, all of these functions MUST NOT
    THROW ANY EXCEPTIONS.  If they do throw exceptions, the chain of hooks will not be completed, and the lock won't
    be released, resulting in a deadlock and heinous, horrible, and hard to debug server lockup.

    You MUST use the @swallow_exceptions decorator on ALL functions
    between _acquire_badge_lock and _release_badge_lock in order to prevent them from throwing exceptions.

    NOTE 2: The order in which we register these listeners matters.
    """
    listen(Session.session_factory, 'before_flush', _acquire_badge_lock)
    listen(Session.session_factory, 'before_flush', _presave_adjustments)
    listen(Session.session_factory, 'before_flush', _track_changes)
    listen(Session.session_factory, 'after_flush', _release_badge_lock)
    listen(Session.engine, 'dbapi_error', _release_badge_lock_on_error)
register_session_listeners()


def initialize_db():
    """
    Initialize the database on startup

    We want to do this only after all other plugins have had a chance to initialize
    and add their 'mixin' data (i.e. extra colums) into the models.

    Also, it's possible that the DB is still initializing and isn't ready to accept connections, so,
    if this fails, keep trying until we're able to connect.

    This should be the ONLY spot (except for maintenance tools) in all of core ubersystem or any plugins
    that attempts to create tables by passing modify_tables=True to Session.initialize_db()
    """
    for _model in Session.all_models():
        setattr(Session.SessionMixin, _model.__tablename__, _make_getter(_model))

    num_tries_remaining = 10
    while not stopped.is_set():
        try:
            Session.initialize_db(modify_tables=True)
        except KeyboardInterrupt:
            log.critical('DB initialize: Someone hit Ctrl+C while we were starting up')
        except:
            num_tries_remaining -= 1
            if num_tries_remaining == 0:
                log.error("DB initialize: couldn't connect to DB, we're giving up")
                raise
            log.error("DB initialize: can't connect to / initialize DB, will try again in 5 seconds", exc_info=True)
            stopped.wait(5)
        else:
            break


@on_startup
def _attendee_validity_check():
    orig_getter = Session.SessionMixin.attendee

    @wraps(orig_getter)
    def with_validity_check(self, *args, **kwargs):
        allow_invalid = kwargs.pop('allow_invalid', False)
        attendee = orig_getter(self, *args, **kwargs)
        if not allow_invalid and not attendee.is_new and attendee.badge_status == c.INVALID_STATUS:
            raise HTTPRedirect('../preregistration/invalid_badge?id={}', attendee.id)
        else:
            return attendee
    Session.SessionMixin.attendee = with_validity_check

on_startup(initialize_db, priority=1)<|MERGE_RESOLUTION|>--- conflicted
+++ resolved
@@ -492,22 +492,12 @@
         def no_email(self, subject):
             return not self.query(Email).filter_by(subject=subject).all()
 
-<<<<<<< HEAD
-        def lookup_attendee(self, full_name, email, zip_code):
-            words = full_name.split()
+        def lookup_attendee(self, input_first_name, input_last_name, email, zip_code):
             email = normalize_email(email)
-
-            for i in range(1, len(words)):
-                first, last = ' '.join(words[:i]), ' '.join(words[i:])
-                attendee = self.query(Attendee).iexact(first_name=first, last_name=last, email=email, zip_code=zip_code).all()
-                if attendee:
-                    return attendee[0]
-=======
-        def lookup_attendee(self, input_first_name, input_last_name, email, zip_code):
             attendee = self.query(Attendee).iexact(first_name=first_name, last_name=last_name, email=email, zip_code=zip_code).all()
             if attendee:
                 return attendee[0]
->>>>>>> 5f2a4acf
+
             raise ValueError('attendee not found')
 
         def get_next_badge_num(self, badge_type):
