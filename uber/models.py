from uber.common import *


def _get_defaults(func):
    spec = inspect.getfullargspec(func)
    return dict(zip(reversed(spec.args), reversed(spec.defaults)))
default_constructor = _get_defaults(declarative.declarative_base)['constructor']


SQLAlchemyColumn = Column
sqlalchemy_relationship = relationship


def Column(*args, admin_only=False, **kwargs):
    """
    Returns a SQLAlchemy Column with the given parameters, except that instead
    of the regular defaults, we've overridden the following defaults if no
    value is provided for the following parameters:

        Field           Old Default     New Default
        -----           ------------    -----------
        nullable        True            False
        default         None            ''  (only for UnicodeText fields)
        server_default  None            <same value as 'default'>

    We also have an "admin_only" parameter, which is set as an attribute on
    the column instance, indicating whether the column should be settable by
    regular attendees filling out one of the registration forms or if only a
    logged-in admin user should be able to set it.
    """
    kwargs.setdefault('nullable', False)
    if args[0] is UnicodeText or isinstance(args[0], (UnicodeText, MultiChoice)):
        kwargs.setdefault('default', '')
    default = kwargs.get('default')
    if isinstance(default, (int, str)):
        kwargs.setdefault('server_default', str(default))
    col = SQLAlchemyColumn(*args, **kwargs)
    col.admin_only = admin_only or args[0] in [UUID, UTCDateTime]
    return col


def relationship(*args, **kwargs):
    """
    Returns a SQLAlchemy relationship with the given parameters, except that
    instead of the regular defaults, we've overridden the following defaults if
    no value is provided for the following parameters:
        load_on_pending now defaults to True
        cascade now defaults to 'all,delete-orphan'
    """
    kwargs.setdefault('load_on_pending', True)
    kwargs.setdefault('cascade', 'all,delete-orphan')
    return sqlalchemy_relationship(*args, **kwargs)


class utcnow(FunctionElement):
    """
    We have some tables where we want to save a timestamp on each row indicating
    when the row was first created.  Normally we could do something like this:

        created = Column(UTCDateTime, default=lambda: datetime.now(UTC))

    Unfortunately, there are some cases where we instantiate a model and then
    don't save it until sometime later.  This happens when someone registers
    themselves and then doesn't pay until later, since we don't save them to the
    database until they've paid.  Therefore, we use this class so that we can
    set a timestamp based on when the row was inserted rather than when the
    model was instantiated:

        created = Column(UTCDateTime, server_default=utcnow())

    The pg_utcnow and sqlite_utcnow functions below define the implementation
    for postgres and sqlite, and new functions will need to be written if/when
    we decided to support other databases.
    """
    type = UTCDateTime()


@compiles(utcnow, 'postgresql')
def pg_utcnow(element, compiler, **kw):
    return "timezone('utc', current_timestamp)"


@compiles(utcnow, 'sqlite')
def sqlite_utcnow(element, compiler, **kw):
    return "(datetime('now', 'utc'))"


class Choice(TypeDecorator):
    """
    Utility class for storing the results of a dropdown as a database column.
    """
    impl = Integer

    def __init__(self, choices, *, allow_unspecified=False, **kwargs):
        """
        choices: an array of tuples, where the first element of each tuple is
                 the integer being stored and the second element is a string
                 description of the value
        allow_unspecified: by default, an exception is raised if you try to save
                           a row with a value which is not in the choices list
                           passed to this class; set this to True if you want to
                           allow non-default values
        """
        self.choices = dict(choices)
        self.allow_unspecified = allow_unspecified
        TypeDecorator.__init__(self, **kwargs)

    def process_bind_param(self, value, dialect):
        if value is not None:
            try:
                assert self.allow_unspecified or int(value) in self.choices
            except:
                raise ValueError('{!r} not a valid option out of {}'.format(value, self.choices))
            else:
                return int(value)


class MultiChoice(TypeDecorator):
    """
    Utility class for storing the results of a group of checkboxes.  Each value
    is represented by an integer, so we store them as a comma-separated string.
    This can be marginally more convenient than a many-to-many table.  Like the
    Choice class, this takes an array of tuples of integers and strings.
    """
    impl = UnicodeText

    def __init__(self, choices, **kwargs):
        self.choices = choices
        TypeDecorator.__init__(self, **kwargs)

    def process_bind_param(self, value, dialect):
        return value if isinstance(value, str) else ','.join(value)


@declarative_base
class MagModel:
    id = Column(UUID, primary_key=True, default=lambda: str(uuid4()))

    required = ()

    def __init__(self, *args, **kwargs):
        if '_model' in kwargs:
            assert kwargs.pop('_model') == self.__class__.__name__
        default_constructor(self, *args, **kwargs)
        for attr, col in self.__table__.columns.items():
            if col.default:
                self.__dict__.setdefault(attr, col.default.execute())

    @property
    def _class_attrs(self):
        return {name: getattr(self.__class__, name) for name in dir(self.__class__)}

    def _invoke_adjustment_callbacks(self, label):
        callbacks = []
        for name, attr in self._class_attrs.items():
            if hasattr(attr, '__call__') and hasattr(attr, label):
                callbacks.append(getattr(self, name))
        callbacks.sort(key=lambda f: getattr(f, label))
        for func in callbacks:
            func()

    def presave_adjustments(self):
        self._invoke_adjustment_callbacks('presave_adjustment')

    def predelete_adjustments(self):
        self._invoke_adjustment_callbacks('predelete_adjustment')

    @property
    def addons(self):
        """
        This exists only to be overridden by other events; it should return a
        list of strings are the extra things which an attendee or group has
        purchased.  For example, in the MAGStock codebase, we've got code which
        looks something like this:

            @Session.model_mixin
            class Attendee:
                purchased_food = Column(Boolean, default=False)

                @property
                def addons(self):
                    return ['Food'] if self.purchased_food else []

        Our various templates use this information to display a summary to the
        user of what they have purchased, e.g. in the prereg confirmation page
        and in their confirmation emails.
        """
        return []

    @property
    def cost_property_names(self):
        """Returns the names of all cost properties on this model."""
        return [name for name, attr in self._class_attrs.items() if isinstance(attr, cost_property)]

    @property
    def default_cost(self):
        """
        Returns the sum of all @cost_property values for this model instance.
        Because things like discounts exist, we ensure cost can never be negative.
        """
        return max(0, sum([getattr(self, name) for name in self.cost_property_names], 0))

    @class_property
    def unrestricted(cls):
        """
        Returns a set of column names which are allowed to be set by non-admin
        attendees filling out one of the registration forms.
        """
        return {col.name for col in cls.__table__.columns if not getattr(col, 'admin_only', True)}

    @class_property
    def all_bools(cls):
        """Returns the set of Boolean column names for this table."""
        return {col.name for col in cls.__table__.columns if isinstance(col.type, Boolean)}

    @class_property
    def all_checkgroups(cls):
        """Returns the set of MultiChoice column names for this table."""
        return {col.name for col in cls.__table__.columns if isinstance(col.type, MultiChoice)}

    @class_property
    def regform_bools(cls):
        """Returns the set of non-admin-only Boolean columns for this table."""
        return {colname for colname in cls.all_bools if colname in cls.unrestricted}

    @class_property
    def regform_checkgroups(cls):
        """Returns the set of non-admin-only MultiChoice columns for this table."""
        return {colname for colname in cls.all_checkgroups if colname in cls.unrestricted}

    @property
    def validators(self):
        """
        Returns a list of all validation functions which should be called on
        this model instance before it is saved.
        """
        return sa.validation.validations[self.__class__.__name__].values()

    @property
    def session(self):
        """
        Returns the session object which this model instance is attached to, or
        None if this instance is not attached to a session.
        """
        return Session.session_factory.object_session(self)

    @classmethod
    def get_field(cls, name):
        """Returns the column object with the provided name for this model."""
        return cls.__table__.columns[name]

    def __eq__(self, m):
        return self.id is not None and isinstance(m, MagModel) and self.id == m.id

    def __ne__(self, m):        # Python is stupid for making me do this
        return not (self == m)

    def __hash__(self):
        return hash(self.id)

    @property
    def is_new(self):
        """
        Boolean property indicating whether or not this instance has already
        been saved to the database or if it's a new instance which has never
        been saved and thus has no corresponding row in its database table.
        """
        return not instance_state(self).persistent

    @property
    def created(self):
        return self.get_tracking_by_instance(self, action=c.CREATED, last_only=True)

    @property
    def last_updated(self):
        return self.get_tracking_by_instance(self, action=c.UPDATED, last_only=True)

    @property
    def db_id(self):
        """
        A common convention in our forms is to pass an "id" parameter of "None"
        for new objects and to pass the actual id for objects which already
        exist in our database, which lets the backend know whether to perform a
        save or an update.  This method returns "None" for new objects and the
        id for existing objects, for use in such forms.
        """
        return None if self.is_new else self.id

    def orig_value_of(self, name):
        """
        Sometimes we mutate a model instance but then want to get the original
        value of a column before we changed it before we perform a save.  This
        method returns the original value (i.e. the value currently in the db)
        for the column whose name is provided.  If the value has not changed,
        this just returns the current value of that field.
        """
        hist = get_history(self, name)
        return (hist.deleted or hist.unchanged or [getattr(self, name)])[0]

    @suffix_property
    def _ints(self, name, val):
        choices = dict(self.get_field(name).type.choices)
        return [int(i) for i in str(val).split(',') if int(i) in choices] if val else []

    @suffix_property
    def _label(self, name, val):
        return '' if val is None else self.get_field(name).type.choices[int(val)]

    @suffix_property
    def _local(self, name, val):
        return val.astimezone(c.EVENT_TIMEZONE)

    @suffix_property
    def _labels(self, name, val):
        ints = getattr(self, name + '_ints')
        labels = dict(self.get_field(name).type.choices)
        return sorted(labels[i] for i in ints)

    def __getattr__(self, name):
        suffixed = suffix_property.check(self, name)
        if suffixed is not None:
            return suffixed

        try:
            [multi] = [col for col in self.__table__.columns if isinstance(col.type, MultiChoice)]
            choice = getattr(c, name)
            assert choice in [val for val, desc in multi.type.choices]
        except:
            pass
        else:
            return choice in getattr(self, multi.name + '_ints')

        if name.startswith('is_'):
            return self.__class__.__name__.lower() == name[3:]

        raise AttributeError(self.__class__.__name__ + '.' + name)

    def get_tracking_by_instance(self, instance, action, last_only=True):
        query = self.session.query(Tracking).filter_by(fk_id=instance.id, action=action).order_by(Tracking.when.desc())
        return query.first() if last_only else query.all()

    def apply(self, params, *, bools=(), checkgroups=(), restricted=True, ignore_csrf=True):
        """
        Args:
            restricted (bool): if true, restrict any changes only to fields which we allow attendees to set on their own
                if false, allow changes to any fields.
        """
        bools = self.regform_bools if restricted else bools
        checkgroups = self.regform_checkgroups if restricted else checkgroups
        for column in self.__table__.columns:
            if (not restricted or column.name in self.unrestricted) and column.name in params and column.name != 'id':
                if isinstance(params[column.name], list):
                    value = ','.join(map(str, params[column.name]))
                elif isinstance(params[column.name], bool):
                    value = params[column.name]
                else:
                    value = str(params[column.name]).strip()

                try:
                    if isinstance(column.type, Float):
                        value = float(value)
                    elif isinstance(column.type, Choice) and value == '':
                        value = None
                    elif isinstance(column.type, (Choice, Integer)):
                        value = int(float(value))
                    elif isinstance(column.type, UTCDateTime):
                        value = c.EVENT_TIMEZONE.localize(datetime.strptime(value, c.TIMESTAMP_FORMAT))
                    elif isinstance(column.type, Date):
                        value = datetime.strptime(value, c.DATE_FORMAT).date()
                except:
                    pass

                setattr(self, column.name, value)

        if cherrypy.request.method.upper() == 'POST':
            for column in self.__table__.columns:
                if column.name in bools:
                    setattr(self, column.name, column.name in params and bool(int(params[column.name])))
                elif column.name in checkgroups and column.name not in params:
                    setattr(self, column.name, '')

            if not ignore_csrf:
                check_csrf(params.get('csrf_token'))


class TakesPaymentMixin(object):
    @property
    def payment_deadline(self):
        return min(c.UBER_TAKEDOWN - timedelta(days=2),
                   datetime.combine((self.registered + timedelta(days=14)).date(), time(23, 59)))


class Session(SessionManager):
    engine = sqlalchemy.create_engine(c.SQLALCHEMY_URL, pool_size=50, max_overflow=100)

    @classmethod
    def initialize_db(cls, modify_tables=False, drop=False):
        """
        Initialize the database and optionally create/drop tables

        Initializes the database connection for use, and attempt to create any
        tables registered in our metadata which do not actually exist yet in the
        database.

        This calls the underlying sideboard function, HOWEVER, in order to actually create
        any tables, you must specify modify_tables=True.  The reason is, we need to wait for
        all models from all plugins to insert their mixin data, so we wait until one spot
        in order to create the database tables.

        Any calls to initialize_db() that do not specify modify_tables=True are ignored.
        i.e. anywhere in Sideboard that calls initialize_db() will be ignored
        i.e. ubersystem is forcing all calls that don't specify modify_tables=True to be ignored

        Keyword Arguments:
        modify_tables -- If False, this function does nothing.
        drop -- USE WITH CAUTION: If True, then we will drop any tables in the database
        """
        if modify_tables:
            super(Session, cls).initialize_db(drop=drop)

    class QuerySubclass(Query):
        @property
        def is_single_table_query(self):
            return len(self.column_descriptions) == 1

        @property
        def model(self):
            assert self.is_single_table_query, 'actions such as .order() and .icontains() and .iexact() are only valid for single-table queries'
            return self.column_descriptions[0]['type']

        def order(self, attrs):
            order = []
            for attr in listify(attrs):
                col = getattr(self.model, attr.lstrip('-'))
                order.append(col.desc() if attr.startswith('-') else col)
            return self.order_by(*order)

        def icontains(self, attr=None, val=None, **filters):
            query = self
            if len(self.column_descriptions) == 1 and filters:
                for colname, val in filters.items():
                    query = query.filter(getattr(self.model, colname).ilike('%{}%'.format(val)))
            if attr and val:
                query = self.filter(attr.ilike('%{}%'.format(val)))
            return query

        def iexact(self, **filters):
            return self.filter(*[func.lower(getattr(self.model, attr)) == func.lower(val) for attr, val in filters.items()])

    class SessionMixin:
        def admin_attendee(self):
            return self.admin_account(cherrypy.session['account_id']).attendee

        def logged_in_volunteer(self):
            return self.attendee(cherrypy.session['staffer_id'])

        def checklist_status(self, slug, department):
            attendee = self.admin_attendee()
            conf = DeptChecklistConf.instances[slug]
            return {
                'conf': conf,
                'relevant': attendee.is_single_dept_head and attendee.assigned_depts_ints == [int(department or 0)],
                'completed': conf.completed(attendee)
            }

        def jobs_for_signups(self):
            fields = ['name', 'location_label', 'description', 'weight', 'start_time_local', 'duration', 'weighted_hours', 'restricted', 'extra15', 'taken']
            jobs = self.logged_in_volunteer().possible_and_current
            restricted_hours = set()
            for job in jobs:
                if job.restricted:
                    restricted_hours.add(frozenset(job.hours))
            return [job.to_dict(fields) for job in jobs if job.restricted or frozenset(job.hours) not in restricted_hours]

        def guess_attendee_watchentry(self, attendee):
            return self.query(WatchList).filter(and_(or_(WatchList.first_names.contains(attendee.first_name),
                                                         WatchList.email == attendee.email,
                                                         WatchList.birthdate == attendee.birthdate),
                                                     WatchList.last_name == attendee.last_name,
                                                     WatchList.active == True)).all()

        def get_account_by_email(self, email):
            return self.query(AdminAccount).join(Attendee).filter(func.lower(Attendee.email) == func.lower(email)).one()

        def no_email(self, subject):
            return not self.query(Email).filter_by(subject=subject).all()

        def lookup_attendee(self, full_name, email, zip_code):
            words = full_name.split()
            for i in range(1, len(words)):
                first, last = ' '.join(words[:i]), ' '.join(words[i:])
                attendee = self.query(Attendee).iexact(first_name=first, last_name=last, email=email, zip_code=zip_code).all()
                if attendee:
                    return attendee[0]
            raise ValueError('attendee not found')

        def next_badge_num(self, badge_type, old_badge_num):
            # assert_badge_locked()
            badge_type = int(badge_type)

            if badge_type not in c.PREASSIGNED_BADGE_TYPES:
                return 0

            sametype = self.query(Attendee).filter(Attendee.badge_type == badge_type,
                                                   Attendee.badge_num >= c.BADGE_RANGES[badge_type][0],
                                                   Attendee.badge_num <= c.BADGE_RANGES[badge_type][1])
            if sametype.count():
                next = sametype.order_by(Attendee.badge_num.desc()).first().badge_num
                if old_badge_num and next == old_badge_num:
                    next = next  # Prevents incrementing if the current badge already has the highest badge number in the range.
                else:
                    next += 1
            else:
                next = c.BADGE_RANGES[badge_type][0]

            # Adjusts the badge number based on badges in the session
            for attendee in [m for m in chain(self.new, self.dirty) if isinstance(m, Attendee)]:
                if attendee.badge_type == badge_type and attendee.badge_num <= c.BADGE_RANGES[badge_type][1]:
                    next = max(next, 1 + attendee.badge_num)

            return next

        def shift_badges(self, badge_type, badge_num, *, until=None, **direction):
            # assert_badge_locked()
            until = until or c.MAX_BADGE
            assert c.SHIFT_CUSTOM_BADGES
            assert not any(param for param in direction if param not in ['up', 'down']), 'unknown parameters'
            assert len(direction) < 2, 'you cannot specify both up and down parameters'
            down = (not direction['up']) if 'up' in direction else direction.get('down', True)
            shift = -1 if down else 1
            for a in self.query(Attendee).filter(Attendee.badge_type == badge_type,
                                                 Attendee.badge_num >= badge_num,
                                                 Attendee.badge_num <= until,
                                                 Attendee.badge_num != 0):
                a.badge_num += shift

        def change_badge(self, attendee, badge_type, badge_num=None):
            """
            Badges should always be assigned a number if they're marked as
            pre-assigned or if they've been checked in.  If auto-shifting is
            also turned off, badge numbers cannot clobber other numbers,
            otherwise we'll shift all the other badge numbers around the old
            and new numbers.
            """
            # assert_badge_locked()
            from uber.badge_funcs import check_range
            badge_type = int(badge_type)
            old_badge_type, old_badge_num = attendee.badge_type, attendee.badge_num

            out_of_range = check_range(badge_num, badge_type)
            next = self.next_badge_num(badge_type, old_badge_num)
            if out_of_range:
                return out_of_range
            elif not badge_num and next > c.BADGE_RANGES[badge_type][1]:
                return 'There are no more badges available for that type'

            if not c.SHIFT_CUSTOM_BADGES:
                badge_num = badge_num or next
                if badge_num != 0:
                    existing = self.query(Attendee).filter_by(badge_type=badge_type, badge_num=badge_num) \
                                                   .filter(Attendee.id != attendee.id)
                    if existing.count():
                        return 'That badge number already belongs to {!r}'.format(existing.first().full_name)
            else:
                # fill in the gap from the old number, if applicable
                if old_badge_num:
                    self.shift_badges(old_badge_type, old_badge_num + 1, down=True)

                # determine the new badge number now that the badges have shifted
                next = self.next_badge_num(badge_type, old_badge_num)
                badge_num = min(int(badge_num) or next, next)

                # make room for the new number, if applicable
                if badge_num:
                    offset = 1 if badge_type == old_badge_type and old_badge_num and badge_num > old_badge_num else 0
                    self.shift_badges(badge_type, badge_num + offset, up=True)

            attendee.badge_num = badge_num
            attendee.badge_type = badge_type
            return 'Badge updated'

        def everyone(self):
            attendees = self.query(Attendee).filter(Attendee.badge_status.in_([c.NEW_STATUS, c.COMPLETED_STATUS])).options(joinedload(Attendee.group)).all()
            groups = self.query(Group).options(joinedload(Group.attendees)).all()
            return attendees, groups

        def valid_attendees(self):
            return self.query(Attendee).filter(Attendee.badge_status != c.INVALID_STATUS)

        def staffers(self):
            return self.query(Attendee) \
                       .filter_by(staffing=True) \
                       .options(joinedload(Attendee.group)) \
                       .order_by(Attendee.full_name)

        def single_dept_heads(self, dept=None):
            assigned = {'assigned_depts': str(dept)} if dept else {}
            return self.query(Attendee) \
                       .filter_by(ribbon=c.DEPT_HEAD_RIBBON, **assigned) \
                       .order_by(Attendee.full_name).all()

        def match_to_group(self, attendee, group):
            with c.BADGE_LOCK:
                available = [a for a in group.attendees if a.is_unassigned]
                matching = [a for a in available if a.badge_type == attendee.badge_type]
                if not available:
                    return 'The last badge for that group has already been assigned by another station'
                elif not matching:
                    return 'Badge #{} is a {} badge, but {} has no badges of that type'.format(attendee.badge_num, attendee.badge_type_label, group.name)
                else:
                    for attr in ['group', 'paid', 'amount_paid', 'ribbon']:
                        setattr(attendee, attr, getattr(matching[0], attr))
                    self.delete(matching[0])
                    self.add(attendee)
                    self.commit()

        def everything(self, location=None):
            location_filter = [Job.location == location] if location else []
            jobs = self.query(Job) \
                       .filter(*location_filter) \
                       .options(joinedload(Job.shifts)) \
                       .order_by(Job.start_time, Job.duration, Job.name).all()
            shifts = self.query(Shift) \
                         .filter(*location_filter) \
                         .options(joinedload(Shift.job), joinedload(Shift.attendee)) \
                         .join(Shift.job).order_by(Job.start_time).all()
            attendees = [a for a in self.query(Attendee)
                                        .filter_by(staffing=True)
                                        .options(joinedload(Attendee.shifts), joinedload(Attendee.group))
                                        .order_by(Attendee.full_name).all()
                         if c.AT_THE_CON or not location or int(location) in a.assigned_depts_ints]

            # PERFORMANCE OPTIMIZATION: Job.available_volunteers uses a @cached_property decorator.  This decorator
            # populates job._available_volunteers.  Because this function is returning a huge amount of Jobs,
            # we will pre-populate it here and skip the myriad database queries which would occur if we called
            # .available_volunteers many times in a row.
            #
            # Note that this isn't exactly the same output as .available_volunteers, but this code should be kept
            # in-sync as much as possible with Job.available_volunteers.  This is messy but needed to work around perf
            # problems with pages that show large amounts of Jobs using everything()
            for job in jobs:
                job._available_volunteers = [a for a in attendees if not job.restricted or a.trusted_in(job.location)]

            return jobs, shifts, attendees

        def search(self, text, *filters):
            attendees = self.query(Attendee).outerjoin(Attendee.group).options(joinedload(Attendee.group)).filter(*filters)
            if ':' in text:
                target, term = text.split(':', 1)
                if target == 'email':
                    return attendees.icontains(Attendee.email, term.strip())
                elif target == 'group':
                    return attendees.icontains(Group.name, term.strip())

            terms = text.split()
            if len(terms) == 2:
                first, last = terms
                if first.endswith(','):
                    last, first = first.strip(','), last
                return attendees.icontains(first_name=first, last_name=last)
            elif len(terms) == 1 and terms[0].endswith(','):
                return attendees.icontains(last_name=terms[0].rstrip(','))
            elif len(terms) == 1 and terms[0].isdigit():
                return attendees.filter(Attendee.badge_num == terms[0])
            elif len(terms) == 1 and re.match('[a-z0-9]{8}-[a-z0-9]{4}-[a-z0-9]{4}-[a-z0-9]{4}-[a-z0-9]{4}', terms[0]):
                return attendees.filter(or_(Attendee.id == terms[0], Group.id == terms[0]))
            else:
                checks = [Group.name.ilike('%' + text + '%')]
                for attr in ['first_name', 'last_name', 'badge_printed_name', 'email', 'comments', 'admin_notes', 'for_review']:
                    checks.append(getattr(Attendee, attr).ilike('%' + text + '%'))
                return attendees.filter(or_(*checks))

        def delete_from_group(self, attendee, group):
            '''
            Sometimes we want to delete an attendee badge which is part of a group.  In most cases, we could just
            say "session.delete(attendee)" but sometimes we need to make sure that the attendee is ALSO removed
            from the "group.attendees" list before we commit, since the number of attendees in a group is used in
            our presave_adjustments() code to update the group price.  So anytime we delete an attendee in a group,
            we should use this method.
            '''
            self.delete(attendee)
            group.attendees.remove(attendee)

        def assign_badges(self, group, new_badge_count, new_badge_type=c.ATTENDEE_BADGE, new_ribbon_type=None, **extra_create_args):
            diff = int(new_badge_count) - group.badges
            sorted_unassigned = sorted(group.floating, key=lambda a: a.registered, reverse=True)

            ribbon_to_use = new_ribbon_type or group.new_ribbon

            if diff > 0:
                for i in range(diff):
                    group.attendees.append(Attendee(badge_type=new_badge_type, ribbon=ribbon_to_use, paid=c.PAID_BY_GROUP, **extra_create_args))
            elif diff < 0:
                if len(group.floating) < abs(diff):
                    return 'You cannot reduce the number of badges for a group to below the number of assigned badges'
                else:
                    for attendee in sorted_unassigned[:abs(diff)]:
                        self.delete_from_group(attendee, group)

        def assign(self, attendee_id, job_id):
            '''
            assign an Attendee to a Job by creating a Shift

            :return: 'None' on success, error message on failure
            '''

            job = self.job(job_id)
            attendee = self.attendee(attendee_id)

            if job.restricted and not attendee.trusted_in(job.location):
                return 'You cannot assign an attendee who is not trusted in this department to a restricted shift'

            if job.slots <= len(job.shifts):
                return 'All slots for this job have already been filled'

            if not job.no_overlap(attendee):
                return 'This volunteer is already signed up for a shift during that time'

            self.add(Shift(attendee=attendee, job=job))
            self.commit()

        def affiliates(self):
            amounts = defaultdict(int, {a: -i for i, a in enumerate(c.DEFAULT_AFFILIATES)})
            for aff, amt in self.query(Attendee.affiliate, Attendee.amount_extra) \
                                .filter(and_(Attendee.amount_extra > 0, Attendee.affiliate != '')):
                amounts[aff] += amt
            return [{
                'id': aff,
                'text': aff,
                'total': max(0, amt)
            } for aff, amt in sorted(amounts.items(), key=lambda tup: -tup[1])]

        def insert_test_admin_account(self):
            """
            insert a test admin into the database with username "magfest@example.com" password "magfest"
            this is ONLY allowed if no other admins already exist in the database.

            :param session: database session object
            :return: True if success, False if failure
            """
            if self.query(sa.AdminAccount).count() != 0:
                return False

            attendee = sa.Attendee(
                placeholder=True,
                first_name='Test',
                last_name='Developer',
                email='magfest@example.com',
                badge_type=c.ATTENDEE_BADGE,
            )
            self.add(attendee)

            self.add(sa.AdminAccount(
                attendee=attendee,
                access=','.join(str(level) for level, name in c.ACCESS_OPTS),
                hashed=bcrypt.hashpw('magfest', bcrypt.gensalt())
            ))

            return True

    @classmethod
    def model_mixin(cls, model):
        if model.__name__ in ['SessionMixin', 'QuerySubclass']:
            target = getattr(cls, model.__name__)
        else:
            for target in cls.all_models():
                if target.__name__ == model.__name__:
                    break
            else:
                raise ValueError('No existing model with name {}'.format(model.__name__))

        for name in dir(model):
            if not name.startswith('_'):
                attr = getattr(model, name)
                if hasattr('target', '__table__') and name in target.__table__.c:
                    attr.key = attr.key or name
                    attr.name = attr.name or name
                    attr.table = target.__table__
                    target.__table__.c.replace(attr)
                else:
                    setattr(target, name, attr)
        return target


class Group(MagModel, TakesPaymentMixin):
    name          = Column(UnicodeText)
    tables        = Column(Float, default=0)
    address       = Column(UnicodeText)
    website       = Column(UnicodeText)
    wares         = Column(UnicodeText)
    description   = Column(UnicodeText)
    special_needs = Column(UnicodeText)
    amount_paid   = Column(Integer, default=0, admin_only=True)
    cost          = Column(Integer, default=0, admin_only=True)
    auto_recalc   = Column(Boolean, default=True, admin_only=True)
    can_add       = Column(Boolean, default=False, admin_only=True)
    admin_notes   = Column(UnicodeText, admin_only=True)
    status        = Column(Choice(c.DEALER_STATUS_OPTS), default=c.UNAPPROVED, admin_only=True)
    registered    = Column(UTCDateTime, server_default=utcnow())
    approved      = Column(UTCDateTime, nullable=True)
    leader_id     = Column(UUID, ForeignKey('attendee.id', use_alter=True, name='fk_leader'), nullable=True)
    leader        = relationship('Attendee', foreign_keys=leader_id, post_update=True, cascade='all')

    _repr_attr_names = ['name']

    @presave_adjustment
    def _cost_and_leader(self):
        assigned = [a for a in self.attendees if not a.is_unassigned]
        if len(assigned) == 1:
            [self.leader] = assigned
        if self.auto_recalc:
            self.cost = self.default_cost
        if self.status == c.APPROVED and not self.approved:
            self.approved = datetime.now(UTC)
        if self.leader and self.is_dealer:
            self.leader.ribbon = c.DEALER_RIBBON

    @property
    def is_new(self):
        return not instance_state(self).persistent

    @property
    def sorted_attendees(self):
        self.attendees.sort(key=lambda a: (a.is_unassigned, a.id != self.leader_id, a.full_name))
        return self.attendees

    @property
    def floating(self):
        return [a for a in self.attendees if a.is_unassigned and a.paid == c.PAID_BY_GROUP]

    @property
    def new_ribbon(self):
        return c.DEALER_RIBBON if self.is_dealer else c.NO_RIBBON

    @property
    def ribbon_and_or_badge(self):
        badge_being_claimed = self.floating[0]
        if badge_being_claimed.ribbon != c.NO_RIBBON and badge_being_claimed.badge_type != c.ATTENDEE_BADGE:
            return badge_being_claimed.badge_type_label + " / " + self.ribbon_label
        elif badge_being_claimed.ribbon != c.NO_RIBBON:
            return badge_being_claimed.ribbon_label
        else:
            return badge_being_claimed.badge_type_label

    @property
    def is_dealer(self):
        return bool(self.tables and (not self.registered or self.amount_paid or self.cost))

    @property
    def is_unpaid(self):
        return self.cost > 0 and self.amount_paid == 0

    @property
    def email(self):
        if self.leader and self.leader.email:
            return self.leader.email
        elif self.leader_id:  # unattached groups
            [leader] = [a for a in self.attendees if a.id == self.leader_id]
            return leader.email
        else:
            emails = [a.email for a in self.attendees if a.email]
            if len(emails) == 1:
                return emails[0]

    @property
    def badges_purchased(self):
        return len([a for a in self.attendees if a.paid == c.PAID_BY_GROUP])

    @property
    def badges(self):
        return len(self.attendees)

    @property
    def unregistered_badges(self):
        return len([a for a in self.attendees if a.is_unassigned])

    @cost_property
    def table_cost(self):
        return sum(c.TABLE_PRICES[i] for i in range(1, 1 + int(self.tables)))

    @property
    def new_badge_cost(self):
        return c.DEALER_BADGE_PRICE if self.tables else c.get_group_price(sa.localized_now())

    @cost_property
    def badge_cost(self):
        total = 0
        for attendee in self.attendees:
            if attendee.paid == c.PAID_BY_GROUP:
                total += c.DEALER_BADGE_PRICE if attendee.is_dealer else c.get_group_price(attendee.registered)
        return total

    @cost_property
    def amount_extra(self):
        if self.is_new:
            return sum(a.amount_unpaid for a in self.attendees if a.paid == c.PAID_BY_GROUP)
        else:
            return 0

    @property
    def amount_unpaid(self):
        if self.registered:
            return max(0, self.cost - self.amount_paid)
        else:
            return self.default_cost

    @property
    def dealer_max_badges(self):
        return math.ceil(self.tables) + 1

    @property
    def dealer_badges_remaining(self):
        return self.dealer_max_badges - self.badges

    @property
    def min_badges_addable(self):
        if self.can_add:
            return 1
        elif self.is_dealer:
            return 0
        else:
            return c.MIN_GROUP_ADDITION


class Attendee(MagModel, TakesPaymentMixin):
    watchlist_id = Column(UUID, ForeignKey('watch_list.id', ondelete='set null'), nullable=True, default=None)

    group_id = Column(UUID, ForeignKey('group.id', ondelete='SET NULL'), nullable=True)
    group = relationship(Group, backref='attendees', foreign_keys=group_id, cascade='save-update,merge,refresh-expire,expunge')

    placeholder   = Column(Boolean, default=False, admin_only=True)
    first_name    = Column(UnicodeText)
    last_name     = Column(UnicodeText)
    email         = Column(UnicodeText)
    birthdate     = Column(Date, nullable=True, default=None)
    age_group     = Column(Choice(c.AGE_GROUPS), default=c.AGE_UNKNOWN, nullable=True)

    international = Column(Boolean, default=False)
    zip_code      = Column(UnicodeText)
    address1      = Column(UnicodeText)
    address2      = Column(UnicodeText)
    city          = Column(UnicodeText)
    region        = Column(UnicodeText)
    country       = Column(UnicodeText)
    no_cellphone  = Column(Boolean, default=False)
    ec_phone      = Column(UnicodeText)
    cellphone     = Column(UnicodeText)

    interests   = Column(MultiChoice(c.INTEREST_OPTS))
    found_how   = Column(UnicodeText)
    comments    = Column(UnicodeText)
    for_review  = Column(UnicodeText, admin_only=True)
    admin_notes = Column(UnicodeText, admin_only=True)

    badge_num  = Column(Integer, default=0, nullable=True, admin_only=True)
    badge_type = Column(Choice(c.BADGE_OPTS), default=c.ATTENDEE_BADGE)
    badge_status = Column(Choice(c.BADGE_STATUS_OPTS), default=c.NEW_STATUS, admin_only=True)
    ribbon     = Column(Choice(c.RIBBON_OPTS), default=c.NO_RIBBON, admin_only=True)

    affiliate    = Column(UnicodeText)
    shirt        = Column(Choice(c.SHIRT_OPTS), default=c.NO_SHIRT)
    can_spam     = Column(Boolean, default=False)
    regdesk_info = Column(UnicodeText, admin_only=True)
    extra_merch  = Column(UnicodeText, admin_only=True)
    got_merch    = Column(Boolean, default=False, admin_only=True)

    reg_station   = Column(Integer, nullable=True, admin_only=True)
    registered = Column(UTCDateTime, server_default=utcnow())
    checked_in = Column(UTCDateTime, nullable=True)

    paid             = Column(Choice(c.PAYMENT_OPTS), default=c.NOT_PAID, admin_only=True)
    overridden_price = Column(Integer, nullable=True, admin_only=True)
    amount_paid      = Column(Integer, default=0, admin_only=True)
    amount_extra     = Column(Choice(c.DONATION_TIER_OPTS, allow_unspecified=True), default=0)
    amount_refunded  = Column(Integer, default=0, admin_only=True)
    payment_method   = Column(Choice(c.PAYMENT_METHOD_OPTS), nullable=True)

    badge_printed_name = Column(UnicodeText)

    staffing          = Column(Boolean, default=False)
    requested_depts   = Column(MultiChoice(c.JOB_INTEREST_OPTS))
    assigned_depts    = Column(MultiChoice(c.JOB_LOCATION_OPTS), admin_only=True)
    trusted_depts     = Column(MultiChoice(c.JOB_LOCATION_OPTS), admin_only=True)
    nonshift_hours    = Column(Integer, default=0, admin_only=True)
    past_years        = Column(UnicodeText, admin_only=True)
    can_work_setup    = Column(Boolean, default=False, admin_only=True)
    can_work_teardown = Column(Boolean, default=False, admin_only=True)

    no_shirt          = relationship('NoShirt', backref=backref('attendee', load_on_pending=True), uselist=False)
    admin_account     = relationship('AdminAccount', backref=backref('attendee', load_on_pending=True), uselist=False)
    food_restrictions = relationship('FoodRestrictions', backref=backref('attendee', load_on_pending=True), uselist=False)

    shifts = relationship('Shift', backref='attendee')
    sales = relationship('Sale', backref='attendee', cascade='save-update,merge,refresh-expire,expunge')
    mpoints_for_cash = relationship('MPointsForCash', backref='attendee')
    old_mpoint_exchanges = relationship('OldMPointExchange', backref='attendee')
    dept_checklist_items = relationship('DeptChecklistItem', backref='attendee')

    _repr_attr_names = ['full_name']

    @predelete_adjustment
    def _shift_badges(self):
        # _assert_badge_lock()
        if self.has_personalized_badge and c.SHIFT_CUSTOM_BADGES:
            self.session.shift_badges(self.badge_type, self.badge_num, down=True)

    @presave_adjustment
    def _misc_adjustments(self):
        if not self.amount_extra:
            self.affiliate = ''

        if self.birthdate == '':
            self.birthdate = None

        if not self.shirt_eligible:
            self.shirt = c.NO_SHIRT

        if self.paid != c.REFUNDED:
            self.amount_refunded = 0

        if c.AT_THE_CON and self.badge_num and self.is_new:
            self.checked_in = datetime.now(UTC)

        if self.birthdate:
            self.age_group = self.age_group_conf['val']

        for attr in ['first_name', 'last_name']:
            value = getattr(self, attr)
            if value.isupper() or value.islower():
                setattr(self, attr, value.title())

    @presave_adjustment
    def _badge_adjustments(self):
        # _assert_badge_lock()

        if self.badge_type in [c.PSEUDO_GROUP_BADGE, c.PSEUDO_DEALER_BADGE]:
            if self.is_dealer:
                self.ribbon = c.DEALER_RIBBON
            self.badge_type = c.ATTENDEE_BADGE

        if c.PRE_CON:
            if self.paid == c.NOT_PAID or not self.has_personalized_badge or self.is_unassigned:
                self.badge_num = 0
            elif self.has_personalized_badge and not self.badge_num:
                if self.paid != c.NOT_PAID:
                    self.badge_num = self.session.next_badge_num(self.badge_type, old_badge_num=0)

    @presave_adjustment
    def _status_adjustments(self):
<<<<<<< HEAD
        if self.badge_status == c.NEW_STATUS and not self.placeholder and self.first_name:
=======
        if self.badge_status == c.NEW_STATUS and self.banned:
            self.badge_status = c.DEFERRED_STATUS
            try:
                send_email(c.REGDESK_EMAIL, c.REGDESK_EMAIL, 'Banned attendee registration',
                           render('emails/reg_workflow/banned_attendee.txt', {'attendee': self}), model='n/a')
            except:
                log.error('unable to send banned email about {}', self)
        elif self.badge_status == c.NEW_STATUS and not self.placeholder and self.first_name:
>>>>>>> bb99a442
            if self.paid in [c.HAS_PAID, c.NEED_NOT_PAY] \
                    or self.paid == c.PAID_BY_GROUP and self.group and not self.group.amount_unpaid:
                self.badge_status = c.COMPLETED_STATUS
        elif self.badge_status == c.INVALID_STATUS and self.admin_account:
            self.session.delete(self.admin_account)

    @presave_adjustment
    def _staffing_adjustments(self):
        if self.ribbon == c.DEPT_HEAD_RIBBON:
            self.staffing = True
            self.trusted_depts = self.assigned_depts
            self.badge_type = c.STAFF_BADGE
            if self.paid == c.NOT_PAID:
                self.paid = c.NEED_NOT_PAY
        elif self.ribbon == c.VOLUNTEER_RIBBON and self.is_new:
            self.staffing = True

        if not self.is_new:
            old_ribbon = self.orig_value_of('ribbon')
            old_staffing = self.orig_value_of('staffing')
            if self.staffing and not old_staffing or self.ribbon == c.VOLUNTEER_RIBBON and old_ribbon != c.VOLUNTEER_RIBBON:
                self.staffing = True
            elif old_staffing and not self.staffing or self.ribbon != c.VOLUNTEER_RIBBON and old_ribbon == c.VOLUNTEER_RIBBON:
                self.unset_volunteering()

        if self.badge_type == c.STAFF_BADGE and self.ribbon == c.VOLUNTEER_RIBBON:
            self.ribbon = c.NO_RIBBON
        elif self.staffing and self.badge_type != c.STAFF_BADGE and self.ribbon == c.NO_RIBBON:
            self.ribbon = c.VOLUNTEER_RIBBON

        if self.badge_type == c.STAFF_BADGE:
            self.staffing = True

        # remove trusted status from any dept we are not assigned to
        self.trusted_depts = ','.join(str(td) for td in self.trusted_depts_ints if td in self.assigned_depts_ints)

    def unset_volunteering(self):
        self.staffing = False
        self.trusted_depts = self.requested_depts = self.assigned_depts = ''
        if self.ribbon == c.VOLUNTEER_RIBBON:
            self.ribbon = c.NO_RIBBON
        if self.badge_type == c.STAFF_BADGE:
            if c.SHIFT_CUSTOM_BADGES:
                self.session.shift_badges(c.STAFF_BADGE, self.badge_num, down=True)
            self.badge_type = c.ATTENDEE_BADGE
        del self.shifts[:]

    @property
    def ribbon_and_or_badge(self):
        if self.ribbon != c.NO_RIBBON and self.badge_type != c.ATTENDEE_BADGE:
            return self.badge_type_label + " / " + self.ribbon_label
        elif self.ribbon != c.NO_RIBBON:
            return self.ribbon_label
        else:
            return self.badge_type_label

    @cost_property
    def badge_cost(self):
        registered = self.registered_local if self.registered else sa.localized_now()
        if self.paid in [c.PAID_BY_GROUP, c.NEED_NOT_PAY]:
            return 0
        elif self.overridden_price is not None:
            return self.overridden_price
        elif self.badge_type == c.ONE_DAY_BADGE:
            return c.get_oneday_price(registered)
        else:
            return c.get_attendee_price(registered)

    @cost_property
    def discount(self):
        return -self.age_group_conf['discount']

    @property
    def age_group_conf(self):
        if self.birthdate:
            day = c.EPOCH.date() if date.today() <= c.EPOCH.date() else sa.localized_now().date()
            attendee_age = (day - self.birthdate).days / 365.2425
            for val, age_group in c.AGE_GROUP_CONFIGS.items():
                if val != c.AGE_UNKNOWN and age_group['min_age'] <= attendee_age <= age_group['max_age']:
                    return age_group

        return c.AGE_GROUP_CONFIGS[int(self.age_group or c.AGE_UNKNOWN)]

    @property
    def total_cost(self):
        return self.default_cost + self.amount_extra

    @property
    def amount_unpaid(self):
        return max(0, self.total_cost - self.amount_paid)

    @property
    def is_unpaid(self):
        return self.paid == c.NOT_PAID

    @property
    def is_unassigned(self):
        return not self.first_name

    @property
    def is_dealer(self):
        return self.ribbon == c.DEALER_RIBBON or self.badge_type == c.PSEUDO_DEALER_BADGE

    @property
    def is_dept_head(self):
        return self.ribbon == c.DEPT_HEAD_RIBBON

    @property
    def can_check_in(self):
        return self.paid != c.NOT_PAID and self.badge_status == c.COMPLETED_STATUS and not self.is_unassigned

    @property
    def shirt_size_marked(self):
        return self.shirt not in [c.NO_SHIRT, c.SIZE_UNKNOWN]

    @property
    def is_group_leader(self):
        return self.group and self.id == self.group.leader_id

    @property
    def unassigned_name(self):
        if self.group_id and self.is_unassigned:
            return '[Unassigned {self.badge}]'.format(self=self)

    @hybrid_property
    def full_name(self):
        return self.unassigned_name or '{self.first_name} {self.last_name}'.format(self=self)

    @full_name.expression
    def full_name(cls):
        return case([
            (or_(cls.first_name == None, cls.first_name == ''), 'zzz')
        ], else_=func.lower(cls.first_name + ' ' + cls.last_name))

    @hybrid_property
    def last_first(self):
        return self.unassigned_name or '{self.last_name}, {self.first_name}'.format(self=self)

    @last_first.expression
    def last_first(cls):
        return case([
            (or_(cls.first_name == None, cls.first_name == ''), 'zzz')
        ], else_=func.lower(cls.last_name + ', ' + cls.first_name))

    @property
    def watchlist_guess(self):
        try:
            with Session() as session:
                return [w.to_dict() for w in session.guess_attendee_watchentry(self)]
        except:
            return None

    @property
    def banned(self):
        return listify(self.watch_list or self.watchlist_guess)

    @property
    def badge(self):
        if self.paid == c.NOT_PAID:
            badge = 'Unpaid ' + self.badge_type_label
        elif self.badge_num:
            badge = '{} #{}'.format(self.badge_type_label, self.badge_num)
        else:
            badge = self.badge_type_label

        if self.ribbon != c.NO_RIBBON:
            badge += ' ({})'.format(self.ribbon_label)

        return badge

    @property
    def is_transferable(self):
        return not self.is_new and not self.trusted_somewhere and not self.checked_in \
           and self.paid in [c.HAS_PAID, c.PAID_BY_GROUP] \
           and self.badge_type in c.TRANSFERABLE_BADGE_TYPES

    @property
    def gets_free_shirt(self):
        return self.is_dept_head \
            or self.badge_type == c.STAFF_BADGE \
            or self.staffing and (self.assigned_depts and not self.takes_shifts or self.weighted_hours >= 6)

    @property
    def gets_paid_shirt(self):
        return self.amount_extra >= c.SHIRT_LEVEL

    @property
    def gets_shirt(self):
        return self.gets_paid_shirt or self.gets_free_shirt

    @property
    def shirt_eligible(self):
        return self.gets_shirt or self.staffing

    @property
    def has_personalized_badge(self):
        return self.badge_type in c.PREASSIGNED_BADGE_TYPES

    @property
    def donation_swag(self):
        extra = self.amount_extra
        return [desc for amount, desc in sorted(c.DONATION_TIERS.items()) if amount and extra >= amount]

    @property
    def merch(self):
        merch = self.donation_swag
        if self.gets_shirt and c.DONATION_TIERS[c.SHIRT_LEVEL] not in merch:
            merch.append(c.DONATION_TIERS[c.SHIRT_LEVEL])
        elif self.gets_free_shirt:
            shirt = '2nd ' + c.DONATION_TIERS[c.SHIRT_LEVEL]
            if self.takes_shifts and self.worked_hours < 6:
                shirt += ' (tell them they will be reported if they take their shirt and then do not work their shifts)'
            merch.append(shirt)
        if self.extra_merch:
            merch.append(self.extra_merch)
        return comma_and(merch)

    @property
    def accoutrements(self):
        stuff = [] if self.ribbon == c.NO_RIBBON else ['a ' + self.ribbon_label + ' ribbon']
        stuff.append('a {} wristband'.format(c.WRISTBAND_COLORS[self.age_group]))
        if self.regdesk_info:
            stuff.append(self.regdesk_info)
        if self.amount_extra >= c.SUPPORTER_LEVEL:
            stuff.append('their Supporter badge')
        return comma_and(stuff)

    @property
    def is_single_dept_head(self):
        return self.is_dept_head and len(self.assigned_depts_ints) == 1

    @property
    def multiply_assigned(self):
        return len(self.assigned_depts_ints) > 1

    @property
    def takes_shifts(self):
        return bool(self.staffing and set(self.assigned_depts_ints) - set(c.SHIFTLESS_DEPTS))

    @property
    def hours(self):
        all_hours = set()
        for shift in self.shifts:
            all_hours.update(shift.job.hours)
        return all_hours

    @property
    def hour_map(self):
        all_hours = {}
        for shift in self.shifts:
            for hour in shift.job.hours:
                all_hours[hour] = shift.job
        return all_hours

    @cached_property
    def possible(self):
        assert self.session, '.possible property may only be accessed for jobs attached to a session'
        if not self.assigned_depts and not c.AT_THE_CON:
            return []
        else:
            return [job for job in self.session.query(Job)
                                       .filter(*[] if c.AT_THE_CON else [Job.location.in_(self.assigned_depts_ints)])
                                       .options(joinedload(Job.shifts))
                                       .order_by(Job.start_time).all()
                        if job.slots > len(job.shifts)
                           and job.no_overlap(self)
                           and (job.type != c.SETUP or self.can_work_setup)
                           and (job.type != c.TEARDOWN or self.can_work_teardown)
                           and (not job.restricted or self.trusted_in(job.location))]

    @property
    def possible_opts(self):
        return [(job.id, '(%s) [%s] %s' % (hour_day_format(job.start_time), job.location_label, job.name))
                for job in self.possible if sa.localized_now() < job.start_time]

    @property
    def possible_and_current(self):
        jobs = [s.job for s in self.shifts]
        for job in jobs:
            job.taken = True
        jobs.extend(self.possible)
        return sorted(jobs, key=lambda j: j.start_time)

    @property
    def worked_shifts(self):
        return [shift for shift in self.shifts if shift.worked == c.SHIFT_WORKED]

    @property
    def weighted_hours(self):
        wh = sum((shift.job.weighted_hours for shift in self.shifts), 0.0)
        return wh + self.nonshift_hours

    @property
    def worked_hours(self):
        wh = sum((shift.job.real_duration * shift.job.weight for shift in self.worked_shifts), 0.0)
        return wh + self.nonshift_hours

    def requested(self, department):
        return department in self.requested_depts_ints

    def assigned_to(self, department):
        return int(department or 0) in self.assigned_depts_ints

    def trusted_in(self, department):
        return int(department or 0) in self.trusted_depts_ints

    @property
    def trusted_somewhere(self):
        """
        :return: True if this Attendee is trusted in at least 1 department
        """
        return len(self.trusted_depts_ints) > 0

    def has_shifts_in(self, department):
        return any(shift.job.location == department for shift in self.shifts)

    @property
    def shift_prereqs_complete(self):
        return not self.placeholder and self.food_restrictions and self.shirt_size_marked

    @property
    def past_years_json(self):
        return json.loads(self.past_years or '[]')


class WatchList(MagModel):
    first_names     = Column(UnicodeText)
    last_name       = Column(UnicodeText)
    email           = Column(UnicodeText, default='')
    birthdate       = Column(Date, nullable=True, default=None)
    reason          = Column(UnicodeText)
    action          = Column(UnicodeText)
    active          = Column(Boolean, default=True)
    attendees = relationship('Attendee', backref=backref('watch_list', load_on_pending=True))

    @presave_adjustment
    def _fix_birthdate(self):
        if self.birthdate == '':
            self.birthdate = None


class AdminAccount(MagModel):
    attendee_id = Column(UUID, ForeignKey('attendee.id'), unique=True)
    hashed      = Column(UnicodeText)
    access      = Column(MultiChoice(c.ACCESS_OPTS))

    password_reset = relationship('PasswordReset', backref='admin_account', uselist=False)

    def __repr__(self):
        return '<{}>'.format(self.attendee.full_name)

    @staticmethod
    def is_nick():
        return AdminAccount.admin_name() in c.JERKS

    @staticmethod
    def admin_name():
        try:
            with Session() as session:
                return session.admin_attendee().full_name
        except:
            return None

    @staticmethod
    def admin_email():
        try:
            with Session() as session:
                return session.admin_attendee().email
        except:
            return None

    @staticmethod
    def access_set(id=None):
        try:
            with Session() as session:
                id = id or cherrypy.session['account_id']
                return set(session.admin_account(id).access_ints)
        except:
            return set()


class PasswordReset(MagModel):
    account_id = Column(UUID, ForeignKey('admin_account.id'), unique=True)
    generated  = Column(UTCDateTime, server_default=utcnow())
    hashed     = Column(UnicodeText)

    @property
    def is_expired(self):
        return self.generated < datetime.now(UTC) - timedelta(days=7)


class FoodRestrictions(MagModel):
    attendee_id   = Column(UUID, ForeignKey('attendee.id'), unique=True)
    standard      = Column(MultiChoice(c.FOOD_RESTRICTION_OPTS))
    sandwich_pref = Column(MultiChoice(c.SANDWICH_OPTS))
    freeform      = Column(UnicodeText)

    def __getattr__(self, name):
        try:
            return super(FoodRestrictions, self).__getattr__(name)
        except AttributeError:
            restriction = getattr(c, name.upper())
            if restriction not in c.FOOD_RESTRICTIONS:
                return MagModel.__getattr__(self, name)
            elif restriction == c.VEGETARIAN and c.VEGAN in self.standard_ints:
                return False
            elif restriction == c.PORK and {c.VEGETARIAN, c.VEGAN}.intersection(self.standard_ints):
                return True
            else:
                return restriction in self.standard_ints


class NoShirt(MagModel):
    attendee_id = Column(UUID, ForeignKey('attendee.id'), unique=True)


class MerchPickup(MagModel):
    picked_up_by_id  = Column(UUID, ForeignKey('attendee.id'))
    picked_up_for_id = Column(UUID, ForeignKey('attendee.id'), unique=True)
    picked_up_by     = relationship(Attendee, primaryjoin='MerchPickup.picked_up_by_id == Attendee.id', cascade='save-update,merge,refresh-expire,expunge')
    picked_up_for    = relationship(Attendee, primaryjoin='MerchPickup.picked_up_for_id == Attendee.id', cascade='save-update,merge,refresh-expire,expunge')


class DeptChecklistItem(MagModel):
    attendee_id = Column(UUID, ForeignKey('attendee.id'))
    slug        = Column(UnicodeText)
    comments    = Column(UnicodeText, default='')

    __table_args__ = (
        UniqueConstraint('attendee_id', 'slug', name='_dept_checklist_item_uniq'),
    )


class Job(MagModel):
    type        = Column(Choice(c.JOB_TYPE_OPTS), default=c.REGULAR)
    name        = Column(UnicodeText)
    description = Column(UnicodeText)
    location    = Column(Choice(c.JOB_LOCATION_OPTS))
    start_time  = Column(UTCDateTime)
    duration    = Column(Integer)
    weight      = Column(Float, default=1)
    slots       = Column(Integer)
    restricted  = Column(Boolean, default=False)
    extra15     = Column(Boolean, default=False)
    shifts      = relationship('Shift', backref='job')

    _repr_attr_names = ['name']

    @property
    def hours(self):
        hours = set()
        for i in range(self.duration):
            hours.add(self.start_time + timedelta(hours=i))
        return hours

    @property
    def end_time(self):
        return self.start_time + timedelta(hours=self.duration)

    def no_overlap(self, attendee):
        before = self.start_time - timedelta(hours=1)
        after  = self.start_time + timedelta(hours=self.duration)
        return (not self.hours.intersection(attendee.hours)
            and (before not in attendee.hour_map
                or not attendee.hour_map[before].extra15
                or self.location == attendee.hour_map[before].location)
            and (after not in attendee.hour_map
                or not self.extra15
                or self.location == attendee.hour_map[after].location))

    @property
    def slots_taken(self):
        return len(self.shifts)

    @property
    def slots_untaken(self):
        return max(0, self.slots - self.slots_taken)

    @property
    def is_setup(self):
        return self.start_time < c.EPOCH

    @property
    def is_teardown(self):
        return self.start_time >= c.ESCHATON

    @property
    def real_duration(self):
        return self.duration + (0.25 if self.extra15 else 0)

    @property
    def weighted_hours(self):
        return self.weight * self.real_duration

    @property
    def total_hours(self):
        return self.weighted_hours * self.slots

    def _potential_volunteers(self, staffing_only=False, order_by=Attendee.full_name):
        """
        return a list of attendees who:
        1) are assigned to this job's location
        2) are allowed to work this job (job is unrestricted, or they're trusted in this job's location)

        :param: staffing_only: restrict result to attendees where staffing==True
        :param: order_by: order by another Attendee attribute
        """
        return (self.session.query(Attendee)
                .filter(Attendee.assigned_depts.contains(str(self.location)))
                .filter(*[Attendee.trusted_depts.contains(str(self.location))] if self.restricted else [])
                .filter_by(**{'staffing': True} if staffing_only else {})
                .order_by(order_by)
                .all())

    @property
    def capable_volunteers_opts(self):
        # format output for use with the {% options %} template decorator
        return [(a.id, a.full_name) for a in self.capable_volunteers]

    @property
    def capable_volunteers(self):
        """
        Return a list of volunteers who could sign up for this job.

        Important: Just because a volunteer is capable of working
        this job doesn't mean they are actually available to work it.
        They may have other shift hours during that time period.
        """
        return self._potential_volunteers(staffing_only=True)

    @cached_property
    def available_volunteers(self):
        """
        Return a list of volunteers who are allowed to sign up for this Job AND have the free time to work it

        IMPORTANT NOTE: If this code is ever changed, you also need to update session.everything() which
        performs an optimized version of this operation on a bulk scale.
        """
        return [s for s in self._potential_volunteers(order_by=Attendee.last_first) if self.no_overlap(s)]


class Shift(MagModel):
    job_id      = Column(UUID, ForeignKey('job.id', ondelete='cascade'))
    attendee_id = Column(UUID, ForeignKey('attendee.id', ondelete='cascade'))
    worked      = Column(Choice(c.WORKED_STATUS_OPTS), default=c.SHIFT_UNMARKED)
    rating      = Column(Choice(c.RATING_OPTS), default=c.UNRATED)
    comment     = Column(UnicodeText)

    @property
    def name(self):
        return "{self.attendee.full_name}'s {self.job.name!r} shift".format(self=self)

    @staticmethod
    def dump(shifts):
        return {shift.id: shift.to_dict() for shift in shifts}


class MPointsForCash(MagModel):
    attendee_id = Column(UUID, ForeignKey('attendee.id'))
    amount      = Column(Integer)
    when        = Column(UTCDateTime, default=lambda: datetime.now(UTC))


class OldMPointExchange(MagModel):
    attendee_id = Column(UUID, ForeignKey('attendee.id'))
    amount      = Column(Integer)
    when        = Column(UTCDateTime, default=lambda: datetime.now(UTC))


class Sale(MagModel):
    attendee_id    = Column(UUID, ForeignKey('attendee.id', ondelete='set null'), nullable=True)
    what           = Column(UnicodeText)
    cash           = Column(Integer, default=0)
    mpoints        = Column(Integer, default=0)
    when           = Column(UTCDateTime, default=lambda: datetime.now(UTC))
    reg_station    = Column(Integer, nullable=True)
    payment_method = Column(Choice(c.SALE_OPTS), default=c.MERCH)


class ArbitraryCharge(MagModel):
    amount      = Column(Integer)
    what        = Column(UnicodeText)
    when        = Column(UTCDateTime, default=lambda: datetime.now(UTC))
    reg_station = Column(Integer, nullable=True)

    _repr_attr_names = ['what']


class ApprovedEmail(MagModel):
    subject = Column(UnicodeText)

    _repr_attr_names = ['subject']


class Email(MagModel):
    fk_id   = Column(UUID, nullable=True)
    model   = Column(UnicodeText)
    when    = Column(UTCDateTime, default=lambda: datetime.now(UTC))
    subject = Column(UnicodeText)
    dest    = Column(UnicodeText)
    body    = Column(UnicodeText)

    _repr_attr_names = ['subject']

    @cached_property
    def fk(self):
        try:
            return getattr(self.session, globals()[self.model].__tablename__)(self.fk_id)
        except:
            return None

    @property
    def rcpt_name(self):
        if self.model == 'Group':
            return self.fk.leader.full_name
        else:
            return self.fk.full_name

    @property
    def html(self):
        if '<body>' in self.body:
            return SafeString(self.body.split('<body>')[1].split('</body>')[0])
        else:
            return SafeString(self.body.replace('\n', '<br/>'))


class Tracking(MagModel):
    fk_id  = Column(UUID)
    model  = Column(UnicodeText)
    when   = Column(UTCDateTime, default=lambda: datetime.now(UTC))
    who    = Column(UnicodeText)
    which  = Column(UnicodeText)
    links  = Column(UnicodeText)
    action = Column(Choice(c.TRACKING_OPTS))
    data   = Column(UnicodeText)

    @classmethod
    def format(cls, values):
        return ', '.join('{}={}'.format(k, v) for k, v in values.items())

    @classmethod
    def repr(cls, column, value):
        try:
            s = repr(value)
            if column.name == 'hashed':
                return '<bcrypted>'
            elif isinstance(column.type, MultiChoice):
                opts = dict(column.type.choices)
                return repr('' if not value else (','.join(opts[int(opt)] for opt in value.split(',') if int(opt or 0) in opts)))
            elif isinstance(column.type, Choice) and value not in [None, '']:
                return repr(dict(column.type.choices).get(int(value), '<nonstandard>'))
            else:
                return s
        except Exception as e:
            raise ValueError('error formatting {} ({!r})'.format(column.name, value)) from e

    @classmethod
    def differences(cls, instance):
        diff = {}
        for attr, column in instance.__table__.columns.items():
            new_val = getattr(instance, attr)
            old_val = instance.orig_value_of(attr)
            if old_val != new_val:
                diff[attr] = "'{} -> {}'".format(cls.repr(column, old_val), cls.repr(column, new_val))
        return diff

    # TODO: add new table for page views to eliminated track_pageview method and to eliminate Budget special case
    @classmethod
    def track(cls, action, instance):
        if action in [c.CREATED, c.UNPAID_PREREG, c.EDITED_PREREG]:
            vals = {attr: cls.repr(column, getattr(instance, attr)) for attr, column in instance.__table__.columns.items()}
            data = cls.format(vals)
        elif action == c.UPDATED:
            diff = cls.differences(instance)
            data = cls.format(diff)
            if len(diff) == 1 and 'badge_num' in diff:
                action = c.AUTO_BADGE_SHIFT
            elif not data:
                return
        elif instance == 'Budget':  # Vaguely horrifying special-casing where we make up fake data so we can insert this entry into the tracking DB
            data = 'Budget Page'
            who = AdminAccount.admin_name() or (current_thread().name if current_thread().daemon else 'non-admin')
            with Session() as session:
                session.add(Tracking(
                    model='Budget',
                    fk_id=str(uuid4()),
                    which='Budget',
                    who=who,
                    links='',
                    action=action,
                    data=data
                ))
            return
        else:
            data = 'id={}'.format(instance.id)
        links = ', '.join(
            '{}({})'.format(list(column.foreign_keys)[0].column.table.name, getattr(instance, name))
            for name, column in instance.__table__.columns.items()
            if column.foreign_keys and getattr(instance, name)
        )
        who = AdminAccount.admin_name() or (current_thread().name if current_thread().daemon else 'non-admin')

        def _insert(session):
            session.add(Tracking(
                model=instance.__class__.__name__,
                fk_id=instance.id,
                which=repr(instance),
                who=who,
                links=links,
                action=action,
                data=data
            ))
        if instance.session:
            _insert(instance.session)
        else:
            with Session() as session:
                _insert(session)

    @classmethod
    def track_pageview(cls, url, query):
        # Track any views of the budget pages
        if "budget" in url:
            Tracking.track(c.PAGE_VIEWED, "Budget")
        else:
            # Only log the page view if there's a valid attendee ID
            params = dict(parse_qsl(query))
            if 'id' not in params or params['id'] == 'None':
                return

            # Looking at an attendee's details
            if "registration" in url:
                with Session() as session:
                    attendee = session.query(Attendee).filter(Attendee.id == params['id']).first()
                    Tracking.track(c.PAGE_VIEWED, attendee)
            # Looking at a group's details
            elif "groups" in url:
                with Session() as session:
                    group = session.query(Group).filter(Group.id == params['id']).first()
                    Tracking.track(c.PAGE_VIEWED, group)

Tracking.UNTRACKED = [Tracking, Email]


def _make_getter(model):
    def getter(self, params=None, *, bools=(), checkgroups=(), allowed=(), restricted=False, ignore_csrf=False, **query):
        if query:
            return self.query(model).filter_by(**query).one()
        elif isinstance(params, str):
            return self.query(model).filter_by(id=params).one()
        else:
            params = params.copy()
            id = params.pop('id', 'None')
            if id == 'None':
                inst = model()
            else:
                inst = self.query(model).filter_by(id=id).one()

            if not ignore_csrf:
                assert not {k for k in params if k not in allowed} or cherrypy.request.method == 'POST', 'POST required'
            inst.apply(params, bools=bools, checkgroups=checkgroups, restricted=restricted, ignore_csrf=ignore_csrf)
            return inst
    return getter


def _presave_adjustments(session, context, instances='deprecated'):
    c.BADGE_LOCK.acquire()
    for model in chain(session.dirty, session.new):
        model.presave_adjustments()
    for model in session.deleted:
        model.predelete_adjustments()


def _release_badge_lock(session, context):
    try:
        c.BADGE_LOCK.release()
    except:
        log.error('failed releasing c.BADGE_LOCK after session flush; this should never actually happen, but we want to just keep going if it ever does')


def _release_badge_lock_on_error(*args, **kwargs):
    try:
        c.BADGE_LOCK.release()
    except:
        log.warn('failed releasing c.BADGE_LOCK on db error; these errors should not happen in the first place and we do not expect releasing the lock to fail when they do, but we still want to keep going if/when this does occur')


def _track_changes(session, context, instances='deprecated'):
    for action, instances in {c.CREATED: session.new, c.UPDATED: session.dirty, c.DELETED: session.deleted}.items():
        for instance in instances:
            if instance.__class__ not in Tracking.UNTRACKED:
                Tracking.track(action, instance)


def register_session_listeners():
    listen(Session.session_factory, 'before_flush', _presave_adjustments)
    listen(Session.session_factory, 'before_flush', _track_changes)
    listen(Session.session_factory, 'after_flush', _release_badge_lock)
    listen(Session.engine, 'dbapi_error', _release_badge_lock_on_error)
register_session_listeners()


def initialize_db():
    """
    Initialize the database on startup

    We want to do this only after all other plugins have had a chance to initialize
    and add their 'mixin' data (i.e. extra colums) into the models.

    Also, it's possible that the DB is still initializing and isn't ready to accept connections, so,
    if this fails, keep trying until we're able to connect.

    This should be the ONLY spot (except for maintenance tools) in all of core ubersystem or any plugins
    that attempts to create tables by passing modify_tables=True to Session.initialize_db()
    """
    for _model in Session.all_models():
        setattr(Session.SessionMixin, _model.__tablename__, _make_getter(_model))

    num_tries_remaining = 10
    while not stopped.is_set():
        try:
            Session.initialize_db(modify_tables=True)
        except KeyboardInterrupt:
            log.critical('DB initialize: Someone hit Ctrl+C while we were starting up')
        except:
            num_tries_remaining -= 1
            if num_tries_remaining == 0:
                log.error("DB initialize: couldn't connect to DB, we're giving up")
                raise
            log.error("DB initialize: can't connect to / initialize DB, will try again in 5 seconds", exc_info=True)
            stopped.wait(5)
        else:
            break


@on_startup
def _attendee_validity_check():
    orig_getter = Session.SessionMixin.attendee

    @wraps(orig_getter)
    def with_validity_check(self, *args, **kwargs):
        allow_invalid = kwargs.pop('allow_invalid', False)
        attendee = orig_getter(self, *args, **kwargs)
        if not allow_invalid and not attendee.is_new and attendee.badge_status == c.INVALID_STATUS:
            raise HTTPRedirect('../preregistration/invalid_badge?id={}', attendee.id)
        else:
            return attendee
    Session.SessionMixin.attendee = with_validity_check

on_startup(initialize_db, priority=1)<|MERGE_RESOLUTION|>--- conflicted
+++ resolved
@@ -1047,9 +1047,6 @@
 
     @presave_adjustment
     def _status_adjustments(self):
-<<<<<<< HEAD
-        if self.badge_status == c.NEW_STATUS and not self.placeholder and self.first_name:
-=======
         if self.badge_status == c.NEW_STATUS and self.banned:
             self.badge_status = c.DEFERRED_STATUS
             try:
@@ -1058,7 +1055,6 @@
             except:
                 log.error('unable to send banned email about {}', self)
         elif self.badge_status == c.NEW_STATUS and not self.placeholder and self.first_name:
->>>>>>> bb99a442
             if self.paid in [c.HAS_PAID, c.NEED_NOT_PAY] \
                     or self.paid == c.PAID_BY_GROUP and self.group and not self.group.amount_unpaid:
                 self.badge_status = c.COMPLETED_STATUS
