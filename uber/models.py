--- conflicted
+++ resolved
@@ -640,13 +640,14 @@
         return self.ribbon == DEPT_HEAD_RIBBON
 
     @property
-<<<<<<< HEAD
+    def is_group_leader(self):
+        return self.group and self.id == self.group.leader_id
+
+    @property
     def shirt_size_marked(self):
         return self.shirt not in [NO_SHIRT, SIZE_UNKNOWN]
 
     @property
-=======
->>>>>>> 33e77e5b
     def is_group_leader(self):
         return self.group and self.id == self.group.leader_id
 
