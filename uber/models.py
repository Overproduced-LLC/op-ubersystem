--- conflicted
+++ resolved
@@ -1188,7 +1188,6 @@
         return self.ribbon == c.DEPT_HEAD_RIBBON
 
     @property
-<<<<<<< HEAD
     def is_group_leader(self):
         return self.group and self.id == self.group.leader_id
 
@@ -1197,8 +1196,6 @@
         return self.paid != c.NOT_PAID and self.badge_status == c.COMPLETED_STATUS and not self.is_unassigned
 
     @property
-=======
->>>>>>> 401a0eca
     def shirt_size_marked(self):
         return self.shirt not in [c.NO_SHIRT, c.SIZE_UNKNOWN]
 
