--- conflicted
+++ resolved
@@ -354,10 +354,10 @@
     @pytest.fixture(autouse=True)
     def mock_attendee_session(self, monkeypatch):
         monkeypatch.setattr(Attendee, 'session', Mock())
-<<<<<<< HEAD
-        Attendee.session.get_next_badge_num = Mock(return_value=123)
-=======
->>>>>>> e010e2dd
+        # TODO: @vmearl: should this line be here? it was
+        # removed in master. If you're not sure, then
+        # we should delete it -Dom
+        # Attendee.session.get_next_badge_num = Mock(return_value=123)
 
     @pytest.fixture
     def fully_paid(self, monkeypatch):
