--- conflicted
+++ resolved
@@ -131,35 +131,25 @@
 AutomatedEmail(Group, 'Last chance to pre-assign {EVENT_NAME} group badges', 'reg_workflow/group_preassign_reminder.txt',
          lambda g: state.AFTER_GROUP_PREREG_TAKEDOWN and g.unregistered_badges and (not g.is_dealer or g.status == APPROVED))
 
-# Reminder emails for groups with a remaining balance to pay. These are sometimes necessary for when groups
-# add badges after registering.
-
-if PRE_CON:
-    AutomatedEmail(Group, 'Reminder to pay for your {EVENT_NAME} group badges', 'reg_workflow/group_payment_reminder.txt',
-               lambda g: days_before(30, EPOCH) and g.amount_unpaid and (not g.is_dealer or g.status == APPROVED))
-
-    AutomatedEmail(Group, 'Last chance to pay for your {EVENT_NAME} group badges', 'reg_workflow/group_payment_reminder.txt',
-               lambda g: days_before(7, EPOCH) and g.amount_unpaid and (not g.is_dealer or g.status == APPROVED))
 
 # Dealer emails; these are safe to be turned on for all events because even if the event doesn't have dealers,
 # none of these emails will be sent unless someone has applied to be a dealer, which they cannot do until
 # dealer registration has been turned on.
 
-if PRE_CON:
-    MarketplaceEmail('Your {EVENT_NAME} Dealer registration has been approved', 'dealers/approved.html',
-                     lambda g: g.status == APPROVED)
-
-    MarketplaceEmail('Reminder to pay for your {EVENT_NAME} Dealer registration', 'dealers/payment_reminder.txt',
-                     lambda g: g.status == APPROVED and days_after(30, g.approved) and g.is_unpaid)
-
-    MarketplaceEmail('Your {EVENT_NAME} Dealer registration is due in one week', 'dealers/payment_reminder.txt',
-                     lambda g: g.status == APPROVED and days_before(7, DEALER_PAYMENT_DUE, 2) and g.is_unpaid)
-
-    MarketplaceEmail('Last chance to pay for your {EVENT_NAME} Dealer registration', 'dealers/payment_reminder.txt',
-                     lambda g: g.status == APPROVED and days_before(2, DEALER_PAYMENT_DUE) and g.is_unpaid)
-
-    MarketplaceEmail('{EVENT_NAME} Dealer waitlist has been exhausted', 'dealers/waitlist_closing.txt',
-                     lambda g: state.AFTER_DEALER_WAITLIST_CLOSED and g.status == WAITLISTED)
+MarketplaceEmail('Your {EVENT_NAME} Dealer registration has been approved', 'dealers/approved.html',
+                 lambda g: g.status == APPROVED)
+
+MarketplaceEmail('Reminder to pay for your {EVENT_NAME} Dealer registration', 'dealers/payment_reminder.txt',
+                 lambda g: g.status == APPROVED and days_after(30, g.approved) and g.is_unpaid)
+
+MarketplaceEmail('Your {EVENT_NAME} Dealer registration is due in one week', 'dealers/payment_reminder.txt',
+                 lambda g: g.status == APPROVED and days_before(7, DEALER_PAYMENT_DUE, 2) and g.is_unpaid)
+
+MarketplaceEmail('Last chance to pay for your {EVENT_NAME} Dealer registration', 'dealers/payment_reminder.txt',
+                 lambda g: g.status == APPROVED and days_before(2, DEALER_PAYMENT_DUE) and g.is_unpaid)
+
+MarketplaceEmail('{EVENT_NAME} Dealer waitlist has been exhausted', 'dealers/waitlist_closing.txt',
+                 lambda g: state.AFTER_DEALER_WAITLIST_CLOSED and g.status == WAITLISTED)
 
 
 # Placeholder badge emails; when an admin creates a "placeholder" badge, we send one of three different emails depending
@@ -208,78 +198,58 @@
 
 # Volunteer emails; none of these will be sent unless SHIFTS_CREATED is set.
 
-if PRE_CON:
-    StopsEmail('{EVENT_NAME} shifts available', 'shifts/created.txt',
-               lambda a: state.AFTER_SHIFTS_CREATED and a.takes_shifts)
-
-    StopsEmail('Reminder to sign up for {EVENT_NAME} shifts', 'shifts/reminder.txt',
-               lambda a: state.AFTER_SHIFTS_CREATED and days_after(30, max(a.registered_local, SHIFTS_CREATED))
-                     and state.BEFORE_PREREG_TAKEDOWN and a.takes_shifts and not a.hours)
-
-    StopsEmail('Last chance to sign up for {EVENT_NAME} shifts', 'shifts/reminder.txt',
-                  lambda a: days_before(10, EPOCH) and state.AFTER_SHIFTS_CREATED and state.BEFORE_PREREG_TAKEDOWN
-                                                   and a.takes_shifts and not a.hours)
-
-    StopsEmail('Still want to volunteer at {EVENT_NAME}?', 'shifts/volunteer_check.txt',
-                  lambda a: SHIFTS_CREATED and days_before(5, UBER_TAKEDOWN)
-                                           and a.ribbon == VOLUNTEER_RIBBON and a.takes_shifts and a.weighted_hours == 0)
-
-    StopsEmail('Please tell us your {EVENT_NAME} shirt size', 'shifts/shirt_reminder.txt',
-               lambda a: SHIFTS_CREATED and a.shirt == NO_SHIRT and a.gets_shirt
-                                        and days_before(30, UBER_TAKEDOWN) and days_after(1, a.registered),
-               needs_approval=True)
-
-    StopsEmail('(CORRECTED) Please print your (FIXED) {EVENT_NAME} shift schedule', 'shifts/schedule.html',
-               lambda a: SHIFTS_CREATED and after(UBER_TAKEDOWN) and a.takes_shifts and a.shifts,
-               needs_approval=True)
+StopsEmail('{EVENT_NAME} shifts available', 'shifts/created.txt',
+           lambda a: state.AFTER_SHIFTS_CREATED and a.takes_shifts)
+
+StopsEmail('Reminder to sign up for {EVENT_NAME} shifts', 'shifts/reminder.txt',
+           lambda a: state.AFTER_SHIFTS_CREATED and days_after(30, max(a.registered_local, SHIFTS_CREATED))
+                 and state.BEFORE_PREREG_TAKEDOWN and a.takes_shifts and not a.hours)
+
+StopsEmail('Last chance to sign up for {EVENT_NAME} shifts', 'shifts/reminder.txt',
+              lambda a: days_before(10, EPOCH) and state.AFTER_SHIFTS_CREATED and BEFORE_PREREG_TAKEDOWN
+                                               and a.takes_shifts and not a.hours)
+
+StopsEmail('Still want to volunteer at {EVENT_NAME}?', 'shifts/volunteer_check.txt',
+              lambda a: SHIFTS_CREATED and days_before(5, UBER_TAKEDOWN)
+                                       and a.ribbon == VOLUNTEER_RIBBON and a.takes_shifts and a.weighted_hours == 0)
 
 
 # MAGFest provides staff rooms for returning volunteers; leave ROOM_DEADLINE blank to keep these emails turned off.
 
-if PRE_CON:
-    StopsEmail('Want volunteer hotel room space at {EVENT_NAME}?', 'shifts/hotel_rooms.txt',
-               lambda a: days_before(45, ROOM_DEADLINE, 14) and state.AFTER_SHIFTS_CREATED and a.hotel_eligible)
-
-    StopsEmail('Reminder to sign up for {EVENT_NAME} hotel room space', 'shifts/hotel_reminder.txt',
-               lambda a: days_before(14, ROOM_DEADLINE, 2) and a.hotel_eligible and not a.hotel_requests)
-
-    StopsEmail('Last chance to sign up for {EVENT_NAME} hotel room space', 'shifts/hotel_reminder.txt',
-               lambda a: days_before(2, ROOM_DEADLINE) and a.hotel_eligible and not a.hotel_requests)
-
-    StopsEmail('Reminder to meet your {EVENT_NAME} hotel room requirements', 'shifts/hotel_hours.txt',
-               lambda a: days_after(14, ROOM_DEADLINE) and a.hotel_shifts_required and a.weighted_hours < 30)
-
-    StopsEmail('Final reminder to meet your {EVENT_NAME} hotel room requirements', 'shifts/hotel_hours.txt',
-               lambda a: days_before(14, UBER_TAKEDOWN) and a.hotel_shifts_required and a.weighted_hours < 30)
+StopsEmail('Want volunteer hotel room space at {EVENT_NAME}?', 'shifts/hotel_rooms.txt',
+           lambda a: days_before(45, ROOM_DEADLINE, 14) and state.AFTER_SHIFTS_CREATED and a.hotel_eligible)
+
+StopsEmail('Reminder to sign up for {EVENT_NAME} hotel room space', 'shifts/hotel_reminder.txt',
+           lambda a: days_before(14, ROOM_DEADLINE, 2) and a.hotel_eligible and not a.hotel_requests)
+
+StopsEmail('Last chance to sign up for {EVENT_NAME} hotel room space', 'shifts/hotel_reminder.txt',
+           lambda a: days_before(2, ROOM_DEADLINE) and a.hotel_eligible and not a.hotel_requests)
+
+StopsEmail('Reminder to meet your {EVENT_NAME} hotel room requirements', 'shifts/hotel_hours.txt',
+           lambda a: days_before(14, UBER_TAKEDOWN, 7) and a.hotel_shifts_required and a.weighted_hours < 30)
+
+StopsEmail('Final reminder to meet your {EVENT_NAME} hotel room requirements', 'shifts/hotel_hours.txt',
+           lambda a: days_before(7, UBER_TAKEDOWN) and a.hotel_shifts_required and a.weighted_hours < 30)
 
 
 # For events with customized badges, these emails remind people to let us know what we want on their badges.  We have
 # one email for our volunteers who haven't bothered to confirm they're coming yet (bleh) and one for everyone else.
 
-if PRE_CON:
-    StopsEmail('Last chance to personalize your {EVENT_NAME} badge', 'personalized_badges/volunteers.txt',
-               lambda a: days_before(7, PRINTED_BADGE_DEADLINE) and a.staffing and a.badge_type in PREASSIGNED_BADGE_TYPES and a.placeholder)
-
-    AutomatedEmail(Attendee, 'Personalized {EVENT_NAME} badges will be ordered next week', 'personalized_badges/reminder.txt',
-                   lambda a: days_before(7, PRINTED_BADGE_DEADLINE) and a.badge_type in PREASSIGNED_BADGE_TYPES and not a.placeholder)
+StopsEmail('Last chance to personalize your {EVENT_NAME} badge', 'personalized_badges/volunteers.txt',
+           lambda a: days_before(7, PRINTED_BADGE_DEADLINE) and a.staffing and a.badge_type in PREASSIGNED_BADGE_TYPES and a.placeholder)
+
+AutomatedEmail(Attendee, 'Personalized {EVENT_NAME} badges will be ordered next week', 'personalized_badges/reminder.txt',
+               lambda a: days_before(7, PRINTED_BADGE_DEADLINE) and a.badge_type in PREASSIGNED_BADGE_TYPES and not a.placeholder)
 
 
 # MAGFest requires signed and notarized parental consent forms for anyone under 18.  This automated email reminder to
 # bring the consent form only happens if this feature is turned on by setting the CONSENT_FORM_URL config option.
-<<<<<<< HEAD
 AutomatedEmail(Attendee, '{EVENT_NAME} parental consent form reminder', 'reg_workflow/under_18_reminder.txt',
-               lambda a: CONSENT_FORM_URL and a.age_group and a.consent_form and days_before(7, EPOCH))
-=======
-
-if PRE_CON:
-    AutomatedEmail(Attendee, '{EVENT_NAME} parental consent form reminder', 'reg_workflow/under_18_reminder.txt',
-                   lambda a: CONSENT_FORM_URL and a.age_group == UNDER_18 and days_before(7, EPOCH))
->>>>>>> e95c2647
-
-
-if PRE_CON:
-    for _event in SeasonEvent.instances.values():
-        SeasonSupporterEmail(_event)
-
-    for _conf in DeptChecklistConf.instances.values():
-        DeptChecklistEmail(_conf)+               lambda a: CONSENT_FORM_URL and a.age_group == UNDER_18 and days_before(7, EPOCH))
+
+
+for _event in SeasonEvent.instances.values():
+    SeasonSupporterEmail(_event)
+
+for _conf in DeptChecklistConf.instances.values():
+    DeptChecklistEmail(_conf)