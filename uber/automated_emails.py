from uber.common import *


class AutomatedEmail:
    """
    Represents one category of emails that we send out.

    An example of an email category would be "Your registration has been confirmed".
    Each category
    """

    # all instances of every registered email category in the system
    instances = OrderedDict()

    # a list of queries to run during each automated email sending run to
    # return particular model instances of a given type.
    queries = {
        Attendee: lambda session: session.all_attendees(),
        Group: lambda session: session.query(Group).options(subqueryload(Group.attendees))
    }

    def __init__(self, model, subject, template, filter, *, when=(),
                 sender=None, extra_data=None, cc=None, bcc=None,
                 post_con=False, needs_approval=True, ident=None):

        self.subject = subject.format(EVENT_NAME=c.EVENT_NAME)
        self.ident = ident or self.subject

        # Unlike subject lines, ident's should just be a unique string, not dependent
        # on any external config like EVENT_NAME.  examples:
        # good:  'registration_confirmation_email'
        # bad:   '{EVENT_NAME}_confirmation_email'
        assert '{EVENT_NAME}' not in self.ident, 'AutomatedEmail.ident "{}" not allowed to contain EVENT_NAME'.format(self.ident)
        assert self.ident not in self.instances, 'error: ident "{}" is registered twice.'.format(self.ident)

        self.instances[self.ident] = self

        self.model, self.template, self.needs_approval = model, template, needs_approval
        self.cc = cc or []
        self.bcc = bcc or []
        self.extra_data = extra_data or {}
        self.sender = sender or c.REGDESK_EMAIL
<<<<<<< HEAD
        self.when = listify(when)

=======
        self.ident = (ident or self.subject).format(EVENT_NAME=c.EVENT_NAME)
        self.instances[self.ident] = self
>>>>>>> 3f51b255
        if post_con:
            self.filter = lambda model_inst: c.POST_CON and filter(model_inst)
        else:
            self.filter = lambda model_inst: not c.POST_CON and filter(model_inst)

    def filters_run(self, model_inst):
        if self.filter and not self.filter(model_inst):
            return False

        for date_filter in self.when:
            if not date_filter():
                return False

        return True

    def __repr__(self):
        return '<{}: {!r}>'.format(self.__class__.__name__, self.subject)

<<<<<<< HEAD
    def _already_sent(self, model_inst):
        """
        Returns true if we have a record of previously sending this email to this model

        NOTE: c.PREVIOUSLY_SENT_EMAILS is a cached property and will only update at the start of each daemon run.
        """
        return (model_inst.__class__.__name__, model_inst.id, self.ident) in c.PREVIOUSLY_SENT_EMAILS
=======
    @property
    def approved(self):
        """Returns a boolean indicating whether this email has been approved."""
        with Session() as session:
            return bool(session.query(ApprovedEmail).filter_by(ident=self.ident).first())

    def computed_subject(self, x):
        """
        Given a model instance, return an email subject email for that instance.
        By default this just returns the default subject unmodified; this method
        exists only to be overriden in subclasses.  For example, we might want
        our panel email subjects to contain the name of the panel.
        """
        return self.subject

    def prev(self, x, all_sent=None):
        if all_sent:
            return (x.__class__.__name__, x.id, self.ident) in all_sent
        else:
            with Session() as session:
                return session.query(Email).filter_by(model=x.__class__.__name__, fk_id=x.id, ident=self.ident).first()
>>>>>>> 3f51b255

    def send_if_possible(self, model_inst, raise_errors=False):
        """
        If it's OK to send an email of our category to this model instance (i.e. a particular Attendee) then send it.
        """
        try:
            if self._should_send(model_inst):
                self.really_send(model_inst)
        except:
            log.error('error sending {!r} email to {}', self.subject, model_inst.email, exc_info=True)
            if raise_errors:
                raise

    def _should_send(self, model_inst):
        """
        If True, we should generate an actual email created from our email category
        and send it to a particular model instance.

        This is determined based on a few things like:
        1) whether we have sent this exact email out yet or not (previously_sent_emails)
        2) whether the email category has been approved (approved_idents)
        3) whether the model instance passed in is the same type as what we want to process
        4) do any date-based filters exist on this email category? (i.e. send 7 days before magfest)
        5) do any other filters exist on this email category? (i.e. only if attendee.staffing == true)

        Example #1 of a model instance to check:
          self.ident: "You {attendee.name} have registered for our event!"
          model_inst:  class Attendee: id #4532, name: "John smith"

        Example #2 of a model instance to check:
          self.ident: "Your group {group.name} owes money"
          model_inst:  class Group: id #1251, name: "The Fighting Mongooses"

        :param model_inst: The model we've been requested to use (i.e. Attendee, Group, etc)

        :return: True if we should send this email to this model instance, False if not.
        """

        if not isinstance(model_inst, self.model):
            return False

        if not model_inst.email:
            return False

        if self._already_sent(model_inst):
            return False

        if not self.filters_run(model_inst):
            return False

        if not self.approved:
            return False

        return True

    @property
    def approved(self):
        """
        Check if this email category has been approved by the admins to send automated emails.

        :return: True if we are approved to send this email, or don't need approval. False otherwise
        """

        approved_to_send = not self.needs_approval or self.ident in c.EMAIL_APPROVED_IDENTS

        if not approved_to_send:
            # log statistics about how many emails would have been sent if we had approval.
            # if running as part of a daemon, this will record the data.
            SendAllAutomatedEmailsJob.log_unset_because_unapproved(self)

        return approved_to_send

    def render(self, model_instance):
        model = getattr(model_instance, 'email_model_name', model_instance.__class__.__name__.lower())
        return render('emails/' + self.template, dict({model: model_instance}, **self.extra_data))

    def really_send(self, model_instance):
        """
        Actually send an email to a particular model instance (i.e. a particular attendee).

        Doesn't perform any kind of checks at all if we should be sending this, just immediately sends the email
        no matter what.

        NOTE: use send_if_possible() instead of calling this method unless you 100% know what you're doing.
        """
        try:
            subject = self.computed_subject(x)
            format = 'text' if self.template.endswith('.txt') else 'html'
<<<<<<< HEAD
            send_email(self.sender, model_instance.email, self.subject,
                       self.render(model_instance), format,
                       model=model_instance, cc=self.cc, ident=self.ident)
=======
            send_email(self.sender, x.email, subject, self.render(x), format, model=x, cc=self.cc, ident=self.ident)
>>>>>>> 3f51b255
        except:
            log.error('error sending {!r} email to {}', self.subject, model_instance.email, exc_info=True)
            raise

    @property
    def when_txt(self):
        """
        Return a textual description of when the date filters are active for this email category.
        """

        return '\n'.join([filter.active_when for filter in self.when])


class SendAllAutomatedEmailsJob:

    # save information about the last time the daemon ran so that we can display stats on things like
    # unapproved emails/etc
    last_result = dict()

    run_lock = threading.Lock()

    @classmethod
<<<<<<< HEAD
    def send_all_emails(cls, raise_errors=False):
        """ Helper method to start a run of our automated email processing """
        cls().run(raise_errors)

    @timed
    def run(self, raise_errors=False):
        """
        Do one run of our automated email service.  Call this periodically to send any emails that should go out
        automatically.

        This will NOT run if we're on-site, or not configured to send emails.

        :param raise_errors: If True, exceptions are squashed during email sending and we'll try the next email.
        """
        allowed_to_run = not c.AT_THE_CON and (c.DEV_BOX or c.SEND_EMAILS)
        if not allowed_to_run:
            return

        if not self.run_lock.acquire(blocking=False):
            log.warn("can't acquire lock for email daemon, skipping run.")
            return

        self._run(raise_errors)

        self.run_lock.release()

    @swallow_exceptions  # use swallow_exceptions because we're holding a lock
    def _run(self, raise_errors):
        with Session() as session:
            # we use request_cached_context() to force cache invalidation of variables like c.EMAIL_APPROVED_IDENTS
            with request_cached_context(clear_cache_on_start=True):
                self._init(session, raise_errors)
                self._send_all_emails()

        self.last_result = self.results

    def _init(self, session, raise_errors):
        self.session = session
        self.raise_errors = raise_errors
        self.results = dict()
        self.results['categories'] = dict()

        # note: this will get cleared after request_cached_context object is released.
        assert not threadlocal.get('currently_running_email_daemon')
        threadlocal.set('currently_running_email_daemon', self)

    def _send_all_emails(self):
        """
        This function is the heart of the automated email daemon in ubersystem
        and is called once every couple of minutes.

        To send automated emails, we look at AutomatedEmail.queries for a list of DB queries to run.
        The result of these queries are a list of model instances that we might want to send emails for.

        These model instances will be of type 'MagModel'. Examples: 'Attendee', 'Group'.
        Each model instance is, for example, a particular group, or a particular attendee.

        Next, we'll go through *ALL* AutomatedEmail's that are registered in the system.
        (When you see AutomatedEmail think "email category").  On each of these we'll ask that
        email category if it wants to send any emails for this particular model (i.e. a specific attendee).

        If that automated email decides the time is right (i.e. it hasn't sent the email already, the attendee has a
        valid email address, email has been approved for sending, and a bunch of other stuff), then it will actually
        send an email for this model instance.
        """
        for model, query_fn in AutomatedEmail.queries.items():
            model_instances = query_fn(self.session)
            for model_instance in model_instances:
                sleep(0.01)  # throttle CPU usage
                self._send_any_emails_for(model_instance)

    def _send_any_emails_for(self, model_instance):
        """
        Go through every email category in the system and ask it if it wants to send any email on behalf of this
        particular model instance.

        An example of a model + category combo to check:
          email_category: "You {attendee.name} have registered for our event!"
          model_instance:  Attendee #42
        """
        for email_category in AutomatedEmail.instances.values():
            email_category.send_if_possible(self.session, model_instance, self.raise_errors)

    @classmethod
    def _currently_running_daemon_on_this_thread(cls):
        return threadlocal.get('currently_running_email_daemon')

    @classmethod
    def log_unset_because_unapproved(cls, automated_email_category):
        running_daemon = cls._currently_running_daemon_on_this_thread()
        if running_daemon:
            running_daemon._increment_unset_because_unapproved_count(automated_email_category)

    def _increment_unset_because_unapproved_count(self, automated_email_category):
        """
        Log information that a particular email wanted to send out an email, but could not because it didn't have
        approval.

        :param automated_email_category: The category that wanted to send but needed approval
        """

        categories = self.results['categories']
        category = categories.setdefault(automated_email_category.ident, dict())

        unapproved_count = category.get('unsent_because_unapproved', 0)
        category['unsent_because_unapproved'] = unapproved_count + 1
=======
    def send_all(cls, raise_errors=False):
        if not c.AT_THE_CON and (c.DEV_BOX or c.SEND_EMAILS):
            with Session() as session:
                approved = {ae.ident for ae in session.query(ApprovedEmail)}
                all_sent = set(session.query(Email.model, Email.fk_id, Email.ident))
                for model, lister in cls.queries.items():
                    for inst in lister(session):
                        sleep(0.01)  # throttle CPU usage
                        for rem in cls.instances.values():
                            if isinstance(inst, rem.model) and (not rem.needs_approval or rem.ident in approved):
                                if rem.should_send(inst, all_sent):
                                    rem.send(inst, raise_errors=raise_errors)
>>>>>>> 3f51b255


class StopsEmail(AutomatedEmail):
    def __init__(self, subject, template, filter, **kwargs):
        AutomatedEmail.__init__(self, Attendee, subject, template, lambda a: a.staffing and filter(a), sender=c.STAFF_EMAIL, **kwargs)


class GuestEmail(AutomatedEmail):
    def __init__(self, subject, template, filter=lambda a: True, **kwargs):
        AutomatedEmail.__init__(self, Attendee, subject, template, lambda a: a.badge_type == c.GUEST_BADGE and filter(a), sender=c.GUEST_EMAIL, **kwargs)


class GroupEmail(AutomatedEmail):
    def __init__(self, subject, template, filter, **kwargs):
        AutomatedEmail.__init__(self, Group, subject, template, lambda g: not g.is_dealer and filter(g), sender=c.REGDESK_EMAIL, **kwargs)


class MarketplaceEmail(AutomatedEmail):
    def __init__(self, subject, template, filter, **kwargs):
        AutomatedEmail.__init__(self, Group, subject, template, lambda g: g.is_dealer and filter(g), sender=c.MARKETPLACE_EMAIL, **kwargs)


class DeptChecklistEmail(AutomatedEmail):
    def __init__(self, conf):
        AutomatedEmail.__init__(self, Attendee,
                                subject='{EVENT_NAME} Department Checklist: ' + conf.name,
                                template='shifts/dept_checklist.txt',
                                filter=lambda a: a.is_single_dept_head and a.admin_account and not conf.completed(a),
                                when=days_before(7, conf.deadline),
                                sender=c.STAFF_EMAIL,
                                extra_data={'conf': conf})


"""
IMPORTANT NOTES:

'ident' is a unique ID for that email category that must not change after emails in that category have started to send.



#If an 'ident' is not set, 'ident' will default to be the 'subject' line.
#The reason you don't want this is because we keep track of which emails have been sent by their 'ident', and if the


TODO: FIXME: Going forward, every single email category below should have an explicit 'ident' set. However,
mid-year we can't change the idents effectively because it will cause emails in these categories to be re-sent.

Guidelines for naming 'idents'
"""


# Payment reminder emails, including ones for groups, which are always safe to be here, since they just
# won't get sent if group registration is turned off.

AutomatedEmail(Attendee, '{EVENT_NAME} payment received', 'reg_workflow/attendee_confirmation.html',
         lambda a: a.paid == c.HAS_PAID,
         needs_approval=False)

AutomatedEmail(Group, '{EVENT_NAME} group payment received', 'reg_workflow/group_confirmation.html',
         lambda g: g.amount_paid == g.cost and g.cost != 0,
         needs_approval=False)

AutomatedEmail(Attendee, '{EVENT_NAME} group registration confirmed', 'reg_workflow/attendee_confirmation.html',
         lambda a: a.group and a != a.group.leader and not a.placeholder,
         needs_approval=False)

AutomatedEmail(Attendee, '{EVENT_NAME} extra payment received', 'reg_workflow/group_donation.txt',
         lambda a: a.paid == c.PAID_BY_GROUP and a.amount_extra and a.amount_paid == a.amount_extra,
         needs_approval=False)

AutomatedEmail(Attendee, '{EVENT_NAME} payment refunded', 'reg_workflow/payment_refunded.txt',
         lambda a: a.amount_refunded)

# Reminder emails for groups to allocated their unassigned badges.  These emails are safe to be turned on for
# all events, because they will only be sent for groups with unregistered badges, so if group preregistration
# has been turned off, they'll just never be sent.

GroupEmail('Reminder to pre-assign {EVENT_NAME} group badges', 'reg_workflow/group_preassign_reminder.txt',
           lambda g: days_after(30, g.registered) and c.BEFORE_GROUP_PREREG_TAKEDOWN and g.unregistered_badges,
           needs_approval=False)

AutomatedEmail(Group, 'Last chance to pre-assign {EVENT_NAME} group badges', 'reg_workflow/group_preassign_reminder.txt',
         lambda g: c.AFTER_GROUP_PREREG_TAKEDOWN and g.unregistered_badges and (not g.is_dealer or g.status == APPROVED),
         needs_approval=False)


# Dealer emails; these are safe to be turned on for all events because even if the event doesn't have dealers,
# none of these emails will be sent unless someone has applied to be a dealer, which they cannot do until
# dealer registration has been turned on.

MarketplaceEmail('Your {EVENT_NAME} Dealer registration has been approved', 'dealers/approved.html',
                 lambda g: g.status == c.APPROVED,
                 needs_approval=False)

MarketplaceEmail('Reminder to pay for your {EVENT_NAME} Dealer registration', 'dealers/payment_reminder.txt',
                 lambda g: g.status == c.APPROVED and days_after(30, g.approved) and g.is_unpaid,
                 needs_approval=False)

MarketplaceEmail('Your {EVENT_NAME} Dealer registration is due in one week', 'dealers/payment_reminder.txt',
                 lambda g: g.status == c.APPROVED and g.is_unpaid,
                 when=days_before(7, c.DEALER_PAYMENT_DUE, 2),
                 needs_approval=False)

MarketplaceEmail('Last chance to pay for your {EVENT_NAME} Dealer registration', 'dealers/payment_reminder.txt',
                 lambda g: g.status == c.APPROVED and g.is_unpaid,
                 when=days_before(2, c.DEALER_PAYMENT_DUE),
                 needs_approval=False)

MarketplaceEmail('{EVENT_NAME} Dealer waitlist has been exhausted', 'dealers/waitlist_closing.txt',
                 lambda g: g.status == c.WAITLISTED,
                 when=after(c.DEALER_WAITLIST_CLOSED),
                 ident='uber_marketplace_waitlist_exhausted')


# Placeholder badge emails; when an admin creates a "placeholder" badge, we send one of three different emails depending
# on whether the placeholder is a regular attendee, a guest/panelist, or a volunteer/staffer.  We also send a final
# reminder email before the placeholder deadline explaining that the badge must be explicitly accepted or we'll assume
# the person isn't coming.
#
# We usually import a bunch of last year's staffers before preregistration goes live with placeholder badges, so there's
# a special email for those people, which is basically the same as the normal email except it includes a special thanks
# message.  We identify those people by checking for volunteer placeholders which were created before prereg opens.
#
# These emails are safe to be turned on for all events because none of them are sent unless an administrator explicitly
# creates a "placeholder" registration.

AutomatedEmail(Attendee, '{EVENT_NAME} Panelist Badge Confirmation', 'placeholders/panelist.txt',
               lambda a: a.placeholder and a.first_name and a.last_name and a.ribbon == c.PANELIST_RIBBON,
               sender=c.PANELS_EMAIL)

AutomatedEmail(Attendee, '{EVENT_NAME} Guest Badge Confirmation', 'placeholders/guest.txt',
               lambda a: a.placeholder and a.first_name and a.last_name and a.badge_type == c.GUEST_BADGE,
               sender=c.GUEST_EMAIL)

AutomatedEmail(Attendee, '{EVENT_NAME} Dealer Information Required', 'placeholders/dealer.txt',
               lambda a: a.placeholder and a.is_dealer and a.group.status == c.APPROVED,
               sender=c.MARKETPLACE_EMAIL)

StopsEmail('Want to staff {EVENT_NAME} again?', 'placeholders/imported_volunteer.txt',
           lambda a: a.placeholder and a.staffing and a.registered_local <= c.PREREG_OPEN)

StopsEmail('{EVENT_NAME} Volunteer Badge Confirmation', 'placeholders/volunteer.txt',
           lambda a: a.placeholder and a.first_name and a.last_name
                                      and a.registered_local > c.PREREG_OPEN)

AutomatedEmail(Attendee, '{EVENT_NAME} Badge Confirmation', 'placeholders/regular.txt',
               lambda a: a.placeholder and a.first_name and a.last_name
                                       and a.badge_type not in [c.GUEST_BADGE, c.STAFF_BADGE]
                                       and a.ribbon not in [c.DEALER_RIBBON, c.PANELIST_RIBBON, c.VOLUNTEER_RIBBON])

AutomatedEmail(Attendee, '{EVENT_NAME} Badge Confirmation Reminder', 'placeholders/reminder.txt',
               lambda a: days_after(7, a.registered) and a.placeholder and a.first_name and a.last_name and not a.is_dealer)

AutomatedEmail(Attendee, 'Last Chance to Accept Your {EVENT_NAME} Badge', 'placeholders/reminder.txt',
               lambda a: a.placeholder and a.first_name and a.last_name and not a.is_dealer,
               when=days_before(7, c.PLACEHOLDER_DEADLINE))


# Volunteer emails; none of these will be sent unless SHIFTS_CREATED is set.

StopsEmail('Please complete your {EVENT_NAME} Staff/Volunteer Checklist', 'shifts/created.txt',
           lambda a: a.takes_shifts,
           when=after(c.SHIFTS_CREATED))

StopsEmail('Reminder to sign up for {EVENT_NAME} shifts', 'shifts/reminder.txt',
           lambda a: c.AFTER_SHIFTS_CREATED and days_after(30, max(a.registered_local, c.SHIFTS_CREATED))
                 and a.takes_shifts and not a.hours,
           when=before(c.PREREG_TAKEDOWN))

StopsEmail('Last chance to sign up for {EVENT_NAME} shifts', 'shifts/reminder.txt',
              lambda a: c.AFTER_SHIFTS_CREATED and c.BEFORE_PREREG_TAKEDOWN and a.takes_shifts and not a.hours,
              when=days_before(10, c.EPOCH))

StopsEmail('Still want to volunteer at {EVENT_NAME}?', 'shifts/volunteer_check.txt',
            lambda a: c.SHIFTS_CREATED and a.ribbon == c.VOLUNTEER_RIBBON and a.takes_shifts and a.weighted_hours == 0,
            when=days_before(5, c.FINAL_EMAIL_DEADLINE))

StopsEmail('Your {EVENT_NAME} shift schedule', 'shifts/schedule.html',
           lambda a: c.SHIFTS_CREATED and a.weighted_hours,
           when=days_before(1, c.FINAL_EMAIL_DEADLINE))


# For events with customized badges, these emails remind people to let us know what we want on their badges.  We have
# one email for our volunteers who haven't bothered to confirm they're coming yet (bleh) and one for everyone else.

StopsEmail('Last chance to personalize your {EVENT_NAME} badge', 'personalized_badges/volunteers.txt',
           lambda a: a.staffing and a.badge_type in c.PREASSIGNED_BADGE_TYPES and a.placeholder,
           when=days_before(7, c.PRINTED_BADGE_DEADLINE))

AutomatedEmail(Attendee, 'Personalized {EVENT_NAME} badges will be ordered next week', 'personalized_badges/reminder.txt',
               lambda a: a.badge_type in c.PREASSIGNED_BADGE_TYPES and not a.placeholder,
               when=days_before(7, c.PRINTED_BADGE_DEADLINE))


# MAGFest requires signed and notarized parental consent forms for anyone under 18.  This automated email reminder to
# bring the consent form only happens if this feature is turned on by setting the CONSENT_FORM_URL config option.
AutomatedEmail(Attendee, '{EVENT_NAME} parental consent form reminder', 'reg_workflow/under_18_reminder.txt',
               lambda a: c.CONSENT_FORM_URL and a.age_group_conf['consent_form'],
               when=days_before(14, c.EPOCH))


for _conf in DeptChecklistConf.instances.values():
    DeptChecklistEmail(_conf)<|MERGE_RESOLUTION|>--- conflicted
+++ resolved
@@ -26,6 +26,9 @@
         self.subject = subject.format(EVENT_NAME=c.EVENT_NAME)
         self.ident = ident or self.subject
 
+        self.ident = (ident or self.subject).format(EVENT_NAME=c.EVENT_NAME)
+        self.instances[self.ident] = self
+
         # Unlike subject lines, ident's should just be a unique string, not dependent
         # on any external config like EVENT_NAME.  examples:
         # good:  'registration_confirmation_email'
@@ -40,13 +43,8 @@
         self.bcc = bcc or []
         self.extra_data = extra_data or {}
         self.sender = sender or c.REGDESK_EMAIL
-<<<<<<< HEAD
         self.when = listify(when)
 
-=======
-        self.ident = (ident or self.subject).format(EVENT_NAME=c.EVENT_NAME)
-        self.instances[self.ident] = self
->>>>>>> 3f51b255
         if post_con:
             self.filter = lambda model_inst: c.POST_CON and filter(model_inst)
         else:
@@ -65,15 +63,6 @@
     def __repr__(self):
         return '<{}: {!r}>'.format(self.__class__.__name__, self.subject)
 
-<<<<<<< HEAD
-    def _already_sent(self, model_inst):
-        """
-        Returns true if we have a record of previously sending this email to this model
-
-        NOTE: c.PREVIOUSLY_SENT_EMAILS is a cached property and will only update at the start of each daemon run.
-        """
-        return (model_inst.__class__.__name__, model_inst.id, self.ident) in c.PREVIOUSLY_SENT_EMAILS
-=======
     @property
     def approved(self):
         """Returns a boolean indicating whether this email has been approved."""
@@ -89,13 +78,13 @@
         """
         return self.subject
 
-    def prev(self, x, all_sent=None):
-        if all_sent:
-            return (x.__class__.__name__, x.id, self.ident) in all_sent
-        else:
-            with Session() as session:
-                return session.query(Email).filter_by(model=x.__class__.__name__, fk_id=x.id, ident=self.ident).first()
->>>>>>> 3f51b255
+    def _already_sent(self, model_inst):
+        """
+        Returns true if we have a record of previously sending this email to this model
+
+        NOTE: c.PREVIOUSLY_SENT_EMAILS is a cached property and will only update at the start of each daemon run.
+        """
+        return (model_inst.__class__.__name__, model_inst.id, self.ident) in c.PREVIOUSLY_SENT_EMAILS
 
     def send_if_possible(self, model_inst, raise_errors=False):
         """
@@ -184,13 +173,9 @@
         try:
             subject = self.computed_subject(x)
             format = 'text' if self.template.endswith('.txt') else 'html'
-<<<<<<< HEAD
-            send_email(self.sender, model_instance.email, self.subject,
+            send_email(self.sender, model_instance.email, subject,
                        self.render(model_instance), format,
                        model=model_instance, cc=self.cc, ident=self.ident)
-=======
-            send_email(self.sender, x.email, subject, self.render(x), format, model=x, cc=self.cc, ident=self.ident)
->>>>>>> 3f51b255
         except:
             log.error('error sending {!r} email to {}', self.subject, model_instance.email, exc_info=True)
             raise
@@ -213,7 +198,6 @@
     run_lock = threading.Lock()
 
     @classmethod
-<<<<<<< HEAD
     def send_all_emails(cls, raise_errors=False):
         """ Helper method to start a run of our automated email processing """
         cls().run(raise_errors)
@@ -320,20 +304,6 @@
 
         unapproved_count = category.get('unsent_because_unapproved', 0)
         category['unsent_because_unapproved'] = unapproved_count + 1
-=======
-    def send_all(cls, raise_errors=False):
-        if not c.AT_THE_CON and (c.DEV_BOX or c.SEND_EMAILS):
-            with Session() as session:
-                approved = {ae.ident for ae in session.query(ApprovedEmail)}
-                all_sent = set(session.query(Email.model, Email.fk_id, Email.ident))
-                for model, lister in cls.queries.items():
-                    for inst in lister(session):
-                        sleep(0.01)  # throttle CPU usage
-                        for rem in cls.instances.values():
-                            if isinstance(inst, rem.model) and (not rem.needs_approval or rem.ident in approved):
-                                if rem.should_send(inst, all_sent):
-                                    rem.send(inst, raise_errors=raise_errors)
->>>>>>> 3f51b255
 
 
 class StopsEmail(AutomatedEmail):
