--- conflicted
+++ resolved
@@ -91,22 +91,16 @@
     return string.replace('\n', ' ')
 
 
-<<<<<<< HEAD
-@JinjaEnv.jinja_filter()
-def form_link(attendee):
-    return safe_string('<a href="../registration/form?id={}">{}</a>'.format(attendee.id, attendee.full_name))
-=======
 @register.filter
 def form_link(model):
     if isinstance(model, Attendee):
-        return SafeString('<a href="../registration/form?id={}">{}</a>'.format(model.id, model.full_name))
+        return safe_string('<a href="../registration/form?id={}">{}</a>'.format(model.id, model.full_name))
     elif isinstance(model, Group):
-        return SafeString('<a href="../groups/form?id={}">{}</a>'.format(model.id, model.name))
+        return safe_string('<a href="../groups/form?id={}">{}</a>'.format(model.id, model.name))
     elif isinstance(model, Job):
-        return SafeString('<a href="../jobs/form?id={}">{}</a>'.format(model.id, model.name))
+        return safe_string('<a href="../jobs/form?id={}">{}</a>'.format(model.id, model.name))
     else:
         return model.name or model.full_name
->>>>>>> f85fbb16
 
 
 @JinjaEnv.jinja_filter()
@@ -242,62 +236,10 @@
         if pagenum == page:
             pages.append(pagenum)
         else:
-<<<<<<< HEAD
             path = cherrypy.request.request_line.split()[1].split('/')[-1]
             page_qs = 'page={}'.format(pagenum)
             if 'page=' in path:
                 path = re.sub(r'page=\d+', page_qs, path)
-=======
-            return startstr + model.start_time_local.strftime('pm %a - ') + endstr + endtime.strftime(' %a')
-
-    def render(self, context):
-        return self.pretty(self.model.resolve(context))
-
-
-@tag
-class popup_link(template.Node):
-    def __init__(self, href, text='"<sup>?</sup>"'):
-        self.href = href.strip('"')
-        self.text = text.strip('"')
-
-    def render(self, context):
-        inner_text = "window.open('{self.href}', 'info', 'toolbar=no,height=500,width=375,scrollbars=yes').focus(); return false;".format(self=self)
-        inner_text = inner_text.replace("'", "&quot;")
-        return "<a onClick='{inner_text}' href='{self.href}'>{self.text}</a>".format(inner_text=inner_text, self=self)
-
-
-@tag
-class must_contact(template.Node):
-    def __init__(self, staffer):
-        self.staffer = Variable(staffer)
-
-    def render(self, context):
-        staffer = self.staffer.resolve(context)
-        chairs = defaultdict(list)
-        for dept, head in c.DEPT_HEAD_OVERRIDES.items():
-            chairs[dept].append(head)
-        for head in staffer.session.query(Attendee).filter_by(ribbon=c.DEPT_HEAD_RIBBON).order_by('badge_num').all():
-            for dept in head.assigned_depts_ints:
-                chairs[dept].append(head.full_name)
-
-        locations = [s.job.location for s in staffer.shifts]
-        dept_names = dict(c.JOB_LOCATION_OPTS)
-        return '<br/>'.join(sorted({'({}) {}'.format(dept_names[dept], ' / '.join(chairs[dept])) for dept in locations}))
-
-
-@tag
-class pages(template.Node):
-    def __init__(self, page, count):
-        self.page, self.count = Variable(page), Variable(count)
-
-    def render(self, context):
-        page = int(self.page.resolve(context))
-        count = self.count.resolve(context)
-        pages = []
-        for pagenum in range(1, int(math.ceil(count / 100)) + 1):
-            if pagenum == page:
-                pages.append(pagenum)
->>>>>>> f85fbb16
             else:
                 path += ('&' if '?' in path else '?') + page_qs
             pages.append('<a href="{}">{}</a>'.format(path, pagenum))
@@ -377,21 +319,6 @@
     else:
         return c.EVENT_NAME
 
-<<<<<<< HEAD
-=======
-    def _notice(self, label, takedown, amount_extra, discount):
-
-        if c.HARDCORE_OPTIMIZATIONS_ENABLED:
-            # CPU optimizaiton: the calculations done in this function are somewhat expensive and even with caching,
-            # still do some expensive DB queries.  if hardcore optimizations mode is enabled, we display a
-            # simpler message.  This is intended to be enabled during the heaviest loads at the beginning of an event
-            # in order to reduce server load so the system stays up.  After the rush, it should be safe to turn this
-            # back off
-            return ''
-
-        if not takedown:
-            takedown = c.ESCHATON
->>>>>>> f85fbb16
 
 @JinjaEnv.jinja_export()
 def single_day_prices():
@@ -401,36 +328,32 @@
             prices += 'and ${} for {}'.format(price, day)
             break
         else:
-<<<<<<< HEAD
             prices += '${} for {}, '.format(price, day)
     return prices
-=======
-            badge_price = c.BADGE_PRICE    # optimization.  this call is VERY EXPENSIVE.
-
-            for day, price in sorted(c.PRICE_BUMPS.items()):
-                if day < takedown and localized_now() < day and price > badge_price:
-                    return '<div class="prereg-price-notice">Price goes up to ${} no later than 11:59pm {} on {}</div>'.format(price - int(discount) + int(amount_extra), (day - timedelta(days=1)).strftime('%Z'), (day - timedelta(days=1)).strftime('%A, %b %e'))
-                elif localized_now() < day and takedown == c.PREREG_TAKEDOWN and takedown < c.EPOCH and price > badge_price:
-                    return '<div class="prereg-type-closing">{} closes at 11:59pm {} on {}. Price goes up to ${} at-door.</div>'.format(label, takedown.strftime('%Z'), takedown.strftime('%A, %b %e'), price + amount_extra, (day - timedelta(days=1)).strftime('%A, %b %e'))
-            if takedown < c.EPOCH:
-                return '<div class="prereg-type-closing">{} closes at 11:59pm {} on {}</div>'.format(label, takedown.strftime('%Z'), takedown.strftime('%A, %b %e'))
-            else:
-                return ''
->>>>>>> f85fbb16
 
 
 @JinjaEnv.jinja_export()
 def price_notice(label, takedown, amount_extra=0, discount=0):
+    if c.HARDCORE_OPTIMIZATIONS_ENABLED:
+        # CPU optimizaiton: the calculations done in this function are somewhat expensive and even with caching,
+        # still do some expensive DB queries.  if hardcore optimizations mode is enabled, we display a
+        # simpler message.  This is intended to be enabled during the heaviest loads at the beginning of an event
+        # in order to reduce server load so the system stays up.  After the rush, it should be safe to turn this
+        # back off
+        return ''
+
     if not takedown:
         takedown = c.ESCHATON
 
     if c.PAGE_PATH not in ['/preregistration/form', '/preregistration/register_group_member']:
         return ''  # we only display notices for new attendees
     else:
+        badge_price = c.BADGE_PRICE  # optimization.  this call is VERY EXPENSIVE.
+
         for day, price in sorted(c.PRICE_BUMPS.items()):
-            if day < takedown and localized_now() < day:
-                return '<div class="prereg-price-notice">Price goes up to ${} at 11:59pm {} on {}</div>'.format(price - int(discount) + int(amount_extra), (day - timedelta(days=1)).strftime('%Z'), (day - timedelta(days=1)).strftime('%A, %b %e'))
-            elif localized_now() < day and takedown == c.PREREG_TAKEDOWN and takedown < c.EPOCH:
+            if day < takedown and localized_now() < day and price > badge_price::
+                return '<div class="prereg-price-notice">Price goes up to ${} no later than 11:59pm {} on {}</div>'.format(price - int(discount) + int(amount_extra), (day - timedelta(days=1)).strftime('%Z'), (day - timedelta(days=1)).strftime('%A, %b %e'))
+            elif localized_now() < day and takedown == c.PREREG_TAKEDOWN and takedown < c.EPOCH and price > badge_price:
                 return '<div class="prereg-type-closing">{} closes at 11:59pm {} on {}. Price goes up to ${} at-door.</div>'.format(label, takedown.strftime('%Z'), takedown.strftime('%A, %b %e'), price + amount_extra, (day - timedelta(days=1)).strftime('%A, %b %e'))
         if takedown < c.EPOCH:
             return '<div class="prereg-type-closing">{} closes at 11:59pm {} on {}</div>'.format(label, takedown.strftime('%Z'), takedown.strftime('%A, %b %e'))
