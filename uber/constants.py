from uber.common import *

class State:
    @property
    def DEALER_REG_OPEN(self):
        return self.AFTER_DEALER_REG_START and self.BEFORE_DEALER_REG_SHUTDOWN
	
    @property
    def PREREG_OPEN(self):
        if PREREG_NOT_OPEN_YET or self.BEFORE_PREREG_OPENING:
            return "notopenyet"
        elif PREREG_CLOSED or self.AFTER_PREREG_TAKEDOWN:
            return "closed"
        else:
            return True
	
    @property
    def BADGES_SOLD(self):
        from uber.common import Attendee
        attendees = Attendee.objects.all()
        paid_group_sales = attendees.filter(paid=PAID_BY_GROUP, group__amount_paid__gt=0).count()
        paid_ind_sales = attendees.filter(paid=HAS_PAID).count()
        paid_and_refunded = attendees.filter(paid=REFUNDED).count()
        badges_sold_count = paid_group_sales + paid_ind_sales + paid_and_refunded
        return badges_sold_count
		
    def get_oneday_price(self, dt):
        default = conf['badge_prices']['default_single_day']
        return conf['badge_prices']['single_day'].get(dt.strftime('%A'), default)

    def get_attendee_price(self, dt):
        price = conf['badge_prices']['initial_attendee']
        for day, bumped_price in sorted(PRICE_BUMPS.items()):
            if (dt or datetime.now(UTC)) >= day:
                price = bumped_price
        return price

    def get_group_price(self, dt):
        return self.get_attendee_price(dt) - conf['badge_prices']['group_discount']

    @property
    def ONEDAY_BADGE_PRICE(self):
        return self.get_oneday_price(localized_now())

    @property
    def BADGE_PRICE(self):
        return self.get_attendee_price(localized_now())

    @property
    def SUPPORTER_BADGE_PRICE(self):
        supporter_price = self.BADGE_PRICE + SUPPORTER_LEVEL
        return supporter_price
    
    @property
    def GROUP_PRICE(self):
        return self.get_group_price(localized_now())

    @property
    def PREREG_BADGE_TYPES(self):
        types = [ATTENDEE_BADGE]
        for reg_open, badge_type in [(self.DEALER_REG_OPEN, PSEUDO_DEALER_BADGE),
                                     (self.BEFORE_GROUP_PREREG_TAKEDOWN, PSEUDO_GROUP_BADGE)]:
            if reg_open:
                types.append(badge_type)
        return types

    @property
    def PREREG_DONATION_OPTS(self):
        if localized_now() < SUPPORTER_DEADLINE:
            return DONATION_OPTS
        else:
            return [(amt, desc) for amt,desc in DONATION_OPTS if amt < SUPPORTER_LEVEL]

    @property
<<<<<<< HEAD
    def THEME_DIR(self):
        return self.build_absolute_path(BASE_THEME_DIR + "/" + CURRENT_THEME)

    # example: turns string 'accounts/homepage' into
    # 'http://localhost:4321/magfest/accounts/homepage'
    def build_absolute_path(self, abs_path):
        return URL_BASE + "/" + abs_path
=======
    def AT_THE_DOOR_BADGE_OPTS(self):
        return enum(
            ATTENDEE_BADGE = 'Full Weekend Pass (${})'.format(self.BADGE_PRICE),
            ONE_DAY_BADGE = 'Single Day Pass (${})'.format(self.ONEDAY_BADGE_PRICE)
        )
>>>>>>> b5aa4ddd

    def __getattr__(self, name):
        if name.startswith('BEFORE_'):
            return localized_now() < globals()[name.split('_', 1)[1]]
        elif name.startswith('AFTER_'):
            return localized_now() > globals()[name.split('_', 1)[1]]
        else:
            raise AttributeError('no such attribute {}'.format(name))


state = State()

EARLY_BADGE_PRICE = 50
LATE_BADGE_PRICE  = 50
DOOR_BADGE_PRICE  = 50

EARLY_GROUP_PRICE = 30
LATE_GROUP_PRICE  = 40

def enum(*, sort_by_declaration=False, **kwargs):
    if sort_by_declaration:
        with open(__file__) as f:
            lines = f.readlines()
        def _line(tup):
            for i,line in enumerate(lines):
                if re.match('^ {4}' + tup[0] + ' +=', line):
                    return i
    xs = []
    for name,desc in kwargs.items():
        val = int(sha512(name.encode()).hexdigest()[:7], 16)
        globals()[name] = val
        xs.append((name, val, desc))
    return [x[1:] for x in sorted(xs, key = _line if sort_by_declaration else lambda tup: tup[2])]

DEALER_BADGE_PRICE = 30
TABLE_PRICES = '$125 for the first table, $175 for the second table, $225 for the third table, $300 for the fourth table'

CON_LENGTH = int((ESCHATON - EPOCH).total_seconds() // 3600)
START_TIME_OPTS = [(dt, dt.strftime('%I %p %a')) for dt in (EPOCH + timedelta(hours = i) for i in range(CON_LENGTH))]
DURATION_OPTS   = [(i, '%i hour%s'%(i,('s' if i > 1 else ''))) for i in range(1,8)]
EVENT_START_TIME_OPTS = [(dt, dt.strftime('%I %p %a') if not dt.minute else dt.strftime('%I:%M %a'))
                         for dt in [EPOCH + timedelta(minutes = i * 30) for i in range(2 * CON_LENGTH)]]
EVENT_DURATION_OPTS = [(i, '%.1f hour%s' % (i/2, 's' if i != 2 else '')) for i in range(1, 19)]

if YEAR == '0':
    EVENT_NAME_AND_YEAR = EVENT_NAME 
else:
    EVENT_NAME_AND_YEAR = EVENT_NAME + " " + YEAR
PREREG_OPEN_DATE = PREREG_OPENING.strftime('%B') + " " + str(int(EPOCH.strftime('%d')) % 100)
EVENT_MONTH = EPOCH.strftime('%B')
EVENT_START_DAY = int(EPOCH.strftime('%d')) % 100
EVENT_END_DAY = int(ESCHATON.strftime('%d')) % 100

DAYS = sorted({(dt.strftime('%Y-%m-%d'), dt.strftime('%a')) for dt,desc in START_TIME_OPTS})
HOURS = ['{:02}'.format(i) for i in range(24)]
MINUTES = ['{:02}'.format(i) for i in range(60)]

EVENT_LOC_OPTS = enum(
    PANELS_1 = 'Panels 1',
    PANELS_2 = 'Panels 2',
    PANELS_3 = 'Panels 3',
    PANELS_4 = 'Panels 4',
    PANELS_5 = 'MAGES',
    BRAINSPACE = 'BrainSpace',
    AUTOGRAPHS = 'Autographs',
    FILM_FEST = 'Games on Film',
    CONSOLE_NGA = 'Console (NGA Tournaments)',
    CONSOLE_ATTENDEE = 'Console (Attendee Tournaments)',
    CONSOLE_STAGE = 'J.S. Joust + Sportsfriends',
    ARCADE = 'Arcade',
    LAN_1 = 'LAN 1',
    LAN_2 = 'LAN 2',
    TABLETOP_POKER = 'Tabletop (Poker)',
    TABLETOP_TOURNAMENTS = 'Tabletop (Tournaments)',
    TABLETOP_FREEPLAY = 'Tabletop (Free Play)',
    TABLETOP_CCG = 'Tabletop (CCG)',
    CONCERTS = 'Concerts',
    CHIPTUNES = 'Chiptunes',
    SHEDSPACE = 'Shedspace',
)
GROUPED_EVENTS = [PANELS_1, PANELS_2, PANELS_3, PANELS_4, PANELS_5, BRAINSPACE, AUTOGRAPHS,
                  CONCERTS, CHIPTUNES, SHEDSPACE,
                  CONSOLE_NGA, CONSOLE_ATTENDEE, CONSOLE_STAGE]
EVENT_LOCS = GROUPED_EVENTS + [loc for loc,desc in EVENT_LOC_OPTS if loc not in GROUPED_EVENTS]
EVENT_BOOKED = {'colspan': 0}
EVENT_OPEN   = {'colspan': 1}

BADGE_LOCK = RLock()

BADGE_OPTS = enum(
    ATTENDEE_BADGE  = 'Attendee',
    SUPPORTER_BADGE = 'Supporter',
    STAFF_BADGE     = 'Staff',
    GUEST_BADGE     = 'Guest',
    ONE_DAY_BADGE   = 'One Day'
)
<<<<<<< HEAD
NORMAL_AT_THE_DOOR_BADGE_OPTS = enum(
    ATTENDEE_BADGE = 'Full Weekend Pass (${})'.format(state.BADGE_PRICE),
    ONE_DAY_BADGE = 'Single Day Pass (${})'.format(state.ONEDAY_BADGE_PRICE)
)
AT_THE_DOOR_BADGE_OPTS = NORMAL_AT_THE_DOOR_BADGE_OPTS

=======
>>>>>>> b5aa4ddd
PSEUDO_GROUP_BADGE  = 1  # people registering in groups will get attendee badges
PSEUDO_DEALER_BADGE = 2  # dealers get attendee badges with a ribbon
BADGE_RANGES = {         # these may overlap, but shouldn't
    STAFF_BADGE:     [1, 200],
    SUPPORTER_BADGE: [201, 700],
    GUEST_BADGE:     [701, 750],
    ATTENDEE_BADGE:  [751, 3000],
    ONE_DAY_BADGE:   [0, 0],
}
MAX_BADGE = max(xs[1] for xs in BADGE_RANGES.values())

RIBBON_OPTS = enum(
    NO_RIBBON        = 'no ribbon',
    VOLUNTEER_RIBBON = 'Volunteer',
    DEPT_HEAD_RIBBON = 'Department Head',
    PRESS_RIBBON     = 'Camera',
    PANELIST_RIBBON  = 'Panelist',
    DEALER_RIBBON    = 'Shopkeep',
)
PREASSIGNED_BADGE_TYPES = [STAFF_BADGE, SUPPORTER_BADGE]
CAN_UNSET = [ATTENDEE_BADGE]

PAID_OPTS = enum(
    NOT_PAID      = 'no',
    HAS_PAID      = 'yes',
    NEED_NOT_PAY  = "doesn't need to",
    REFUNDED      = 'paid and refunded',
    PAID_BY_GROUP = 'paid by group'
)

FEE_PAYMENT_OPTS = enum(
    CASH = 'cash',
    CREDIT = 'credit'
)

PAYMENT_OPTIONS = enum(
    CASH = 'Cash',
    STRIPE = 'Stripe',
    SQUARE = 'Square',
    MANUAL = 'Stripe',
    GROUP = 'Group'
)

NEW_REG_PAYMENT_OPTS = enum(
    CASH = 'Cash',
    SQUARE = 'Square',
    MANUAL = 'Stripe'
)

DOOR_PAYMENT_OPTS = enum(
    sort_by_declaration = True,
    CASH   = 'Pay with cash',
    STRIPE = 'Pay with credit card now (faster)',
    MANUAL = 'Pay with credit card at the registration desk (slower)',
    GROUP  = 'Taking an unassigned Group badge (group leader must be present)'
)

KLUDGE_PAYMENT_OPTS = enum(
    CASH   = 'Pay with cash',
    MANUAL = 'Pay with credit card at the registration desk',
    GROUP  = 'Taking an unassigned Group badge (group leader must be present)'
)
KLUDGE_PAYMENT_OPTS = DOOR_PAYMENT_OPTS

STORE_PRICES = (                # start as a tuple to preserve order for STORE_ITEMS
    ('MAGFest 12 tshirt', 15),
    ('MAGFest 11 tshirt', 10),
    ('EB Papas tshirt', 5),
    ('MAGFest hoodie', 30),
    ('MAGFest 12 sticker', 1),
    ('Squarewave Bumper Sticker', 2),
    ('Squarewave Car Window Decal', 4),
    ('Squarewave Lanyard', 4),
)
STORE_ITEMS = [(item,item) for item,price in STORE_PRICES]
STORE_PRICES = dict(STORE_PRICES)
FEE_PRICES = (
    ('Badge Replacement',    60),
    ('Wristband Replacement', 5),
)
FEE_ITEMS = [(item,item) for item,price in FEE_PRICES]
FEE_PRICES = dict(FEE_PRICES)

SALE_OPTS = enum(
    MERCH = 'Merch',
    CASH = 'Cash',
    CREDIT = 'Credit Card'
)

ACCESS_OPTS = enum(
    ACCOUNTS   = 'Account Management',
    PEOPLE     = 'Registration and Staffing',
    STUFF      = 'Inventory and Scheduling',
    MONEY      = 'Budget',
    CHECKINS   = 'Checkins',
    STATS      = 'Analytics',
)
SIGNUPS = 100 # not an admin access level, so handled separately

JOB_LOC_OPTS = enum(
    ARCADE        = 'Arcade',
    ARTEMIS       = 'Artemis',
    CHALLENGES    = 'Challenges',
    CHARITY       = 'Charity',
    CHIPSPACE     = 'Chipspace',
    CONCERT       = 'Concert',
    CONSOLE       = 'Consoles',
    CONTRACTORS   = 'Contractors',
    CON_OPS       = 'Fest Ops',
    DISPATCH      = 'Dispatch',
    DORSAI        = 'Dorsai',
    PANELS        = 'Events',
    FOOD_PREP     = 'Food Prep',
    FILM_FEST     = 'Games on Film',
    INDIE_GAMES   = 'Indie Games',
    JAMSPACE      = 'Jam Space',
    LAN           = 'LAN',
    LOADIN        = 'Load-In',
    MARKETPLACE   = 'Marketplace',
    MERCH         = 'Merchandise',
    MOPS          = 'MEDIATRON!',
    REGDESK       = 'Regdesk',
    REG_MANAGERS  = 'Reg Managers',
    RESCUERS      = 'Rescuers',
    SECURITY      = 'Security',
    SHEDSPACE     = 'Shedspace',
    STAFF_SUPPORT = 'Staff Support',
    STOPS         = 'Staffing Ops',
    TABLETOP      = 'Tabletop',
    TREASURY      = 'Treasury',
    CCG_TABLETOP  = 'Tabletop (CCG)',
    TECH_OPS      = 'Tech Ops',
)
DEPT_CHAIR_OVERRIDES = {
    STAFF_SUPPORT: 'Jack Boyd',
    SECURITY:      'The Dorsai Irregulars'
}
JOB_PAGE_OPTS = (
    ('index',    'Calendar View'),
    ('signups',  'Signups View'),
    ('staffers', 'Staffer Summary')
)
WEIGHT_OPTS = (
    ('1.0', 'x1.0'),
    ('1.5', 'x1.5'),
    ('2.0', 'x2.0'),
    ('2.5', 'x2.5'),
)
JOB_DEFAULTS = ['name','description','duration','slots','weight','restricted','extra15']

WORKED_OPTS = enum(
    SHIFT_UNMARKED = 'SELECT A STATUS',
    SHIFT_WORKED   = 'This shift was worked',
    SHIFT_UNWORKED = "Staffer didn't show up"
)

RATING_OPTS = enum(
    UNRATED     = 'Shift Unrated',
    RATED_BAD   = 'Staffer performed poorly',
    RATED_GOOD  = 'Staffer performed well',
    RATED_GREAT = 'Staffer went above and beyond'
)

AGE_GROUP_OPTS = enum(
    sort_by_declaration = True,
    AGE_UNKNOWN       = 'How old are you?',
    UNDER_18          = 'under 18',
    BETWEEN_18_AND_21 = '18, 19, or 20',
    OVER_21           = '21 or over'
)

WRISTBAND_COLORS = {
    UNDER_18: 'red',
    BETWEEN_18_AND_21: 'blue',
    OVER_21: 'green'
}

TRACKING_OPTS = enum(
    CREATED = 'created',
    UPDATED = 'updated',
    DELETED = 'deleted',
    UNPAID_PREREG = 'unpaid preregistration',
    EDITED_PREREG = 'edited_unpaid_prereg',
    AUTO_BADGE_SHIFT = 'automatic badge-shift'
)

TABLE_OPTS = [
    (0,   'no table'),
    (0.5, 'half-table')
] + [(float(i), i) for i in range(1, 11)]

STATUS_OPTS = enum(
    UNAPPROVED = 'Pending Approval',
    WAITLISTED = 'Waitlisted',
    APPROVED   = 'Approved'
)

NIGHTS_OPTS = enum(
    MONDAY    = 'Mon',
    TUESDAY   = 'Tue',
    WEDNESDAY = 'Wed',
    THURSDAY  = 'Thu',
    FRIDAY    = 'Fri',
    SATURDAY  = 'Sat',
    SUNDAY    = 'Sun'
)
ORDERED_NIGHTS = [MONDAY, TUESDAY, WEDNESDAY, THURSDAY, FRIDAY, SATURDAY, SUNDAY]
NIGHT_NAMES = ['monday', 'tuesday', 'wednesday', 'thursday', 'friday', 'saturday', 'sunday']

FOOD_RESTRICTION_OPTS = enum(
    VEGETARIAN = 'Vegetarian',
    VEGAN      = 'Vegan',
    GLUTEN     = 'Cannot eat gluten'
)

BASE_THEME_DIR = "static/themes"


# gotta be a better way than exec into global scope. not sure how though.
try:
    exec("from siteconfig.constants import *")
except ImportError:
    pass
try:
    exec("from siteconfig." + CURRENT_THEME + ".constants import *")
except ImportError:
    pass

PREREG_SHIRT_OPTS = SHIRT_OPTS[1:]
MERCH_SHIRT_OPTS = [(SIZE_UNKNOWN, 'select a size')] + list(PREREG_SHIRT_OPTS)
DONATION_OPTS = sorted((amt, '+ ${}: {}'.format(amt,desc) if amt else desc) for amt,desc in DONATION_TIERS.items())<|MERGE_RESOLUTION|>--- conflicted
+++ resolved
@@ -72,21 +72,20 @@
             return [(amt, desc) for amt,desc in DONATION_OPTS if amt < SUPPORTER_LEVEL]
 
     @property
-<<<<<<< HEAD
-    def THEME_DIR(self):
-        return self.build_absolute_path(BASE_THEME_DIR + "/" + CURRENT_THEME)
-
-    # example: turns string 'accounts/homepage' into
-    # 'http://localhost:4321/magfest/accounts/homepage'
-    def build_absolute_path(self, abs_path):
-        return URL_BASE + "/" + abs_path
-=======
     def AT_THE_DOOR_BADGE_OPTS(self):
         return enum(
             ATTENDEE_BADGE = 'Full Weekend Pass (${})'.format(self.BADGE_PRICE),
             ONE_DAY_BADGE = 'Single Day Pass (${})'.format(self.ONEDAY_BADGE_PRICE)
         )
->>>>>>> b5aa4ddd
+
+    @property
+    def THEME_DIR(self):
+        return self.build_absolute_path(BASE_THEME_DIR + "/" + CURRENT_THEME)
+
+    # example: turns string 'accounts/homepage' into
+    # 'http://localhost:4321/magfest/accounts/homepage'
+    def build_absolute_path(self, abs_path):
+        return URL_BASE + "/" + abs_path
 
     def __getattr__(self, name):
         if name.startswith('BEFORE_'):
@@ -183,15 +182,6 @@
     GUEST_BADGE     = 'Guest',
     ONE_DAY_BADGE   = 'One Day'
 )
-<<<<<<< HEAD
-NORMAL_AT_THE_DOOR_BADGE_OPTS = enum(
-    ATTENDEE_BADGE = 'Full Weekend Pass (${})'.format(state.BADGE_PRICE),
-    ONE_DAY_BADGE = 'Single Day Pass (${})'.format(state.ONEDAY_BADGE_PRICE)
-)
-AT_THE_DOOR_BADGE_OPTS = NORMAL_AT_THE_DOOR_BADGE_OPTS
-
-=======
->>>>>>> b5aa4ddd
 PSEUDO_GROUP_BADGE  = 1  # people registering in groups will get attendee badges
 PSEUDO_DEALER_BADGE = 2  # dealers get attendee badges with a ribbon
 BADGE_RANGES = {         # these may overlap, but shouldn't
