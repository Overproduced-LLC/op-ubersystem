--- conflicted
+++ resolved
@@ -1,76 +1,5 @@
 from uber.common import *
 
-<<<<<<< HEAD
-verbose = dry_run = False
-
-class Style:
-    def __getattr__(self, name):
-        return lambda text: text
-
-with open(join(MODULE_ROOT, 'models.py')) as f:
-    text = f.read()
-
-classes = sorted(all_models(), key=lambda c: text.index('class {}('.format(c.__name__)))
-
-def does_attendee_table_already_exist(cursor):
-    cursor.execute("select exists(select * from information_schema.tables where table_name='Attendee')", ('mytable',))
-    return cursor.fetchone()[0]
-
-def drop_and_create(cursor):
-    for model in reversed(classes):
-        sql = 'DROP TABLE IF EXISTS "{}";'.format(model.__name__)
-        if verbose:
-            print(sql)
-        if not dry_run:
-            cursor.execute(sql)
-
-    for model in classes:
-        sql = connection.creation.sql_create_model(model, Style(), classes)[0][0]
-        if verbose:
-            print(sql)
-        if not dry_run:
-            cursor.execute(sql)
-
-def insert_admin():
-    attendee = Attendee.objects.create(
-        placeholder = True,
-        first_name  = 'Test',
-        last_name   = 'Developer',
-        email       = 'magfest@example.com',
-        badge_type  = STAFF_BADGE,
-        ribbon      = DEPT_HEAD_RIBBON
-    )
-    AdminAccount.objects.create(
-        attendee = attendee,
-        access   = ','.join(str(level) for level, name in ACCESS_OPTS),
-        hashed   = bcrypt.hashpw('magfest', bcrypt.gensalt())
-    )
-
-def init_db():
-    with closing(connection.cursor()) as cursor:
-        if (does_attendee_table_already_exist(cursor)):
-            if not force_init:
-                print("ERROR: data already exists in this database, not going to init.\n"
-                      "Use --force-init to override. WARNING: YOU WILL LOSE ALL DATA")
-                return
-            else:
-                print("WARNING: --force-init specified, deleting everything the database.")
-
-        drop_and_create(cursor)
-
-    if not dry_run:
-        insert_admin()
-
-if __name__ == '__main__':
-    verbose = '--quiet' not in sys.argv
-    dry_run = '--dry-run' in sys.argv
-    force_init = '--force-init' in sys.argv
-
-    if any(not arg.startswith('-') for arg in sys.argv[1:]):
-        classes = [c for c in classes if c.__name__ in sys.argv[1:]]
-
-    init_db()
-=======
 def insert_admin():
     with Session() as session:
         attendee = Attendee(
@@ -91,5 +20,4 @@
 @entry_point
 def init_uber_db():
     Session.initialize_db(drop=True)
-    insert_admin()
->>>>>>> 2f947330
+    insert_admin()