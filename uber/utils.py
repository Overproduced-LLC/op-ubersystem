import importlib
import math
import os
import random
import re
import string
import traceback
from typing import Iterable
import urllib
from collections import defaultdict, OrderedDict
from datetime import date, datetime, timedelta
from glob import glob
from os.path import basename
from random import randrange
from rpctools.jsonrpc import ServerProxy
from urllib.parse import urlparse, urljoin
from uuid import uuid4

import cherrypy
import phonenumbers
<<<<<<< HEAD
from authlib.integrations.requests_client import OAuth2Session
=======
import stripe
>>>>>>> af79c77e
from phonenumbers import PhoneNumberFormat
from pockets import cached_property, classproperty, floor_datetime, is_listy, listify
from pockets.autolog import log
from sideboard.lib import threadlocal
from pytz import UTC

import uber
from uber.config import c, _config, signnow_sdk
from uber.errors import CSRFException, HTTPRedirect


# ======================================================================
# String manipulation
# ======================================================================

def filename_extension(s):
    """
    Extract the extension portion of a filename, lowercased.
    """
    return s.split('.')[-1].lower()


def filename_safe(s):
    """
    Adapted from https://gist.github.com/seanh/93666

    Take a string and return a valid filename constructed from the
    string. Uses a whitelist approach: any characters not present in
    valid_chars are removed. Also spaces are replaced with underscores.

    Note:
        This method may produce invalid filenames such as
        ``, `.`, or `..`. When using this method on unknown data,
        consider prepending a date string like '2009_01_15_19_46_32_',
        and appending a file extension like '.txt', to avoid the
        potential of generating an invalid filename.

    """
    valid_chars = '-_.() {}{}'.format(string.ascii_letters, string.digits)
    filename = ''.join(c for c in s if c in valid_chars)
    return filename.replace(' ', '_')


def mask_string(s, mask_char='*', min_unmask=1, max_unmask=2):
    """
    Masks the trailing portion of the given string with asterisks.

    The number of unmasked characters will never be less than
    `min_unmask` or greater than `max_unmask`. Within those bounds, the
    number of unmasked characters always be smaller than half the
    length of `s`.

    Example::

        >>> for i in range(0, 12):
        ...     mask('A' * i, min_unmask=1, max_unmask=4)
        ... ''
        ... 'A'
        ... 'A*'
        ... 'A**'
        ... 'A***'
        ... 'AA***'
        ... 'AA****'
        ... 'AAA****'
        ... 'AAA*****'
        ... 'AAAA*****'
        ... 'AAAA******'
        ... 'AAAA*******'
        >>>

    Arguments:
        s (str): The string to be masked.
        mask_char (str): The character that should be used as the mask.
            Defaults to an asterisk "*".
        min_unmask (int): Defines the minimum number of characters that
            are allowed to be unmasked. If the length of `s` is less
            than or equal to `min_unmask`, then `s` is returned
            unmodified. Defaults to 1.
        max_unmask (int): Defines the maximum number of characters that
            are allowed to be unmasked. Defaults to 2.

    Returns:
        str: A copy of `s` with a portion of the string masked
            by `mask_char`.

    """
    s_len = len(s)
    if s_len <= min_unmask:
        return s
    elif s_len <= (2 * max_unmask):
        unmask = max(min_unmask, math.ceil(s_len / 2) - 1)
        return s[:unmask] + (mask_char * (s_len - unmask))
    return s[:max_unmask] + (mask_char * (s_len - max_unmask))


def normalize_newlines(text):
    """
    Replaces instances of "\r\n" and "\r" with "\n" in the given string.
    """
    if text:
        return re.sub(r'\r\n|\r|\n', '\n', str(text))
    else:
        return ''


def normalize_email(email):
    return email.strip().lower().replace('.', '')


def convert_to_absolute_url(relative_uber_page_url):
    """
    In ubersystem, we always use relative url's of the form
    "../{some_site_section}/{somepage}" or
    "/{c.PATH}/{some_site_section}/{somepage}". We use relative URLs so that no
    matter what proxy server we are behind on the web, it always works.

    We normally avoid using absolute URLs at all costs, but sometimes
    it's needed when creating URLs for use with emails or CSV exports.
    In that case, we need to take a relative URL and turn it into
    an absolute URL.

    Note:
        Do not use this function unless you absolutely need to, instead
        use relative URLs as much as possible.
    """

    if not relative_uber_page_url:
        return ''

    if relative_uber_page_url.startswith('../'):
        return urljoin(c.URL_BASE + '/', relative_uber_page_url[3:])

    if relative_uber_page_url.startswith(c.PATH):
        return urljoin(c.URL_ROOT, relative_uber_page_url)

    if relative_uber_page_url.startswith(c.URL_BASE):
        return relative_uber_page_url

    raise ValueError("relative url MUST start with '../' or '{}'".format(c.PATH))


def make_url(s):
    """
    Prepends "http://" to a string, if it doesn't already start with it.
    """
    return ('http://' + s) if s and not s.startswith('http') else s


def url_domain(url):
    """
    Extract the domain portion of a URL.

    Note:
        Omits "www.", but does not omit other subdomains.

    """
    url = url.strip().replace('//', '/')
    url = re.sub(r'^https?:/', '', url)
    url = re.sub(r'^www\.', '', url)
    return url.split('/', 1)[0].strip('@#?=. ')


def create_valid_user_supplied_redirect_url(url, default_url):
    """
    Create a valid redirect from user-supplied data.

    If there is invalid data, or a security issue is detected, then
    ignore and redirect to the homepage.

    Ignores cross-site redirects that aren't for local pages, i.e. if
    an attacker passes in something like:
    "original_location=https://badsite.com/stuff/".

    Args:
        url (str): User-supplied URL that is requested as a redirect.
        default_url (str): The URL we should use if there's an issue
            with `url`.

    Returns:
        str: A secure and valid URL that we allow for redirects.

    """
    parsed_url = urlparse(url)
    security_issue = parsed_url.scheme or parsed_url.netloc

    if not url or 'login' in url or security_issue:
        return default_url

    return url


def normalize_phone(phone_number, country='US'):
    return phonenumbers.format_number(
        phonenumbers.parse(phone_number, country),
        PhoneNumberFormat.E164)


# ======================================================================
# Datetime functions
# ======================================================================

def localized_now():
    """
    Returns datetime.now() but localized to the event's timezone.
    """
    return localize_datetime(datetime.utcnow())


def localize_datetime(dt):
    """
    Converts `dt` to the event's timezone.
    """
    return dt.replace(tzinfo=UTC).astimezone(c.EVENT_TIMEZONE)


def hour_day_format(dt):
    """
    Accepts a datetime object and returns a formatted string showing
    only the localized day and hour, e.g "7pm Thu" or "10am Sun".
    """
    hour = dt.astimezone(c.EVENT_TIMEZONE).strftime('%I%p ').strip('0').lower()
    day = dt.astimezone(c.EVENT_TIMEZONE).strftime('%a')
    return hour + day


def evening_datetime(dt):
    """
    Returns a datetime object for 5pm on the day specified by `dt`.
    """
    return floor_datetime(dt, timedelta(days=1)) + timedelta(hours=17)


def noon_datetime(dt):
    """
    Returns a datetime object for noon on the day given by `dt`.
    """
    return floor_datetime(dt, timedelta(days=1)) + timedelta(hours=12)


def get_age_from_birthday(birthdate, today=None):
    """
    Determines a person's age in the US.

    DO NOT use this to find other timespans, like the duration of an
    event. This function does not calculate a fully accurate timespan
    between two datetimes. This function assumes that a person's age
    begins at zero, and increments when `today.day == birthdate.day`.
    This will not be accurate for cultures which calculate age
    differently than the US, such as Korea.

    Args:
        birthdate: A date, should be earlier than the second parameter
        today:  Optional, age will be found as of this date

    Returns: An integer indicating the age.

    """

    if not today:
        today = date.today()

    # int(True) == 1 and int(False) == 0
    upcoming_birthday = int(
        (today.month, today.day) < (birthdate.month, birthdate.day))
    return today.year - birthdate.year - upcoming_birthday


def get_age_conf_from_birthday(birthdate, today=None):
    """
    Combines get_age_from_birthday with our age configuration groups
    to allow easy access to age-related config when doing validations.
    """
    if not birthdate:
        return c.AGE_GROUP_CONFIGS[c.AGE_UNKNOWN]

    age = get_age_from_birthday(birthdate, today)

    for val, age_group in c.AGE_GROUP_CONFIGS.items():
        if val != c.AGE_UNKNOWN and age_group['min_age'] <= age and age <= age_group['max_age']:
            return age_group


class DateBase:
    _when_dateformat = '%m/%d'

    @staticmethod
    def now():
        # This exists so we can patch this in unit tests
        return localized_now()

    @property
    def active_after(self):
        return None

    @property
    def active_before(self):
        return None


class after(DateBase):
    """
    Returns true if today is anytime after a deadline.

    :param: deadline - datetime of the deadline

    Examples:
        after(c.POSITRON_BEAM_DEADLINE)() - True if it's after c.POSITRON_BEAM_DEADLINE
    """
    def __init__(self, deadline):
        self.deadline = deadline

    def __call__(self):
        return bool(self.deadline) and self.now() > self.deadline

    @property
    def active_after(self):
        return self.deadline

    @property
    def active_when(self):
        return 'after {}'.format(self.deadline.strftime(self._when_dateformat)) if self.deadline else ''


class before(DateBase):
    """
    Returns true if today is anytime before a deadline.

    :param: deadline - datetime of the deadline

    Examples:
        before(c.POSITRON_BEAM_DEADLINE)() - True if it's before c.POSITRON_BEAM_DEADLINE
    """
    def __init__(self, deadline):
        self.deadline = deadline

    def __call__(self):
        return bool(self.deadline) and self.now() < self.deadline

    @property
    def active_before(self):
        return self.deadline

    @property
    def active_when(self):
        return 'before {}'.format(self.deadline.strftime(self._when_dateformat)) if self.deadline else ''


class days_after(DateBase):
    """
    Returns true if today is at least a certain number of days after a deadline.

    :param: days - number of days after deadline to start
    :param: deadline - datetime of the deadline

    Examples:
        days_after(6, c.TRANSPORTER_ROOM_DEADLINE)() - True if it's at least 6 days after c.TRANSPORTER_ROOM_DEADLINE
    """
    def __init__(self, days, deadline):
        if days is None:
            days = 0

        if days < 0:
            raise ValueError("'days' paramater must be >= 0. days={}".format(days))

        self.starting_date = None if not deadline else deadline + timedelta(days=days)

    def __call__(self):
        return bool(self.starting_date) and (self.now() > self.starting_date)

    @property
    def active_after(self):
        return self.starting_date

    @property
    def active_when(self):
        return 'after {}'.format(self.starting_date.strftime(self._when_dateformat)) if self.starting_date else ''


class days_before(DateBase):
    """
    Returns true if today is # days before a deadline.

    :param: days - number of days before deadline to start
    :param: deadline - datetime of the deadline
    :param: until - (optional) number of days prior to deadline to end (default: 0)

    Examples:
        days_before(45, c.POSITRON_BEAM_DEADLINE)() - True if it's 45 days before c.POSITRON_BEAM_DEADLINE
        days_before(10, c.WARP_COIL_DEADLINE, 2)() - True if it's between 10 and 2 days before c.WARP_COIL_DEADLINE
    """
    def __init__(self, days, deadline, until=None):
        if days <= 0:
            raise ValueError("'days' paramater must be > 0. days={}".format(days))

        if until and days <= until:
            raise ValueError("'days' paramater must be less than 'until'. days={}, until={}".format(days, until))

        self.days, self.deadline, self.until = days, deadline, until

        if deadline:
            self.starting_date = self.deadline - timedelta(days=self.days)
            self.ending_date = deadline if not until else (deadline - timedelta(days=until))
            assert self.starting_date < self.ending_date
        else:
            self.starting_date = None
            self.ending_date = None

    def __call__(self):
        if not self.deadline:
            return False

        return self.starting_date < self.now() < self.ending_date

    @property
    def active_after(self):
        return self.starting_date

    @property
    def active_before(self):
        return self.ending_date

    @property
    def active_when(self):
        if not self.deadline:
            return ''

        start_txt = self.starting_date.strftime(self._when_dateformat)
        end_txt = self.ending_date.strftime(self._when_dateformat)

        return 'between {} and {}'.format(start_txt, end_txt)


# ======================================================================
# Security
# ======================================================================

def check(model, *, prereg=False):
    """
    Runs all default validations against the supplied model instance.

    Args:
        model (sqlalchemy.Model): A single model instance.
        prereg (bool): True if this is an ephemeral model used in the
            preregistration workflow.

    Returns:
        str: None for success, or a failure message if validation fails.
    """
    errors = []
    for field, name in model.required:
        if not getattr(model, field) or not str(getattr(model, field)).strip():
            errors.append(name + ' is a required field')

    validations = [uber.model_checks.validation.validations]
    prereg_validations = [uber.model_checks.prereg_validation.validations] if prereg else []
    for v in validations + prereg_validations:
        for validator in v[model.__class__.__name__].values():
            message = validator(model)
            if message:
                errors.append(message)
    return "ERROR: " + "<br>".join(errors) if errors else None


def check_all(models, *, prereg=False):
    """
    Runs all default validations against multiple model instances.

    Args:
        models (list): A single model instance or a list of instances.
        prereg (bool): True if this is an ephemeral model used in the
            preregistration workflow.

    Returns:
        str: None for success, or the first failure message encountered.
    """
    models = listify(models) if models else []
    for model in models:
        message = check(model, prereg=prereg)
        if message:
            return message


def check_pii_consent(params, attendee=None):
    """
    Checks that the "pii_consent" field was passed up in the POST params if consent is needed.

    Returns:
        Empty string if "pii_consent" was given or not needed, or an error message otherwise.
    """
    if cherrypy.request.method == 'POST':
        has_pii_consent = params.get('pii_consent') == '1'
        needs_pii_consent = not attendee or attendee.needs_pii_consent
        if needs_pii_consent and not has_pii_consent:
            return 'You must agree to allow us to store your personal information in order to register.'
    return ''


def check_csrf(csrf_token=None):
    """
    Accepts a csrf token (and checks the request headers if None is provided)
    and compares it to the token stored in the session.  An exception is raised
    if the values do not match or if no token is found.
    """
    if csrf_token is None:
        csrf_token = cherrypy.request.headers.get('CSRF-Token')

    if not csrf_token:
        raise CSRFException("CSRF token missing")

    session_csrf_token = cherrypy.session.get('csrf_token', None)
    if csrf_token != session_csrf_token:
        raise CSRFException(
            "CSRF check failed: csrf tokens don't match: {!r} != {!r}".format(
                csrf_token, session_csrf_token))
    else:
        cherrypy.request.headers['CSRF-Token'] = csrf_token


def ensure_csrf_token_exists():
    """
    Generate a new CSRF token if none exists in our session already.
    """
    if not cherrypy.session.get('csrf_token'):
        cherrypy.session['csrf_token'] = uuid4().hex


def genpasswd(short=False):
    """
    Admin accounts have passwords auto-generated; this function tries to combine
    three random dictionary words but returns a string of 8 random characters if
    no dictionary is installed.
    """
    import glob
    words = []
    # Word lists source: https://bitbucket.org/jvdl/correcthorsebatterystaple/src/master/data/
    word_lists = glob.glob(c.ROOT + '/uber/static/correcthorsebatterystaple/*.txt')
    for word_list in word_lists:
        words.extend(open(word_list).read().strip().split(','))
    else:
        if words and not short:
            words = [s.strip() for s in words if "'" not in s and s.islower() and 3 < len(s) < 8]
            return ' '.join(random.choice(words) for i in range(4))
        characters = string.ascii_letters + string.digits
        return ''.join(random.choice(characters) for i in range(8))


# ======================================================================
# Miscellaneous helpers
# ======================================================================

def redirect_to_allowed_dept(session, department_id, page):
    error_msg = 'You have been given admin access to this page, but you are not in any departments that you can admin. ' \
                'Please contact STOPS to remedy this.'
                
    if c.DEFAULT_DEPARTMENT_ID == -1:
        raise HTTPRedirect('../accounts/homepage?message={}', "Please add at least one department to manage staffers.")
    if c.DEFAULT_DEPARTMENT_ID == 0:
        raise HTTPRedirect('../accounts/homepage?message={}', error_msg)
    
    if department_id == 'All':
        if len(c.ADMIN_DEPARTMENT_OPTS) == 1:
            raise HTTPRedirect('{}?department_id={}', page, c.DEFAULT_DEPARTMENT_ID)
        return

    if not department_id:
        raise HTTPRedirect('{}?department_id=All', page, department_id)
    if 'shifts_admin' in c.PAGE_PATH:
        can_access = session.admin_attendee().can_admin_shifts_for(department_id)
    elif 'dept_checklist' in c.PAGE_PATH:
        can_access = session.admin_attendee().can_admin_checklist_for(department_id)
    else:
        can_access = session.admin_attendee().can_admin_dept_for(department_id)

    if not can_access:
        if department_id == c.DEFAULT_DEPARTMENT_ID:
            raise HTTPRedirect('../accounts/homepage?message={}', error_msg)
        raise HTTPRedirect('{}?department_id={}', page, c.DEFAULT_DEPARTMENT_ID)


def valid_email(email):
    from email_validator import validate_email, EmailNotValidError
    if len(email) > 255:
        return 'Email addresses cannot be longer than 255 characters.'
    elif not email:
        return 'Please enter an email address.'
    
    try:
        validate_email(email)
    except EmailNotValidError as e:
        message = str(e)
        return 'Enter a valid email address. ' + message


def valid_password(password):
    import re

    if not password:
        return 'Please enter a password.'

    if len(password) < c.MINIMUM_PASSWORD_LENGTH:
        return 'Password must be at least {} characters long.'.format(c.MINIMUM_PASSWORD_LENGTH)
    if re.search("[^a-zA-Z0-9{}]".format(c.PASSWORD_SPECIAL_CHARS), password):
        return 'Password must contain only letters, numbers, and the following symbols: {}'.format(c.PASSWORD_SPECIAL_CHARS)
    if 'lowercase_char' in c.PASSWORD_CONDITIONS and not re.search("[a-z]", password):
        return 'Password must contain at least one lowercase letter.'
    if 'uppercase_char' in c.PASSWORD_CONDITIONS and not re.search("[A-Z]", password):
        return 'Password must contain at least one uppercase letter.'
    if 'any_char' in c.PASSWORD_CONDITIONS and not re.search("[A-Za-z]", password):
        return 'Password must contain at least one letter.'
    if 'number' in c.PASSWORD_CONDITIONS and not re.search("[0-9]", password):
        return 'Password must contain at least one number.'
    if 'special_char' in c.PASSWORD_CONDITIONS and not re.search("[{}]".format(c.PASSWORD_SPECIAL_CHARS), password):
        return 'Password must contain at least one of the following symbols: {}'.format(c.PASSWORD_SPECIAL_CHARS)


class Order:
    def __init__(self, order):
        self.order = order

    def __getitem__(self, field):
        return ('-' + field) if field == self.order else field

    def __str__(self):
        return self.order


class Registry:
    """
    Base class for configurable registries such as the Dept Head Checklist and
    event-specific features such as MAGFest Season Pass events.
    """
    @classmethod
    def register(cls, slug, kwargs):
        cls.instances[slug] = cls(slug, **kwargs)


class DeptChecklistConf(Registry):
    instances = OrderedDict()

    def __init__(self, slug, description, deadline, full_description='', name=None, path=None, email_post_con=False, external_form_url=''):
        assert re.match('^[a-z0-9_]+$', slug), \
            'Dept Head checklist item sections must have separated_by_underscore names'

        self.slug, self.description, self.full_description, self.external_form_url = slug, description, full_description, external_form_url
        self.name = name or slug.replace('_', ' ').title()
        self._path = path or '/dept_checklist/form?slug={slug}&department_id={department_id}'
        self.email_post_con = bool(email_post_con)
        self.deadline = c.EVENT_TIMEZONE.localize(datetime.strptime(deadline, '%Y-%m-%d')).replace(hour=23, minute=59)

    def path(self, department_id):
        from uber.models.department import Department
        department_id = Department.to_id(department_id)
        for arg in ('department_id', 'department', 'location'):
            try:
                return self._path.format(slug=self.slug, **{arg: department_id})
            except KeyError:
                pass
        raise KeyError('department_id')


for _slug, _conf in sorted(c.DEPT_HEAD_CHECKLIST.items(), key=lambda tup: tup[1]['deadline']):
    DeptChecklistConf.register(_slug, _conf)


def report_critical_exception(msg, subject="Critical Error"):
    """
    Log an exception with as much context as possible and send an email.

    Call this function when you really want to make some noise about
    something going really badly wrong.

    Args:
        msg (str): Message to prepend to output.
        subject (str): Subject for alert emails. Defaults
            to "Critical Error".

    """
    from uber.tasks.email import send_email

    # Log with lots of cherrypy context in here
    uber.server.log_exception_with_verbose_context(msg=msg)

    # Also attempt to email the admins
    if c.SEND_EMAILS and not c.DEV_BOX:
        send_email.delay(c.ADMIN_EMAIL, [c.ADMIN_EMAIL], subject, msg + '\n{}'.format(traceback.format_exc()))


def get_page(page, queryset):
    return queryset[(int(page) - 1) * 100: int(page) * 100]


def static_overrides(dirname):
    """
    We want plugins to be able to specify their own static files to override the
    ones which we provide by default.  The main files we expect to be overridden
    are the theme image files, but theoretically a plugin can override anything
    it wants by calling this method and passing its static directory.
    """
    appconf = cherrypy.tree.apps[c.CHERRYPY_MOUNT_PATH].config
    basedir = os.path.abspath(dirname).rstrip('/')
    for dpath, dirs, files in os.walk(basedir):
        relpath = dpath[len(basedir):]
        for fname in files:
            appconf['/static' + relpath + '/' + fname] = {
                'tools.staticfile.on': True,
                'tools.staticfile.filename': os.path.join(dpath, fname)
            }


def mount_site_sections(module_root):
    from uber.server import Root

    python_files = glob(os.path.join(module_root, 'site_sections', '*.py'))
    site_sections = [path.split('/')[-1][:-3] for path in python_files if not path.endswith('__init__.py')]
    for site_section in site_sections:
        module = importlib.import_module(basename(module_root) + '.site_sections.' + site_section)
        setattr(Root, site_section, module.Root())


def get_static_file_path(filename):
    for item in cherrypy.tree.apps[c.CHERRYPY_MOUNT_PATH].config:
        if filename in item:
            return cherrypy.tree.apps[c.CHERRYPY_MOUNT_PATH].config[item]['tools.staticfile.filename']


def add_opt(opts, other):
    """
    Add an option to an integer or list of integers, converting it to a comma-separated string.
    This is for use with our MultiChoice columns.

    Args:
        opts: An integer or list of integers, such as when using attendee.ribbon_ints
        other: An integer to add, such as c.VOLUNTEER_RIBBON

    Returns: A comma-separated string representing all options in the list, with the new
    option added.

    """
    other = listify(other) if other else []
    opts.extend(other)
    return ','.join(set(map(str, opts)))


def remove_opt(opts, other):
    """
    Remove an option from an _ints property, converting it to a comma-separated string.
    This is for use with our MultiChoice columns.

    Args:
        opts: An integer or list of integers, such as when using attendee.ribbon_ints
        other: An integer to remove, such as c.VOLUNTEER_RIBBON

    Returns: A comma-separated string representing all options in the list, with the option
    removed.

    """
    other = listify(other) if other else []

    return ','.join(map(str, set(opts).difference(other)))


def _server_to_url(server):
    if not server:
        return ''
    host, _, path = urllib.parse.unquote(server).replace('http://', '').replace('https://', '').rstrip('/').partition('/')
    if path.startswith('reggie'):
        return 'https://{}/reggie'.format(host)
    elif path.startswith('uber'):
        return 'https://{}/uber'.format(host)
    elif path in ['uber', 'rams']:
        return 'https://{}/{}'.format(host, path)
    return 'https://{}'.format(host)


def _server_to_host(server):
    if not server:
        return ''
    return urllib.parse.unquote(server).replace('http://', '').replace('https://', '').split('/')[0]


def _format_import_params(target_server, api_token):
    target_url = _server_to_url(target_server)
    target_host = _server_to_host(target_server)
    remote_api_token = api_token.strip()
    if not remote_api_token:
        remote_api_tokens = _config.get('secret', {}).get('remote_api_tokens', {})
        remote_api_token = remote_api_tokens.get(target_host, remote_api_tokens.get('default', ''))
    return target_url, target_host, remote_api_token.strip()


def get_api_service_from_server(target_server, api_token):
    """
    Helper method that gets a service that can be used for API calls between servers.
    Returns the service or None, an error message or '', and a JSON-RPC URI
    """
    target_url, target_host, remote_api_token = _format_import_params(target_server, api_token)
    uri = '{}/jsonrpc/'.format(target_url)

    message, service = '', None
    if target_server or api_token:
        if not remote_api_token:
            message = 'No API token given and could not find a token for: {}'.format(target_host)
        elif not target_url:
            message = 'Unrecognized hostname: {}'.format(target_server)

        if not message:
            service = ServerProxy(uri=uri, extra_headers={'X-Auth-Token': remote_api_token})

    return service, message, target_url


def prepare_saml_request(request):
    return {
        'http_host': request.headers.get('Host', ''),
        'script_name': request.script_name + request.path_info,
        'get_data': request.params.copy() if request.method == 'GET' else {},
        'post_data': request.params.copy() if request.method == 'POST' else {},
    }


class request_cached_context:
    """
    We cache certain variables (like c.BADGES_SOLD) on a per-cherrypy.request basis.
    There are situation situations, like unit tests or non-HTTP request contexts (like daemons) where we want to
    carefully control this behavior, or where the cache will never be reset.

    When this class is finished it will clear the per-request cache.

    example of how to use:
    with request_cached_context():
        # do things that use the cached values, and after this block is done, the values won't be cached anymore.
    """

    def __init__(self, clear_cache_on_start=False):
        self.clear_cache_on_start = clear_cache_on_start

    def __enter__(self):
        if self.clear_cache_on_start:
            request_cached_context._clear_cache()

    def __exit__(self, type, value, traceback):
        request_cached_context._clear_cache()

    @staticmethod
    def _clear_cache():
        threadlocal.clear()


class ExcelWorksheetStreamWriter:
    """
    Wrapper for xlsxwriter which treats it more like a stream where we append rows to it

    xlswriter only supports addressing rows/columns using absolute indices, but sometimes we
    only care about appending a new row of data to the end of the excel file.

    This track internally keeps track of the indices and increments appropriately

    NOTE: This class doesn't allow formulas in cells.
    Any cell starting with an '=' will be treated as a string, NOT a formula
    """

    def __init__(self, workbook, worksheet):
        self.workbook = workbook
        self.worksheet = worksheet
        self.next_row = 0
        self.next_col = 0

    def calculate_column_widths(self, rows):
        column_widths = defaultdict(int)
        for row in rows:
            for index, col in enumerate(row):
                length = len(max(col.split('\n'), key=len))
                column_widths[index] = max(column_widths[index], length)
        return [column_widths[i] + 2 for i in sorted(column_widths.keys())]

    def set_column_widths(self, rows):
        column_widths = self.calculate_column_widths(rows)
        for i, width in enumerate(column_widths):
            self.worksheet.set_column(i, i, width)

    def writerows(self, header_row, rows, header_format={'bold': True}):
        rows = [list(map(str, row)) for row in rows]

        if header_row:
            self.set_column_widths([header_row] + rows)
            if header_format:
                header_format = self.workbook.add_format(header_format)
            self.writerow(header_row, header_format)
        else:
            self.set_column_widths(rows)
        for row in rows:
            self.writerow(row)

    def writerow(self, row_items, row_format=None):
        assert self.worksheet

        col = 0
        for item in row_items:
            # work around our excel library thinking anything starting with an equal sign is a formula.
            # pick the right function to call to avoid this special case.
            if item and isinstance(item, str) and len(item) > 0 and item[0] == '=':
                write_row = getattr(self.worksheet.__class__, 'write_string')
            else:
                write_row = getattr(self.worksheet.__class__, 'write')

            write_row(self.worksheet, self.next_row, col, item, *[row_format])

            col += 1

        self.next_row += 1

    def writecell(self, data, url=None, format={}, last_cell=False):
        if url:
            self.worksheet.write_url(self.next_row, self.next_col, url, self.workbook.add_format(format), data)
        else:
            self.worksheet.write(self.next_row, self.next_col, data, self.workbook.add_format(format))

        if last_cell:
            self.next_col = 0
            self.next_row += 1
        else:
            self.next_col += 1


<<<<<<< HEAD
class OAuthRequest:

    def __init__(self, scope='openid profile email', state=None):
        self.redirect_uri = (c.REDIRECT_URL_BASE or c.URL_BASE) + "/accounts/"
        self.client = OAuth2Session(c.AUTH_CLIENT_ID, c.AUTH_CLIENT_SECRET, scope=scope, state=state, redirect_uri=self.redirect_uri + "process_login")
        self.state = state if state else None

    def set_auth_url(self):
        self.auth_uri, self.state = self.client.create_authorization_url("https://{}/authorize".format(c.AUTH_DOMAIN), self.state)

    def set_token(self, code, state):
        self.auth_token = self.client.fetch_token("https://{}/oauth/token".format(c.AUTH_DOMAIN), code=code, state=state).get('access_token')

    def get_email(self):
        profile = self.client.get("https://{}/userinfo".format(c.AUTH_DOMAIN)).json()
        if not profile.get('email', ''):
            log.error("Tried to authenticate a user but we couldn't retrieve their email. Did we use the right scope?")
        else:
            return profile['email']

    @property
    def logout_uri(self):
        return "https://{}/v2/logout?client_id={}&returnTo={}".format(
                    c.AUTH_DOMAIN,
                    c.AUTH_CLIENT_ID,
                    self.redirect_uri + "process_logout")
=======
class Charge:

    def __init__(self, targets=(), amount=0, description=None, receipt_email=''):
        self._targets = listify(targets)
        self._description = description
        self._receipt_email = receipt_email
        self._current_cost = amount

    @classproperty
    def paid_preregs(cls):
        return cherrypy.session.setdefault('paid_preregs', [])

    @classproperty
    def unpaid_preregs(cls):
        return cherrypy.session.setdefault('unpaid_preregs', OrderedDict())

    @classproperty
    def pending_preregs(cls):
        return cherrypy.session.setdefault('pending_preregs', OrderedDict())
    
    @classproperty
    def stripe_intent_id(cls):
        return cherrypy.session.get('stripe_intent_id', '')
    
    @classproperty
    def universal_promo_codes(cls):
        return cherrypy.session.setdefault('universal_promo_codes', {})

    @classmethod
    def get_unpaid_promo_code_uses_count(cls, id, already_counted_attendee_ids=None):
        attendees_with_promo_code = set()
        if already_counted_attendee_ids:
            attendees_with_promo_code.update(listify(already_counted_attendee_ids))

        promo_code_count = 0

        targets = [t for t in cls.unpaid_preregs.values() if '_model' in t]
        for target in targets:
            if target['_model'] == 'Attendee':
                if target.get('id') not in attendees_with_promo_code \
                        and target.get('promo_code') \
                        and target['promo_code'].get('id') == id:
                    attendees_with_promo_code.add(target.get('id'))
                    promo_code_count += 1

            elif target['_model'] == 'Group':
                for attendee in target.get('attendees', []):
                    if attendee.get('id') not in attendees_with_promo_code \
                            and attendee.get('promo_code') \
                            and attendee['promo_code'].get('id') == id:
                        attendees_with_promo_code.add(attendee.get('id'))
                        promo_code_count += 1

            elif target['_model'] == 'PromoCode' and target.get('id') == id:
                # Should never get here
                promo_code_count += 1

        return promo_code_count

    @classmethod
    def to_sessionized(cls, m, name='', badges=0):
        from uber.models import Attendee, Group
        if is_listy(m):
            return [cls.to_sessionized(t) for t in m]
        elif isinstance(m, dict):
            return m
        elif isinstance(m, Attendee):
            d = m.to_dict(
                Attendee.to_dict_default_attrs
                + ['promo_code']
                + list(Attendee._extra_apply_attrs_restricted))
            d['name'] = name
            d['badges'] = badges
            return d
        elif isinstance(m, Group):
            return m.to_dict(
                Group.to_dict_default_attrs
                + ['attendees']
                + list(Group._extra_apply_attrs_restricted))
        else:
            raise AssertionError('{} is not an attendee or group'.format(m))

    @classmethod
    def from_sessionized(cls, d):
        if is_listy(d):
            return [cls.from_sessionized(t) for t in d]
        elif isinstance(d, dict):
            assert d['_model'] in {'Attendee', 'Group'}
            if d['_model'] == 'Group':
                return cls.from_sessionized_group(d)
            else:
                return cls.from_sessionized_attendee(d)
        else:
            return d

    @classmethod
    def from_sessionized_group(cls, d):
        d = dict(d, attendees=[cls.from_sessionized_attendee(a) for a in d.get('attendees', [])])
        return uber.models.Group(_defer_defaults_=True, **d)

    @classmethod
    def from_sessionized_attendee(cls, d):
        if d.get('promo_code'):
            d = dict(d, promo_code=uber.models.PromoCode(_defer_defaults_=True, **d['promo_code']))

        # These aren't valid properties on the model, so they're removed and re-added
        name = d.pop('name', '')
        badges = d.pop('badges', 0)
        a = uber.models.Attendee(_defer_defaults_=True, **d)
        a.name = d['name'] = name
        a.badges = d['badges'] = badges

        return a

    @classmethod
    def get(cls, payment_id):
        charge = cherrypy.session.pop(payment_id, None)
        if charge:
            return cls(**charge)
        else:
            raise HTTPRedirect('../preregistration/credit_card_retry')

    @classmethod
    def create_new_receipt(cls, model, create_model=False, items=None):
        """
        Iterates through the cost_calculations for this model and returns a list containing all non-null cost and credit items.
        This function is for use with new models to grab all their initial costs for creating or previewing a receipt.
        """
        from uber.models import AdminAccount, ModelReceipt, ReceiptItem
        if not items:
            items = [uber.receipt_items.cost_calculation.items] + [uber.receipt_items.credit_calculation.items]
        receipt_items = []
        receipt = ModelReceipt(owner_id=model.id, owner_model=model.__class__.__name__) if create_model else None
        
        for i in items:
            for calculation in i[model.__class__.__name__].values():
                item = calculation(model)
                if item:
                    try:
                        desc, cost, count = item
                    except ValueError:
                        # Unpack list of wrong size (no quantity provided).
                        desc, cost = item
                        count = 1
                    if isinstance(cost, Iterable):
                        # A list of the same item at different prices, e.g., group badges
                        for price in cost:
                            if receipt:
                                receipt_items.append(ReceiptItem(receipt_id=receipt.id,
                                                                desc=desc,
                                                                amount=price,
                                                                count=cost[price],
                                                                who=AdminAccount.admin_name() or 'non-admin'
                                                                ))
                            else:
                                receipt_items.append((desc, price, cost[price]))
                    elif receipt:
                        receipt_items.append(ReceiptItem(receipt_id=receipt.id,
                                                          desc=desc,
                                                          amount=cost,
                                                          count=count,
                                                          who=AdminAccount.admin_name() or 'non-admin'
                                                        ))
                    else:
                        receipt_items.append((desc, cost, count))
        
        return receipt, receipt_items

    @classmethod
    def calc_simple_cost_change(cls, model, col_name, new_val):
        """
        Takes an instance of a model and attempts to calculate a simple cost change
        based on a column name. Used for columns where the cost is the column, e.g.,
        extra_donation and amount_extra.
        """
        model_dict = model.to_dict()

        if model_dict.get(col_name) == None:
            return None, None
        
        if not new_val:
            new_val = 0
        
        return (model_dict[col_name] * 100, (int(new_val) - model_dict[col_name]) * 100)

    @classmethod
    def process_receipt_credit_change(cls, model, col_name, new_val, receipt=None):
        from uber.models import AdminAccount, ReceiptItem

        credit_change_tuple = model.credit_changes.get(col_name)
        if credit_change_tuple:
            credit_change_name = credit_change_tuple[0]
            credit_change_func = credit_change_tuple[1]

            change_func = getattr(model, credit_change_func)
            old_discount, discount_change = change_func(**{col_name: new_val})
            if old_discount >= 0 and discount_change < 0:
                verb = "Added"
            elif old_discount < 0 and discount_change >= 0 and old_discount == discount_change * -1:
                verb = "Removed"
            else:
                verb = "Changed"
            discount_desc = "{} {}".format(credit_change_name, verb)
            
            if col_name == 'birthdate':
                old_val = datetime.strftime(getattr(model, col_name), c.TIMESTAMP_FORMAT)
            else:
                old_val = getattr(model, col_name)

            if receipt:
                return ReceiptItem(receipt_id=receipt.id,
                                   desc=discount_desc,
                                   amount=discount_change,
                                   who=AdminAccount.admin_name() or 'non-admin',
                                   revert_change={col_name: old_val},
                                )
            else:
                return (discount_desc, discount_change)

    @classmethod
    def process_receipt_upgrade_item(cls, model, col_name, new_val, receipt=None, count=1):
        """
        Finds the cost of a receipt item to add to an existing receipt.
        This uses the cost_changes dictionary defined on each model in receipt_items.py,
        calling it with the extra keyword arguments provided. If no function is specified,
        we use calc_simple_cost_change instead.
        
        If a ModelReceipt is provided, a new ReceiptItem is created and returned.
        Otherwise, the raw values are returned so attendees can preview their receipt 
        changes.
        """
        from uber.models import AdminAccount, ReceiptItem
        from uber.models.types import Choice

        try:
            new_val = int(new_val)
        except Exception:
            pass # It's fine if this is not a number

        if col_name != 'badges' and isinstance(model.__table__.columns.get(col_name).type, Choice):
            increase_term, decrease_term = "Upgrading", "Downgrading"
        else:
            increase_term, decrease_term = "Increasing", "Decreasing"

        cost_change_tuple = model.cost_changes.get(col_name)
        if not cost_change_tuple:
            cost_change_name = col_name.replace('_', ' ').title()
            old_cost, cost_change = cls.calc_simple_cost_change(model, col_name, new_val)
        else:
            cost_change_name = cost_change_tuple[0]
            cost_change_func = cost_change_tuple[1]
            if len(cost_change_tuple) > 2:
                cost_change_name = cost_change_name.format(*[dictionary.get(new_val, str(new_val)) for dictionary in cost_change_tuple[2:]])
            
            if not cost_change_func:
                old_cost, cost_change = cls.calc_simple_cost_change(model, col_name, new_val)
            else:
                change_func = getattr(model, cost_change_func)
                old_cost, cost_change = change_func(**{col_name: new_val})

        is_removable_item = col_name != 'badge_type'
        if not old_cost and is_removable_item:
            cost_desc = "Adding {}".format(cost_change_name)
        elif cost_change * -1 == old_cost and is_removable_item: # We're crediting the full amount of the item
            cost_desc = "Removing {}".format(cost_change_name)
        elif cost_change > 0:
            cost_desc = "{} {}".format(increase_term, cost_change_name)
        else:
            cost_desc = "{} {}".format(decrease_term, cost_change_name)

        if col_name == 'tables':
            old_val = int(getattr(model, col_name))
        else:
            old_val = getattr(model, col_name)

        if receipt:
            return ReceiptItem(receipt_id=receipt.id,
                                desc=cost_desc,
                                amount=cost_change,
                                count=count,
                                who=AdminAccount.admin_name() or 'non-admin',
                                revert_change={col_name: old_val},
                            )
        else:
            return (cost_desc, cost_change, count)

    def prereg_receipt_preview(self):
        """
        Returns a list of tuples where tuple[0] is the name of a group of items,
        and tuple[1] is a list of cost item tuples from create_new_receipt
        
        This lets us show the attendee a nice display of what they're buying
        ... whenever we get around to actually using it that way
        """
        from uber.models import PromoCodeGroup

        items_preview = []
        for model in self.models:
            if getattr(model, 'badges', None) and getattr(model, 'name') and isinstance(model, uber.models.Attendee):
                items_group = ("{} plus {} badges ({})".format(getattr(model, 'full_name', None), int(model.badges) - 1, model.name), [])
                x, receipt_items = Charge.create_new_receipt(PromoCodeGroup())
            else:
                group_name = getattr(model, 'name', None)
                items_group = (group_name or getattr(model, 'full_name', None), [])
            
            x, receipt_items = Charge.create_new_receipt(model)
            items_group[1].extend(receipt_items)
            
            items_preview.append(items_group)

        return items_preview

    def set_total_cost(self):
        preview_receipt_groups = self.prereg_receipt_preview()
        for group in preview_receipt_groups:
            self._current_cost += sum([(item[1] * item[2]) for item in group[1]])

    @property
    def has_targets(self):
        return not not self._targets

    @cached_property
    def total_cost(self):
        return self._current_cost

    @cached_property
    def dollar_amount(self):
        return self.total_cost // 100

    @cached_property
    def description(self):
        return self._description or self.names

    @cached_property
    def receipt_email(self):
        email = self.models[0].email if self.models and self.models[0].email else self._receipt_email
        return email[0] if isinstance(email, list) else email  

    @cached_property
    def names(self):
        names = []

        for m in self.models:
            if getattr(m, 'badges', None) and getattr(m, 'name') and isinstance(m, uber.models.Attendee):
                names.append("{} plus {} badges ({})".format(getattr(m, 'full_name', None), int(m.badges) - 1, m.name))
            else:
                group_name = getattr(m, 'name', None)
                names.append(group_name or getattr(m, 'full_name', None))

        return ', '.join(names)

    @cached_property
    def targets(self):
        return self.to_sessionized(self._targets)

    @cached_property
    def models(self):
        return self.from_sessionized(self._targets)

    @cached_property
    def attendees(self):
        return [m for m in self.models if isinstance(m, uber.models.Attendee)]

    @cached_property
    def groups(self):
        return [m for m in self.models if isinstance(m, uber.models.Group)]

    def create_stripe_intent(self, amount=0, receipt_email='', description=''):
        """
        Creates a Stripe Intent, which is what Stripe uses to process payments.
        After calling this, call create_receipt_transaction with the Stripe Intent's ID
        and the receipt to add the new transaction to the receipt.
        """
        from uber.custom_tags import format_currency

        amount = amount or self.total_cost
        receipt_email = receipt_email or self.receipt_email
        description = description or self.description

        if not amount or amount <= 0:
            log.error('Was asked for a Stripe Intent but the currently owed amount is invalid: {}'.format(amount))
            return "There was an error calculating the amount. Please refresh the page or contact the system admin."

        if amount > 999999:
            return "We cannot charge {}. Please make sure your total is below $9,999.".format(format_currency(amount / 100))

        log.debug('Creating Stripe Intent to charge {} cents for {}', amount, description)
        try:
            customer = None
            if receipt_email:
                customer_list = stripe.Customer.list(
                    email=receipt_email,
                    limit=1,
                )
                if customer_list:
                    customer = customer_list.data[0]
                else:
                    customer = stripe.Customer.create(
                        description=receipt_email,
                        email=receipt_email,
                    )

            stripe_intent = stripe.PaymentIntent.create(
                payment_method_types=['card'],
                amount=int(amount),
                currency='usd',
                description=description,
                receipt_email=customer.email if receipt_email else None,
                customer=customer.id if customer else None,
            )

            return stripe_intent
        except Exception as e:
            error_txt = 'Got an error while calling create_stripe_intent()'
            report_critical_exception(msg=error_txt, subject='ERROR: MAGFest Stripe invalid request error')
            return 'An unexpected problem occurred while setting up payment: ' + str(e)

    @classmethod
    def create_receipt_transaction(self, receipt, desc='', intent_id='', amount=0, method=c.STRIPE):
        txn_total = amount
        
        if intent_id:
            intent = stripe.PaymentIntent.retrieve(intent_id)
            txn_total = intent.amount
            if not amount:
                amount = txn_total
        
        if amount <= 0:
            return "There was an issue recording your payment."

        return uber.models.ReceiptTransaction(
            receipt_id=receipt.id,
            intent_id=intent_id,
            amount=amount,
            txn_total=txn_total or amount,
            receipt_items=receipt.open_receipt_items,
            desc=desc,
            method=method,
            who=uber.models.AdminAccount.admin_name() or 'non-admin'
        )

    @staticmethod
    def update_refunded_from_stripe(intent_id, total_refund, preferred_txn=None):
        from uber.models import Session

        refund_left = total_refund

        session = Session()
        matching_txns = session.query(uber.models.ReceiptTransaction).filter_by(intent_id=intent_id).all()

        current_total = sum([txn.refunded for txn in matching_txns])
        if current_total == total_refund:
            session.close()
            return

        if preferred_txn:
            preferred_txn.refunded = min(preferred_txn.amount, total_refund - current_total + preferred_txn.refunded)
            refund_left = total_refund - current_total - preferred_txn.amount_left
            session.add(preferred_txn)
            if not refund_left:
                session.commit()
                session.close()
                return preferred_txn

        for txn in matching_txns:
            txn.refunded = min(txn.amount, refund_left)
            session.add(txn)

            refund_left = refund_left - txn.amount
            if not refund_left:
                session.commit()
                session.close()
                return matching_txns


    @staticmethod
    def mark_paid_from_intent_id(intent_id, charge_id):
        from uber.models import Attendee, ArtShowApplication, MarketplaceApplication, Group, Session
        from uber.tasks.email import send_email
        from uber.decorators import render
        
        session = Session().session
        matching_txns = session.query(uber.models.ReceiptTransaction).filter_by(intent_id=intent_id).filter(
                                                                        uber.models.ReceiptTransaction.charge_id == '').all()

        for txn in matching_txns:
            txn.charge_id = charge_id
            session.add(txn)
            txn_receipt = txn.receipt

            for item in txn.receipt_items:
                item.closed = datetime.now()
                session.add(item)

            session.commit()

            model = session.get_model_by_receipt(txn_receipt)
            if isinstance(model, Attendee) and model.is_paid:
                if model.badge_status == c.PENDING_STATUS:
                    model.badge_status = c.NEW_STATUS
                if model.paid in [c.NOT_PAID, c.PENDING]:
                    model.paid = c.HAS_PAID
            if isinstance(model, Group) and model.is_paid:
                model.paid = c.HAS_PAID
            session.add(model)

            session.commit()

            if model and isinstance(model, Group) and model.is_dealer and not txn.receipt.open_receipt_items:
                try:
                    send_email.delay(
                        c.MARKETPLACE_EMAIL,
                        c.MARKETPLACE_EMAIL,
                        '{} Payment Completed'.format(c.DEALER_TERM.title()),
                        render('emails/dealers/payment_notification.txt', {'group': model}, encoding=None),
                        model=model.to_dict('id'))
                except Exception:
                    log.error('Unable to send {} payment confirmation email'.format(c.DEALER_TERM), exc_info=True)
            if model and isinstance(model, ArtShowApplication) and not txn.receipt.open_receipt_items:
                try:
                    send_email.delay(
                        c.ART_SHOW_EMAIL,
                        c.ART_SHOW_EMAIL,
                        'Art Show Payment Received',
                        render('emails/art_show/payment_notification.txt',
                            {'app': model}, encoding=None),
                        model=model.to_dict('id'))
                except Exception:
                    log.error('Unable to send Art Show payment confirmation email', exc_info=True)
            if model and isinstance(model, MarketplaceApplication) and not txn.receipt.open_receipt_items:
                send_email.delay(
                    c.MARKETPLACE_APP_EMAIL,
                    c.MARKETPLACE_APP_EMAIL,
                    'Marketplace Payment Received',
                    render('emails/marketplace/payment_notification.txt',
                        {'app': model}, encoding=None),
                    model=model.to_dict('id'))
                send_email.delay(
                    c.MARKETPLACE_APP_EMAIL,
                    model.email_to_address,
                    'Marketplace Payment Received',
                    render('emails/marketplace/payment_confirmation.txt',
                        {'app': model}, encoding=None),
                    model=model.to_dict('id'))

        session.close()
        return matching_txns
>>>>>>> af79c77e


class SignNowDocument:    
    def __init__(self):
        self.access_token = None
        self.error_message = ''
        self.set_access_token()

    @property
    def api_call_headers(self):
        """
        SignNow's Python SDK is very limited, so we often have to make our own calls instead.
        """
        return {
                "Authorization": "Bearer " + self.access_token,
                "Content-Type": "application/json",
                "Accept": "application/json"
            }

    def set_access_token(self, refresh=False):
        from uber.config import aws_secrets_client

        self.access_token = c.SIGNNOW_ACCESS_TOKEN

        if self.access_token and not refresh:
            return

        if not self.access_token and c.DEV_BOX and c.SIGNNOW_USERNAME and c.SIGNNOW_PASSWORD:
            access_request = signnow_sdk.OAuth2.request_token(c.SIGNNOW_USERNAME, c.SIGNNOW_PASSWORD, '*')
            if 'error' in access_request:
                self.error_message = "Error getting access token from SignNow using username and passsword: " + access_request['error']
            else:
                self.access_token = access_request['access_token']
        elif not aws_secrets_client:
            self.error_message = "Couldn't get a SignNow access token because there was no AWS Secrets client. If you're on a development box, you can instead use a username and password."
        elif not c.AWS_SIGNNOW_SECRET_NAME:
            self.error_message = "Couldn't get a SignNow access token because the secret name is not set. If you're on a development box, you can instead use a username and password."
        else:
            aws_secrets_client.get_signnow_secret()
            self.access_token = c.SIGNNOW_ACCESS_TOKEN
        
        if not self.access_token and not self.error_message:
            self.error_message = "We tried to set an access token, but for some reason it failed."

    def create_document(self, template_id, doc_title, folder_id='', uneditable_texts_list=None, fields={}):
        from requests import post, put
        from json import dumps, loads

        self.set_access_token(refresh=True)
        if not self.error_message:
            document_request = signnow_sdk.Template.copy(self.access_token, template_id, doc_title)
        
            if 'error' in document_request:
                self.error_message = "Error creating document from template with token {}: {}".format(self.access_token, document_request['error'])
                return None

        if self.error_message:
            return None
        
        if uneditable_texts_list:
            response = put(signnow_sdk.Config().get_base_url() + '/document/' + document_request.get('id'), headers=self.api_call_headers,
            data=dumps({
                "texts": uneditable_texts_list,
            }))
            edit_request = loads(response.content)

            if 'errors' in edit_request:
                self.error_message = "Error setting up uneditable text fields: " + '; '.join([e['message'] for e in edit_request['errors']])
                return None
        
        if fields:
            response = put(signnow_sdk.Config().get_base_url() + '/v2/documents/' + document_request.get('id') + '/prefill-texts', headers=self.api_call_headers,
            data=dumps({
                "fields": [{"field_name": field, "prefilled_text": name} for field, name in fields.items()],
            }))
            if response.status_code != 204:
                fields_request = response.json()

                if 'errors' in fields_request:
                    self.error_message = "Error setting up text fields: " + '; '.join([e['message'] for e in fields_request['errors']])
                    return None

        if folder_id:
            result = signnow_sdk.Document.move(self.access_token,
                                               document_request.get('id', ''),
                                               folder_id)
            if 'error' in result:
                self.error_message = "Error moving document into folder: " + result['error']
                # Give the document request back anyway
        
        return document_request.get('id')
    
    def get_signing_link(self, document_id, first_name="", last_name="", redirect_uri=""):
        from requests import post
        from json import dumps, loads

        """Creates shortened signing link urls that can be clicked be opened in a browser to sign the document
        Based on SignNow's Python SDK, which is horribly out of date.
        Args:
            access_token (str): The access token of an account that has access to the document.
            document_id (str): The unique id of the document you want to create the links for.
            redirect_uri (str): The URL to redirect the user when they are done signing the document.
        Returns:
            dict: A dictionary representing the JSON response containing the signing links for the document.
        """

        self.set_access_token(refresh=True)

        response = post(signnow_sdk.Config().get_base_url() + '/link', headers=self.api_call_headers,
        data=dumps({
            "document_id": document_id,
            "firstname": first_name,
            "lastname": last_name,
            "redirect_uri": redirect_uri
        }))
        signing_request = loads(response.content)
        if 'errors' in signing_request:
            self.error_message = "Error getting signing link: " + '; '.join([e['message'] for e in signing_request['errors']])
        else:
            return signing_request.get('url_no_signup')

    def get_download_link(self, document_id):
        self.set_access_token(refresh=True)
        download_request = signnow_sdk.Document.download_link(self.access_token, document_id)

        if 'error' in download_request:
            self.error_message = "Error getting download link: " + download_request['error']
        else:
            return download_request.get('link')
    
    def get_document_details(self, document_id):
        self.set_access_token(refresh=True)
        document_request = signnow_sdk.Document.get(self.access_token, document_id)

        if 'error' in document_request:
            self.error_message = "Error getting document: " + document_request['error']
        else:
            return document_request


class TaskUtils:
    """
    Utility functions for use in celery tasks.
    """
    @staticmethod
    def _guess_dept(session, id_name):
        from uber.models import Department
        from sqlalchemy import or_

        id, name = id_name
        dept = session.query(Department).filter(or_(
            Department.id == id,
            Department.normalized_name == Department.normalize_name(name))).first()

        if dept:
            return (id, dept)
        return None

    @staticmethod
    def attendee_import(import_job):
        from uber.models import Attendee, AttendeeAccount, DeptMembership, DeptMembershipRequest
        from functools import partial

        with uber.models.Session() as session:
            service, message, target_url = get_api_service_from_server(import_job.target_server,
                                                                       import_job.api_token)

            import_job.queued = datetime.now()
            session.commit()

            errors = []
            badge_type = int(import_job.json_data.get('badge_type', c.ATTENDEE_BADGE))
            badge_status = int(import_job.json_data.get('badge_status', c.NEW_STATUS))
            extra_admin_notes = import_job.json_data.get('admin_notes', '')

            if badge_type not in c.BADGES:
                errors.append("ERROR: Attendee badge type not recognized: " + str(badge_type))

            try:
                results = service.attendee.export(import_job.query, True)
            except Exception as ex:
                errors.append(str(ex))
            else:
                num_attendees = len(results.get('attendees', []))
                if num_attendees != 1:
                    errors.append("ERROR: We expected one attendee for this query, but got " + str(num_attendees) + " instead.")
            
            if errors:
                import_job.errors += "; {}".format("; ".join(errors)) if import_job.errors else "; ".join(errors)
                session.commit()
                return
            
            attendee = results.get('attendees', [])[0]
            badge_label = c.BADGES[badge_type].lower()

            if badge_type == c.STAFF_BADGE:
                paid = c.NEED_NOT_PAY
            else:
                paid = c.NOT_PAID
        
            import_from_url = '{}/registration/form?id={}\n\n'.format(import_job.target_server, attendee['id'])
            new_admin_notes = '{}\n\n'.format(extra_admin_notes) if extra_admin_notes else ''
            old_admin_notes = 'Old Admin Notes:\n{}\n'.format(attendee['admin_notes']) if attendee['admin_notes'] else ''

            attendee.update({
                'badge_type': badge_type,
                'badge_status': badge_status,
                'paid': paid,
                'placeholder': True,
                'requested_hotel_info': True,
                'admin_notes': 'Imported {} from {}{}{}'.format(
                    badge_label, import_from_url, new_admin_notes, old_admin_notes),
                'past_years': attendee['all_years'],
            })
            if attendee['shirt'] not in c.SHIRT_OPTS:
                del attendee['shirt']
                
            del attendee['id']
            del attendee['all_years']

            account_ids = attendee.get('attendee_account_ids', [])

            if badge_type != c.STAFF_BADGE:
                attendee = Attendee().apply(attendee, restricted=False)
            else:
                assigned_depts = {attendee[0]: 
                                  attendee[1] for attendee in map(partial(TaskUtils._guess_dept, session),
                                  attendee.pop('assigned_depts', {}).items()) if attendee}
                checklist_admin_depts = attendee.pop('checklist_admin_depts', {})
                dept_head_depts = attendee.pop('dept_head_depts', {})
                poc_depts = attendee.pop('poc_depts', {})
                requested_depts = attendee.pop('requested_depts', {})

                attendee.update({
                    'staffing': True,
                    'ribbon': str(c.DEPT_HEAD_RIBBON) if dept_head_depts else '',
                })

                attendee = Attendee().apply(attendee, restricted=False)

                for id, dept in assigned_depts.items():
                    attendee.dept_memberships.append(DeptMembership(
                        department=dept,
                        attendee=attendee,
                        is_checklist_admin=bool(id in checklist_admin_depts),
                        is_dept_head=bool(id in dept_head_depts),
                        is_poc=bool(id in poc_depts),
                    ))

                requested_anywhere = requested_depts.pop('All', False)
                requested_depts = {d[0]: d[1] for d in map(partial(TaskUtils._guess_dept, session), requested_depts.items()) if d}

                if requested_anywhere:
                    attendee.dept_membership_requests.append(DeptMembershipRequest(attendee=attendee))
                for id, dept in requested_depts.items():
                    attendee.dept_membership_requests.append(DeptMembershipRequest(
                        department=dept,
                        attendee=attendee,
                    ))

            session.add(attendee)

            for id in account_ids:
                try:
                    account_to_import = TaskUtils.get_attendee_account_by_id(id, service)
                except Exception as ex:
                    import_job.errors += "; {}".format("; ".join(str(ex))) if import_job.errors else "; ".join(str(ex))

                account = session.query(AttendeeAccount).filter(AttendeeAccount.normalized_email == normalize_email(account_to_import['email'])).first()
                if not account:
                    del account_to_import['id']
                    account = AttendeeAccount().apply(account_to_import, restricted=False)
                    session.add(account)
                attendee.managers.append(account)

            try:
                session.commit()
            except Exception as ex:
                session.rollback()
                import_job.errors += "; {}".format(str(ex)) if import_job.errors else str(ex)
            else:
                import_job.completed = datetime.now()
            session.commit()
    
    @staticmethod
    def get_attendee_account_by_id(account_id, service):
        from uber.models import AttendeeAccount

        try:
            results = service.attendee_account.export(account_id, False)
        except Exception as ex:
            raise ex
        else:
            num_accounts = len(results.get('accounts', []))
            if num_accounts != 1:
                raise Exception("ERROR: We expected one account for this query, but got " + str(num_accounts) + " instead.")
        
        return results.get('accounts', [])[0]

    @staticmethod
    def basic_attendee_import(attendee):
        from uber.models import Attendee
        attendee.update({
            'badge_status': c.IMPORTED_STATUS,
            'badge_num': None,
            'requested_hotel_info': True,
            'past_years': attendee['all_years'],
        })
        if attendee.get('shirt', '') and attendee['shirt'] not in c.SHIRT_OPTS:
            del attendee['shirt']
            
        del attendee['id']
        del attendee['all_years']

        return Attendee().apply(attendee, restricted=False)

    @staticmethod
    def attendee_account_import(import_job):
        from uber.models import Attendee, AttendeeAccount

        with uber.models.Session() as session:
            service, message, target_url = get_api_service_from_server(import_job.target_server,
                                                                       import_job.api_token)

            import_job.queued = datetime.now()
            session.commit()

            errors = []

            try:
                account_to_import = TaskUtils.get_attendee_account_by_id(import_job.query, service)
            except Exception as ex:
                import_job.errors += "; {}".format("; ".join(str(ex))) if import_job.errors else "; ".join(str(ex))
                session.commit()
                return

            account = session.query(AttendeeAccount).filter(AttendeeAccount.normalized_email == normalize_email(account_to_import['email'])).first()
            if not account:
                del account_to_import['id']
                account = AttendeeAccount().apply(account_to_import, restricted=False)
                session.add(account)

            try:
                session.commit()
            except Exception as ex:
                session.rollback()
                import_job.errors += "; {}".format(str(ex)) if import_job.errors else str(ex)
                return
            else:
                import_job.completed = datetime.now()

            account_attendees = {}

            try:
                account_attendees = service.attendee_account.export_attendees(import_job.query, True)['attendees']
            except Exception as ex:
                pass

            for attendee in account_attendees:
                # Try to match staff to their existing badge, which would be newer than the one we're importing
                if attendee.get('badge_num', 0) in range(c.BADGE_RANGES[c.STAFF_BADGE][0], c.BADGE_RANGES[c.STAFF_BADGE][1]):
                    old_badge_num = attendee['badge_num']
                    existing_staff = session.query(Attendee).filter_by(badge_num=old_badge_num).first()
                    if existing_staff:
                        existing_staff.managers.append(account)
                        session.add(existing_staff)
                    else:
                        new_staff = TaskUtils.basic_attendee_import(attendee)
                        new_staff.badge_num = old_badge_num
                        new_staff.managers.append(account)
                        session.add(new_staff)
                else:
                    new_attendee = TaskUtils.basic_attendee_import(attendee)
                    new_attendee.paid = c.NOT_PAID
                    
                    new_attendee.managers.append(account)
                    session.add(new_attendee)

                try:
                    session.commit()
                except Exception as ex:
                    import_job.errors += "; {}".format(str(ex)) if import_job.errors else str(ex)
                    session.rollback()
                session.commit()

    @staticmethod
    def group_import(import_job):
        # Import groups, then their attendees, then those attendee's accounts

        from uber.models import Attendee, AttendeeAccount, Group

        with uber.models.Session() as session:
            service, message, target_url = get_api_service_from_server(import_job.target_server,
                                                                       import_job.api_token)

            import_job.queued = datetime.now()
            session.commit()

            errors = []

            try:
                results = service.group.export(import_job.query, import_job.json_data.get('all', True))
            except Exception as ex:
                errors.append(str(ex))
            else:
                num_groups = len(results.get('groups', []))
                if num_groups != 1:
                    errors.append("ERROR: We expected one group for this query, but got " + str(num_groups) + " instead.")
            
            if errors:
                import_job.errors += "; {}".format("; ".join(errors)) if import_job.errors else "; ".join(errors)
                session.commit()
                return
            
            group_to_import = results.get('groups', [])[0]
            group_attendees = {}

            try:
                group_results = service.group.export_attendees(group_to_import['id'], True)
                group_attendees = group_results['attendees']
            except Exception as ex:
                attendee_warning = "Could not import attendees: {}".format(str(ex))
                import_job.errors += "; {}".format(attendee_warning) if import_job.errors else attendee_warning

            # Remove categories that don't exist this year
            current_categories = group_to_import.get('categories', '')
            if current_categories:
                current_categories = current_categories.split(',')
                for category in current_categories:
                    if int(category) not in c.DEALER_WARES.keys():
                        current_categories.remove(category)
                group_to_import['categories'] = ','.join(current_categories)

            group_to_import['status'] = c.IMPORTED

            new_group = Group().apply(group_to_import, restricted=False)
            session.add(new_group)
            try:
                session.commit()
            except Exception as ex:
                session.rollback()
                import_job.errors += "; {}".format(str(ex)) if import_job.errors else str(ex)
                return
            else:
                import_job.completed = datetime.now()

            for attendee in group_attendees:
                is_leader = attendee['id'] == group_results['group_leader_id']
                new_attendee = TaskUtils.basic_attendee_import(attendee)
                if not new_attendee.paid == c.PAID_BY_GROUP:
                    new_attendee.paid = c.NOT_PAID
                new_attendee.group = new_group
                if is_leader:
                    new_group.leader = new_attendee
                
                for id in attendee.get('attendee_account_ids', ''):
                    try:
                        account_to_import = TaskUtils.get_attendee_account_by_id(id, service)
                    except Exception as ex:
                        import_job.errors += "; {}".format("; ".join(str(ex))) if import_job.errors else "; ".join(str(ex))

                    account = session.query(AttendeeAccount).filter(AttendeeAccount.normalized_email == normalize_email(account_to_import['email'])).first()
                    if not account:
                        del account_to_import['id']
                        account = AttendeeAccount().apply(account_to_import, restricted=False)
                        session.add(account)
                    new_attendee.managers.append(account)

                session.add(new_attendee)

                try:
                    session.commit()
                except Exception as ex:
                    import_job.errors += "; {}".format(str(ex)) if import_job.errors else str(ex)
                    session.rollback()

            session.assign_badges(new_group, group_to_import['badges'], group_results['unassigned_badge_type'], group_results['unassigned_ribbon'])
            session.commit()<|MERGE_RESOLUTION|>--- conflicted
+++ resolved
@@ -18,11 +18,7 @@
 
 import cherrypy
 import phonenumbers
-<<<<<<< HEAD
 from authlib.integrations.requests_client import OAuth2Session
-=======
-import stripe
->>>>>>> af79c77e
 from phonenumbers import PhoneNumberFormat
 from pockets import cached_property, classproperty, floor_datetime, is_listy, listify
 from pockets.autolog import log
@@ -947,7 +943,6 @@
             self.next_col += 1
 
 
-<<<<<<< HEAD
 class OAuthRequest:
 
     def __init__(self, scope='openid profile email', state=None):
@@ -974,555 +969,6 @@
                     c.AUTH_DOMAIN,
                     c.AUTH_CLIENT_ID,
                     self.redirect_uri + "process_logout")
-=======
-class Charge:
-
-    def __init__(self, targets=(), amount=0, description=None, receipt_email=''):
-        self._targets = listify(targets)
-        self._description = description
-        self._receipt_email = receipt_email
-        self._current_cost = amount
-
-    @classproperty
-    def paid_preregs(cls):
-        return cherrypy.session.setdefault('paid_preregs', [])
-
-    @classproperty
-    def unpaid_preregs(cls):
-        return cherrypy.session.setdefault('unpaid_preregs', OrderedDict())
-
-    @classproperty
-    def pending_preregs(cls):
-        return cherrypy.session.setdefault('pending_preregs', OrderedDict())
-    
-    @classproperty
-    def stripe_intent_id(cls):
-        return cherrypy.session.get('stripe_intent_id', '')
-    
-    @classproperty
-    def universal_promo_codes(cls):
-        return cherrypy.session.setdefault('universal_promo_codes', {})
-
-    @classmethod
-    def get_unpaid_promo_code_uses_count(cls, id, already_counted_attendee_ids=None):
-        attendees_with_promo_code = set()
-        if already_counted_attendee_ids:
-            attendees_with_promo_code.update(listify(already_counted_attendee_ids))
-
-        promo_code_count = 0
-
-        targets = [t for t in cls.unpaid_preregs.values() if '_model' in t]
-        for target in targets:
-            if target['_model'] == 'Attendee':
-                if target.get('id') not in attendees_with_promo_code \
-                        and target.get('promo_code') \
-                        and target['promo_code'].get('id') == id:
-                    attendees_with_promo_code.add(target.get('id'))
-                    promo_code_count += 1
-
-            elif target['_model'] == 'Group':
-                for attendee in target.get('attendees', []):
-                    if attendee.get('id') not in attendees_with_promo_code \
-                            and attendee.get('promo_code') \
-                            and attendee['promo_code'].get('id') == id:
-                        attendees_with_promo_code.add(attendee.get('id'))
-                        promo_code_count += 1
-
-            elif target['_model'] == 'PromoCode' and target.get('id') == id:
-                # Should never get here
-                promo_code_count += 1
-
-        return promo_code_count
-
-    @classmethod
-    def to_sessionized(cls, m, name='', badges=0):
-        from uber.models import Attendee, Group
-        if is_listy(m):
-            return [cls.to_sessionized(t) for t in m]
-        elif isinstance(m, dict):
-            return m
-        elif isinstance(m, Attendee):
-            d = m.to_dict(
-                Attendee.to_dict_default_attrs
-                + ['promo_code']
-                + list(Attendee._extra_apply_attrs_restricted))
-            d['name'] = name
-            d['badges'] = badges
-            return d
-        elif isinstance(m, Group):
-            return m.to_dict(
-                Group.to_dict_default_attrs
-                + ['attendees']
-                + list(Group._extra_apply_attrs_restricted))
-        else:
-            raise AssertionError('{} is not an attendee or group'.format(m))
-
-    @classmethod
-    def from_sessionized(cls, d):
-        if is_listy(d):
-            return [cls.from_sessionized(t) for t in d]
-        elif isinstance(d, dict):
-            assert d['_model'] in {'Attendee', 'Group'}
-            if d['_model'] == 'Group':
-                return cls.from_sessionized_group(d)
-            else:
-                return cls.from_sessionized_attendee(d)
-        else:
-            return d
-
-    @classmethod
-    def from_sessionized_group(cls, d):
-        d = dict(d, attendees=[cls.from_sessionized_attendee(a) for a in d.get('attendees', [])])
-        return uber.models.Group(_defer_defaults_=True, **d)
-
-    @classmethod
-    def from_sessionized_attendee(cls, d):
-        if d.get('promo_code'):
-            d = dict(d, promo_code=uber.models.PromoCode(_defer_defaults_=True, **d['promo_code']))
-
-        # These aren't valid properties on the model, so they're removed and re-added
-        name = d.pop('name', '')
-        badges = d.pop('badges', 0)
-        a = uber.models.Attendee(_defer_defaults_=True, **d)
-        a.name = d['name'] = name
-        a.badges = d['badges'] = badges
-
-        return a
-
-    @classmethod
-    def get(cls, payment_id):
-        charge = cherrypy.session.pop(payment_id, None)
-        if charge:
-            return cls(**charge)
-        else:
-            raise HTTPRedirect('../preregistration/credit_card_retry')
-
-    @classmethod
-    def create_new_receipt(cls, model, create_model=False, items=None):
-        """
-        Iterates through the cost_calculations for this model and returns a list containing all non-null cost and credit items.
-        This function is for use with new models to grab all their initial costs for creating or previewing a receipt.
-        """
-        from uber.models import AdminAccount, ModelReceipt, ReceiptItem
-        if not items:
-            items = [uber.receipt_items.cost_calculation.items] + [uber.receipt_items.credit_calculation.items]
-        receipt_items = []
-        receipt = ModelReceipt(owner_id=model.id, owner_model=model.__class__.__name__) if create_model else None
-        
-        for i in items:
-            for calculation in i[model.__class__.__name__].values():
-                item = calculation(model)
-                if item:
-                    try:
-                        desc, cost, count = item
-                    except ValueError:
-                        # Unpack list of wrong size (no quantity provided).
-                        desc, cost = item
-                        count = 1
-                    if isinstance(cost, Iterable):
-                        # A list of the same item at different prices, e.g., group badges
-                        for price in cost:
-                            if receipt:
-                                receipt_items.append(ReceiptItem(receipt_id=receipt.id,
-                                                                desc=desc,
-                                                                amount=price,
-                                                                count=cost[price],
-                                                                who=AdminAccount.admin_name() or 'non-admin'
-                                                                ))
-                            else:
-                                receipt_items.append((desc, price, cost[price]))
-                    elif receipt:
-                        receipt_items.append(ReceiptItem(receipt_id=receipt.id,
-                                                          desc=desc,
-                                                          amount=cost,
-                                                          count=count,
-                                                          who=AdminAccount.admin_name() or 'non-admin'
-                                                        ))
-                    else:
-                        receipt_items.append((desc, cost, count))
-        
-        return receipt, receipt_items
-
-    @classmethod
-    def calc_simple_cost_change(cls, model, col_name, new_val):
-        """
-        Takes an instance of a model and attempts to calculate a simple cost change
-        based on a column name. Used for columns where the cost is the column, e.g.,
-        extra_donation and amount_extra.
-        """
-        model_dict = model.to_dict()
-
-        if model_dict.get(col_name) == None:
-            return None, None
-        
-        if not new_val:
-            new_val = 0
-        
-        return (model_dict[col_name] * 100, (int(new_val) - model_dict[col_name]) * 100)
-
-    @classmethod
-    def process_receipt_credit_change(cls, model, col_name, new_val, receipt=None):
-        from uber.models import AdminAccount, ReceiptItem
-
-        credit_change_tuple = model.credit_changes.get(col_name)
-        if credit_change_tuple:
-            credit_change_name = credit_change_tuple[0]
-            credit_change_func = credit_change_tuple[1]
-
-            change_func = getattr(model, credit_change_func)
-            old_discount, discount_change = change_func(**{col_name: new_val})
-            if old_discount >= 0 and discount_change < 0:
-                verb = "Added"
-            elif old_discount < 0 and discount_change >= 0 and old_discount == discount_change * -1:
-                verb = "Removed"
-            else:
-                verb = "Changed"
-            discount_desc = "{} {}".format(credit_change_name, verb)
-            
-            if col_name == 'birthdate':
-                old_val = datetime.strftime(getattr(model, col_name), c.TIMESTAMP_FORMAT)
-            else:
-                old_val = getattr(model, col_name)
-
-            if receipt:
-                return ReceiptItem(receipt_id=receipt.id,
-                                   desc=discount_desc,
-                                   amount=discount_change,
-                                   who=AdminAccount.admin_name() or 'non-admin',
-                                   revert_change={col_name: old_val},
-                                )
-            else:
-                return (discount_desc, discount_change)
-
-    @classmethod
-    def process_receipt_upgrade_item(cls, model, col_name, new_val, receipt=None, count=1):
-        """
-        Finds the cost of a receipt item to add to an existing receipt.
-        This uses the cost_changes dictionary defined on each model in receipt_items.py,
-        calling it with the extra keyword arguments provided. If no function is specified,
-        we use calc_simple_cost_change instead.
-        
-        If a ModelReceipt is provided, a new ReceiptItem is created and returned.
-        Otherwise, the raw values are returned so attendees can preview their receipt 
-        changes.
-        """
-        from uber.models import AdminAccount, ReceiptItem
-        from uber.models.types import Choice
-
-        try:
-            new_val = int(new_val)
-        except Exception:
-            pass # It's fine if this is not a number
-
-        if col_name != 'badges' and isinstance(model.__table__.columns.get(col_name).type, Choice):
-            increase_term, decrease_term = "Upgrading", "Downgrading"
-        else:
-            increase_term, decrease_term = "Increasing", "Decreasing"
-
-        cost_change_tuple = model.cost_changes.get(col_name)
-        if not cost_change_tuple:
-            cost_change_name = col_name.replace('_', ' ').title()
-            old_cost, cost_change = cls.calc_simple_cost_change(model, col_name, new_val)
-        else:
-            cost_change_name = cost_change_tuple[0]
-            cost_change_func = cost_change_tuple[1]
-            if len(cost_change_tuple) > 2:
-                cost_change_name = cost_change_name.format(*[dictionary.get(new_val, str(new_val)) for dictionary in cost_change_tuple[2:]])
-            
-            if not cost_change_func:
-                old_cost, cost_change = cls.calc_simple_cost_change(model, col_name, new_val)
-            else:
-                change_func = getattr(model, cost_change_func)
-                old_cost, cost_change = change_func(**{col_name: new_val})
-
-        is_removable_item = col_name != 'badge_type'
-        if not old_cost and is_removable_item:
-            cost_desc = "Adding {}".format(cost_change_name)
-        elif cost_change * -1 == old_cost and is_removable_item: # We're crediting the full amount of the item
-            cost_desc = "Removing {}".format(cost_change_name)
-        elif cost_change > 0:
-            cost_desc = "{} {}".format(increase_term, cost_change_name)
-        else:
-            cost_desc = "{} {}".format(decrease_term, cost_change_name)
-
-        if col_name == 'tables':
-            old_val = int(getattr(model, col_name))
-        else:
-            old_val = getattr(model, col_name)
-
-        if receipt:
-            return ReceiptItem(receipt_id=receipt.id,
-                                desc=cost_desc,
-                                amount=cost_change,
-                                count=count,
-                                who=AdminAccount.admin_name() or 'non-admin',
-                                revert_change={col_name: old_val},
-                            )
-        else:
-            return (cost_desc, cost_change, count)
-
-    def prereg_receipt_preview(self):
-        """
-        Returns a list of tuples where tuple[0] is the name of a group of items,
-        and tuple[1] is a list of cost item tuples from create_new_receipt
-        
-        This lets us show the attendee a nice display of what they're buying
-        ... whenever we get around to actually using it that way
-        """
-        from uber.models import PromoCodeGroup
-
-        items_preview = []
-        for model in self.models:
-            if getattr(model, 'badges', None) and getattr(model, 'name') and isinstance(model, uber.models.Attendee):
-                items_group = ("{} plus {} badges ({})".format(getattr(model, 'full_name', None), int(model.badges) - 1, model.name), [])
-                x, receipt_items = Charge.create_new_receipt(PromoCodeGroup())
-            else:
-                group_name = getattr(model, 'name', None)
-                items_group = (group_name or getattr(model, 'full_name', None), [])
-            
-            x, receipt_items = Charge.create_new_receipt(model)
-            items_group[1].extend(receipt_items)
-            
-            items_preview.append(items_group)
-
-        return items_preview
-
-    def set_total_cost(self):
-        preview_receipt_groups = self.prereg_receipt_preview()
-        for group in preview_receipt_groups:
-            self._current_cost += sum([(item[1] * item[2]) for item in group[1]])
-
-    @property
-    def has_targets(self):
-        return not not self._targets
-
-    @cached_property
-    def total_cost(self):
-        return self._current_cost
-
-    @cached_property
-    def dollar_amount(self):
-        return self.total_cost // 100
-
-    @cached_property
-    def description(self):
-        return self._description or self.names
-
-    @cached_property
-    def receipt_email(self):
-        email = self.models[0].email if self.models and self.models[0].email else self._receipt_email
-        return email[0] if isinstance(email, list) else email  
-
-    @cached_property
-    def names(self):
-        names = []
-
-        for m in self.models:
-            if getattr(m, 'badges', None) and getattr(m, 'name') and isinstance(m, uber.models.Attendee):
-                names.append("{} plus {} badges ({})".format(getattr(m, 'full_name', None), int(m.badges) - 1, m.name))
-            else:
-                group_name = getattr(m, 'name', None)
-                names.append(group_name or getattr(m, 'full_name', None))
-
-        return ', '.join(names)
-
-    @cached_property
-    def targets(self):
-        return self.to_sessionized(self._targets)
-
-    @cached_property
-    def models(self):
-        return self.from_sessionized(self._targets)
-
-    @cached_property
-    def attendees(self):
-        return [m for m in self.models if isinstance(m, uber.models.Attendee)]
-
-    @cached_property
-    def groups(self):
-        return [m for m in self.models if isinstance(m, uber.models.Group)]
-
-    def create_stripe_intent(self, amount=0, receipt_email='', description=''):
-        """
-        Creates a Stripe Intent, which is what Stripe uses to process payments.
-        After calling this, call create_receipt_transaction with the Stripe Intent's ID
-        and the receipt to add the new transaction to the receipt.
-        """
-        from uber.custom_tags import format_currency
-
-        amount = amount or self.total_cost
-        receipt_email = receipt_email or self.receipt_email
-        description = description or self.description
-
-        if not amount or amount <= 0:
-            log.error('Was asked for a Stripe Intent but the currently owed amount is invalid: {}'.format(amount))
-            return "There was an error calculating the amount. Please refresh the page or contact the system admin."
-
-        if amount > 999999:
-            return "We cannot charge {}. Please make sure your total is below $9,999.".format(format_currency(amount / 100))
-
-        log.debug('Creating Stripe Intent to charge {} cents for {}', amount, description)
-        try:
-            customer = None
-            if receipt_email:
-                customer_list = stripe.Customer.list(
-                    email=receipt_email,
-                    limit=1,
-                )
-                if customer_list:
-                    customer = customer_list.data[0]
-                else:
-                    customer = stripe.Customer.create(
-                        description=receipt_email,
-                        email=receipt_email,
-                    )
-
-            stripe_intent = stripe.PaymentIntent.create(
-                payment_method_types=['card'],
-                amount=int(amount),
-                currency='usd',
-                description=description,
-                receipt_email=customer.email if receipt_email else None,
-                customer=customer.id if customer else None,
-            )
-
-            return stripe_intent
-        except Exception as e:
-            error_txt = 'Got an error while calling create_stripe_intent()'
-            report_critical_exception(msg=error_txt, subject='ERROR: MAGFest Stripe invalid request error')
-            return 'An unexpected problem occurred while setting up payment: ' + str(e)
-
-    @classmethod
-    def create_receipt_transaction(self, receipt, desc='', intent_id='', amount=0, method=c.STRIPE):
-        txn_total = amount
-        
-        if intent_id:
-            intent = stripe.PaymentIntent.retrieve(intent_id)
-            txn_total = intent.amount
-            if not amount:
-                amount = txn_total
-        
-        if amount <= 0:
-            return "There was an issue recording your payment."
-
-        return uber.models.ReceiptTransaction(
-            receipt_id=receipt.id,
-            intent_id=intent_id,
-            amount=amount,
-            txn_total=txn_total or amount,
-            receipt_items=receipt.open_receipt_items,
-            desc=desc,
-            method=method,
-            who=uber.models.AdminAccount.admin_name() or 'non-admin'
-        )
-
-    @staticmethod
-    def update_refunded_from_stripe(intent_id, total_refund, preferred_txn=None):
-        from uber.models import Session
-
-        refund_left = total_refund
-
-        session = Session()
-        matching_txns = session.query(uber.models.ReceiptTransaction).filter_by(intent_id=intent_id).all()
-
-        current_total = sum([txn.refunded for txn in matching_txns])
-        if current_total == total_refund:
-            session.close()
-            return
-
-        if preferred_txn:
-            preferred_txn.refunded = min(preferred_txn.amount, total_refund - current_total + preferred_txn.refunded)
-            refund_left = total_refund - current_total - preferred_txn.amount_left
-            session.add(preferred_txn)
-            if not refund_left:
-                session.commit()
-                session.close()
-                return preferred_txn
-
-        for txn in matching_txns:
-            txn.refunded = min(txn.amount, refund_left)
-            session.add(txn)
-
-            refund_left = refund_left - txn.amount
-            if not refund_left:
-                session.commit()
-                session.close()
-                return matching_txns
-
-
-    @staticmethod
-    def mark_paid_from_intent_id(intent_id, charge_id):
-        from uber.models import Attendee, ArtShowApplication, MarketplaceApplication, Group, Session
-        from uber.tasks.email import send_email
-        from uber.decorators import render
-        
-        session = Session().session
-        matching_txns = session.query(uber.models.ReceiptTransaction).filter_by(intent_id=intent_id).filter(
-                                                                        uber.models.ReceiptTransaction.charge_id == '').all()
-
-        for txn in matching_txns:
-            txn.charge_id = charge_id
-            session.add(txn)
-            txn_receipt = txn.receipt
-
-            for item in txn.receipt_items:
-                item.closed = datetime.now()
-                session.add(item)
-
-            session.commit()
-
-            model = session.get_model_by_receipt(txn_receipt)
-            if isinstance(model, Attendee) and model.is_paid:
-                if model.badge_status == c.PENDING_STATUS:
-                    model.badge_status = c.NEW_STATUS
-                if model.paid in [c.NOT_PAID, c.PENDING]:
-                    model.paid = c.HAS_PAID
-            if isinstance(model, Group) and model.is_paid:
-                model.paid = c.HAS_PAID
-            session.add(model)
-
-            session.commit()
-
-            if model and isinstance(model, Group) and model.is_dealer and not txn.receipt.open_receipt_items:
-                try:
-                    send_email.delay(
-                        c.MARKETPLACE_EMAIL,
-                        c.MARKETPLACE_EMAIL,
-                        '{} Payment Completed'.format(c.DEALER_TERM.title()),
-                        render('emails/dealers/payment_notification.txt', {'group': model}, encoding=None),
-                        model=model.to_dict('id'))
-                except Exception:
-                    log.error('Unable to send {} payment confirmation email'.format(c.DEALER_TERM), exc_info=True)
-            if model and isinstance(model, ArtShowApplication) and not txn.receipt.open_receipt_items:
-                try:
-                    send_email.delay(
-                        c.ART_SHOW_EMAIL,
-                        c.ART_SHOW_EMAIL,
-                        'Art Show Payment Received',
-                        render('emails/art_show/payment_notification.txt',
-                            {'app': model}, encoding=None),
-                        model=model.to_dict('id'))
-                except Exception:
-                    log.error('Unable to send Art Show payment confirmation email', exc_info=True)
-            if model and isinstance(model, MarketplaceApplication) and not txn.receipt.open_receipt_items:
-                send_email.delay(
-                    c.MARKETPLACE_APP_EMAIL,
-                    c.MARKETPLACE_APP_EMAIL,
-                    'Marketplace Payment Received',
-                    render('emails/marketplace/payment_notification.txt',
-                        {'app': model}, encoding=None),
-                    model=model.to_dict('id'))
-                send_email.delay(
-                    c.MARKETPLACE_APP_EMAIL,
-                    model.email_to_address,
-                    'Marketplace Payment Received',
-                    render('emails/marketplace/payment_confirmation.txt',
-                        {'app': model}, encoding=None),
-                    model=model.to_dict('id'))
-
-        session.close()
-        return matching_txns
->>>>>>> af79c77e
 
 
 class SignNowDocument:    
