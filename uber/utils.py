--- conflicted
+++ resolved
@@ -187,33 +187,7 @@
             words = [s.strip() for s in f.readlines() if "'" not in s and s.islower() and 3 < len(s) < 8]
             return ' '.join(random.choice(words) for i in range(4))
     except:
-<<<<<<< HEAD
         return ''.join(chr(randrange(33, 127)) for i in range(8))
-
-
-def search(text, **filters):
-    attendees = Attendee.objects.filter(**filters)
-    if ':' in text:
-        target, term = text.lower().split(':', 1)
-        if target in ['group', 'email']:
-            target = {'group': 'group__name'}.get(target, target)
-            return attendees.filter(**{target + '__icontains': term.strip()})
-
-    terms = text.split()
-    if len(terms) == 2:
-        first, last = terms
-        if first.endswith(','):
-            last, first = first.strip(','), last
-        return attendees.filter(first_name__icontains = first, last_name__icontains = last)
-    elif len(terms) == 1 and terms[0].endswith(','):
-        return attendees.filter(last_name__icontains = terms[0].rstrip(','))
-    elif len(terms) == 1 and terms[0].isdigit():
-        return attendees.filter(badge_num = terms[0])
-    else:
-        q = Q()
-        for attr in ['first_name','last_name','badge_num','badge_printed_name','email','comments','admin_notes','for_review','secret_id','group__name','group__secret_id']:
-            q |= Q(**{attr + '__icontains': text})
-        return attendees.filter(q)
 
 def dictfetchall(cursor):
     "Returns all rows from a cursor as a dict"
@@ -221,7 +195,4 @@
     return [
         dict(zip([col[0] for col in desc], row))
         for row in cursor.fetchall()
-    ]
-=======
-        return ''.join(chr(randrange(33, 127)) for i in range(8))
->>>>>>> 53d6cf7d
+    ]