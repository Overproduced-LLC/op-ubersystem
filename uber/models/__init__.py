import json
import operator
import os
import re
import uuid
from collections import defaultdict
from datetime import date, datetime, timedelta
from functools import wraps
from itertools import chain
from uuid import uuid4

import bcrypt
import cherrypy
import six
import sqlalchemy
from dateutil import parser as dateparser
from pockets import cached_classproperty, classproperty, listify
from pockets.autolog import log
from pytz import UTC
from residue import check_constraint_naming_convention, declarative_base, JSON, SessionManager, UTCDateTime, UUID
from sideboard.lib import on_startup, stopped
from sqlalchemy import and_, func, or_, not_
from sqlalchemy.dialects.postgresql.json import JSON
from sqlalchemy.event import listen
from sqlalchemy.exc import IntegrityError, NoResultFound
from sqlalchemy.orm import Query, joinedload, subqueryload, aliased
from sqlalchemy.orm.attributes import get_history, instance_state
from sqlalchemy.schema import MetaData
from sqlalchemy.types import Boolean, Integer, Float, Date, Numeric
from sqlalchemy.util import immutabledict

import uber
from uber.config import c, create_namespace_uuid
from uber.errors import HTTPRedirect
from uber.decorators import cost_property, department_id_adapter, presave_adjustment, suffix_property
from uber.models.types import Choice, DefaultColumn as Column, MultiChoice
from uber.utils import check_csrf, normalize_email, normalize_phone, DeptChecklistConf, report_critical_exception, \
    valid_email, valid_password
from uber.payments import ReceiptManager


def _make_getter(model):
    def getter(
            self, params=None, *, bools=(), checkgroups=(), allowed=(), restricted=False, ignore_csrf=False, **query):

        if query:
            return self.query(model).filter_by(**query).one()
        elif isinstance(params, str):
            return self.query(model).filter_by(id=params).one()
        else:
            params = params.copy()
            id = params.pop('id', 'None')
            if id == 'None':
                inst = model()
            else:
                inst = self.query(model).filter_by(id=id).one()

            if not ignore_csrf:
                assert not {k for k in params if k not in allowed} or cherrypy.request.method == 'POST', 'POST required'

            inst.apply(params, bools=bools, checkgroups=checkgroups, restricted=restricted, ignore_csrf=ignore_csrf)

            return inst
    return getter


# Consistent naming conventions are necessary for alembic to be able to
# reliably upgrade and downgrade versions. For more details, see:
# http://alembic.zzzcomputing.com/en/latest/naming.html
naming_convention = {
    'ix': 'ix_%(column_0_label)s',
    'uq': 'uq_%(table_name)s_%(column_0_name)s',
    'fk': 'fk_%(table_name)s_%(column_0_name)s_%(referred_table_name)s',
    'pk': 'pk_%(table_name)s'}

if not c.SQLALCHEMY_URL.startswith('sqlite'):
    naming_convention['unnamed_ck'] = check_constraint_naming_convention
    naming_convention['ck'] = 'ck_%(table_name)s_%(unnamed_ck)s',

metadata = MetaData(naming_convention=immutabledict(naming_convention))


@declarative_base(metadata=metadata)
class MagModel:
    id = Column(UUID, primary_key=True, default=lambda: str(uuid4()))

    required = ()

    @cached_classproperty
    def NAMESPACE(cls):
        return create_namespace_uuid(cls.__name__)

    @cached_classproperty
    def _class_attr_names(cls):
        return [
            s for s in dir(cls)
            if s not in ('_class_attrs', '_class_attr_names') and
            not s.startswith('_cached_')]

    @cached_classproperty
    def _class_attrs(cls):
        return {s: getattr(cls, s) for s in cls._class_attr_names}

    def _invoke_adjustment_callbacks(self, label):
        callbacks = []
        for name, attr in self._class_attrs.items():
            if hasattr(attr, '__call__') and hasattr(attr, label):
                callbacks.append(getattr(self, name))
        callbacks.sort(key=lambda f: getattr(f, label))
        for function in callbacks:
            function()

    def presave_adjustments(self):
        self._invoke_adjustment_callbacks('presave_adjustment')

    def predelete_adjustments(self):
        self._invoke_adjustment_callbacks('predelete_adjustment')

    @property
    def email_to_address(self):
        """
        The email address that our automated emails use when emailing this model.
        In some rare cases, a model should have a column named `email` but not always use that in
        automated emails -- override this instead.
        """
        return self.email

    @property
    def gets_emails(self):
        """
        In some cases, we want to apply a global filter to a model that prevents it from
        receiving scheduled emails under certain circumstances. This property allows you
        to define such a filter.
        """
        return True

    @property
    def addons(self):
        """
        This exists only to be overridden by other events; it should return a
        list of strings are the extra things which an attendee or group has
        purchased.  For example, in the MAGStock codebase, we've got code which
        looks something like this::

            @Session.model_mixin
            class Attendee:
                purchased_food = Column(Boolean, default=False)

                @property
                def addons(self):
                    return ['Food'] if self.purchased_food else []

        Our various templates use this information to display a summary to the
        user of what they have purchased, e.g. in the prereg confirmation page
        and in their confirmation emails.
        """
        return []

    @cached_classproperty
    def cost_property_names(cls):
        """Returns the names of all cost properties on this model."""
        return [
            s for s in cls._class_attr_names
            if s not in ['cost_property_names']
            and isinstance(getattr(cls, s), cost_property)]

    @cached_classproperty
    def multichoice_columns(cls):
        return [c for c in cls.__table__.columns if isinstance(c.type, MultiChoice)]

    @property
    def default_cost(self):
        """
        Returns the sum of all cost and credit receipt items for this model instance.

        Because things like discounts exist, we ensure default_cost will never
        return a negative value.
        """
        receipt, receipt_items = ReceiptManager.create_new_receipt(self)
            
        return max(0, sum([(cost * count) for desc, cost, count in receipt_items]) / 100)

    @property
    def stripe_transactions(self):
        """
        Returns all logged Stripe transactions with this model's ID.
        """
        from uber.models.commerce import ReceiptTransaction
        return self.session.query(ReceiptTransaction).filter_by(fk_id=self.id).all()

    @property
    def active_receipt(self):
        """
        Returns a dictionary of this object's current active receipt, if there is one.
        This lets us access various properties of the receipt as if they were directly
        tied to the model without having to have an extra active Session().
        """
        from uber.models import Session, ModelReceipt
        receipt_dict = {}
        with Session() as session:
            receipt = session.get_receipt_by_model(self)
            if receipt:
                receipt_dict = receipt.to_dict()
                for property in ['item_total', 'txn_total', 'current_amount_owed', 'pending_total', 'payment_total', 'refund_total']:
                    receipt_dict[property] = getattr(receipt, property)
        return receipt_dict

    @cached_classproperty
    def unrestricted(cls):
        """
        Returns a set of column names which are allowed to be set by non-admin
        attendees filling out one of the registration forms.
        """
        return {col.name for col in cls.__table__.columns if not getattr(col, 'admin_only', True)}

    @cached_classproperty
    def all_bools(cls):
        """Returns the set of Boolean column names for this table."""
        return {col.name for col in cls.__table__.columns if isinstance(col.type, Boolean)}

    @cached_classproperty
    def all_checkgroups(cls):
        """Returns the set of MultiChoice column names for this table."""
        return {col.name for col in cls.__table__.columns if isinstance(col.type, MultiChoice)}

    @cached_classproperty
    def regform_bools(cls):
        """Returns the set of non-admin-only Boolean columns for this table."""
        return {colname for colname in cls.all_bools if colname in cls.unrestricted}

    @cached_classproperty
    def regform_checkgroups(cls):
        """
        Returns the set of non-admin-only MultiChoice columns for this table.
        """
        return {colname for colname in cls.all_checkgroups if colname in cls.unrestricted}

    @cached_classproperty
    def import_fields(cls):
        """
        Allows event plugins to inject extra import fields for the API export.
        """
        return []

    @classproperty
    def _extra_apply_attrs(cls):
        """
        Returns a set of extra attrs used by apply(). These are settable
        attributes or properties that are not in cls.__table__columns.
        """
        return set()

    @classproperty
    def _extra_apply_attrs_restricted(cls):
        """
        Returns a set of extra attrs used by apply(restricted=True). These are
        settable attributes or properties that are not in cls.__table__columns.
        """
        return set()

    def _get_relation_ids(self, relation):
        return getattr(self, '_relation_ids', {}).get(relation, (None, None))

    def _set_relation_ids(self, relation, ModelClass, ids):
        _relation_ids = getattr(self, '_relation_ids', {})
        _relation_ids[relation] = (ModelClass, ids)
        setattr(self, '_relation_ids', _relation_ids)

    @presave_adjustment
    def _convert_relation_ids_to_instances(self):
        _relation_ids = getattr(self, '_relation_ids', {})
        for relation, (ModelClass, ids) in _relation_ids.items():
            self.session.set_relation_ids(self, relation, ModelClass, ids)
        setattr(self, '_relation_ids', {})

    @property
    def session(self):
        """
        Returns the session object which this model instance is attached to,
        or None if this instance is not attached to a session.
        """
        return Session.session_factory.object_session(self)

    @classmethod
    def get_field(cls, name):
        """Returns the column object with the provided name for this model."""
        return cls.__table__.columns[name]

    def __eq__(self, m):
        return self.id is not None and isinstance(m, MagModel) and self.id == m.id

    def __ne__(self, m):
        return not (self == m)

    def __hash__(self):
        return hash(self.id)

    @property
    def is_new(self):
        """
        Boolean property indicating whether or not this instance has already
        been saved to the database or if it's a new instance which has never
        been saved and thus has no corresponding row in its database table.
        """
        return not instance_state(self).persistent

    @property
    def created(self):
        return self.get_tracking_by_instance(self, action=c.CREATED, last_only=True)

    @property
    def last_updated(self):
        return self.get_tracking_by_instance(self, action=c.UPDATED, last_only=True)

    @property
    def db_id(self):
        """
        A common convention in our forms is to pass an "id" parameter of "None"
        for new objects and to pass the actual id for objects which already
        exist in our database, which lets the backend know whether to perform a
        save or an update.  This method returns "None" for new objects and the
        id for existing objects, for use in such forms.
        """
        return None if self.is_new else self.id

    def orig_value_of(self, name):
        """
        Sometimes we mutate a model instance but then want to get the original
        value of a column before we changed it before we perform a save.  This
        method returns the original value (i.e. the value currently in the db)
        for the column whose name is provided.  If the value has not changed,
        this just returns the current value of that field.
        """
        hist = get_history(self, name)
        return (hist.deleted or hist.unchanged or [getattr(self, name)])[0]

    @suffix_property
    def _ints(self, name, val):
        """
        Given a column that uses a tuple of integers and strings, returns a
        list of integers. This allows us to use 'x in y' searching for
        MultiChoice columns.

        These arguments are supplied by the @suffix_property decorator based
        on the variable name preceding '_ints'.

        Args:
            name: The name of the column we're inspecting, e.g., "interests".
            val: The list of tuples the column uses as possible values,
                e.g., "c.INTEREST_OPTS".

        Returns:
            A list of integers or an empty list if val is falsey.

        """
        if not val or not name:
            return []

        choices = dict(self.get_field(name).type.choices)
        val = self.get_field(name).type.convert_if_labels(val)
        return [int(i) for i in str(val).split(',') if i and int(i) in choices]

    @suffix_property
    def _label(self, name, val):
        if not val or not name:
            return ''

        try:
            val = int(val)
        except ValueError:
            log.debug('{} is not an int. Did we forget to migrate data for {} during a DB migration?'.format(val, name))
            return ''

        if val == -1:
            return "Unknown"

        label = self.get_field(name).type.choices.get(val)
        if not label:
            log.debug('{} does not have a label for {}, check your enum generating code'.format(name, val))
            return ''
        return label

    @suffix_property
    def _local(self, name, val):
        return val.astimezone(c.EVENT_TIMEZONE)

    @suffix_property
    def _labels(self, name, val):
        ints = getattr(self, name + '_ints')
        labels = dict(self.get_field(name).type.choices)
        return sorted(labels[i] for i in ints)

    def __getattr__(self, name):
        suffixed = suffix_property.check(self, name)
        if suffixed is not None:
            return suffixed

        choice = getattr(c, name, None)
        if choice is not None:
            if len(self.multichoice_columns) == 1:
                multi = self.multichoice_columns[0]
                if choice in multi.type.choices_dict:
                    return choice in getattr(self, multi.name + '_ints')

        if name.startswith('is_'):
            return self.__class__.__name__.lower() == name[3:]
        
        if name.startswith('default_') and name.endswith('_cost'):
            if self.active_receipt:
                log.error('Cost property {} was called for object {}, which has an active receipt. This may cause problems.'.format(name, self))

        receipt_items = uber.receipt_items.cost_calculation.items
        try:
            cost_calc = receipt_items[self.__class__.__name__][name[8:]](self)
            if not cost_calc:
                return 0

            try:
                return sum(item[0] * item[1] for item in cost_calc[1].items()) / 100
            except AttributeError:
                if len(cost_calc) > 3:
                    return cost_calc[1] * cost_calc[3] / 100
                else:
                    return cost_calc[1] / 100
        except Exception:
            pass

        raise AttributeError(self.__class__.__name__ + '.' + name)

    def get_tracking_by_instance(self, instance, action, last_only=True):
        from uber.models.tracking import Tracking
        query = self.session.query(Tracking).filter_by(fk_id=instance.id, action=action).order_by(Tracking.when.desc())
        return query.first() if last_only else query.all()

    def coerce_column_data(self, column, value):
        if isinstance(value, six.string_types):
            value = value.strip()

        try:
            if value is None:
                return  # Totally fine for value to be None

            elif value == '' and isinstance(column.type, (Float, Numeric, Choice, Integer, UTCDateTime, Date)):
                return None

            elif isinstance(column.type, Boolean):
                if isinstance(value, six.string_types):
                    return value.strip().lower() not in ('f', 'false', 'n', 'no', '0')
                return bool(value)

            elif isinstance(column.type, Float):
                return float(value)

            elif isinstance(column.type, Numeric):
                if isinstance(value, six.string_types) and value.endswith('.0'):
                    return int(value[:-2])
                else:
                    return int(float(value))

            elif isinstance(column.type, (MultiChoice)):
                if isinstance(value, list):
                    value = ','.join(map(lambda x: str(x).strip(), value))
                else:
                    value = str(value).strip()
                return column.type.convert_if_labels(value)

            elif isinstance(column.type, Choice):
                return column.type.convert_if_label(value)

            elif isinstance(column.type, Integer):
                value = int(float(value))

            elif isinstance(column.type, UTCDateTime):
                try:
                    value = datetime.strptime(value, c.TIMESTAMP_FORMAT)
                except ValueError:
                    value = dateparser.parse(value)

                if not value.tzinfo:
                    return c.EVENT_TIMEZONE.localize(value)
                else:
                    return value

            elif isinstance(column.type, Date):
                try:
                    value = datetime.strptime(value, c.DATE_FORMAT)
                except ValueError:
                    value = dateparser.parse(value)
                return value.date()

            elif isinstance(column.type, JSONB) and isinstance(value, str):
                return json.loads(value)

        except Exception as error:
            log.debug(
                'Ignoring error coercing value for column {}.{}: {}', self.__tablename__, column.name, error)
        return value

    def apply(self, params, *, bools=(), checkgroups=(), restricted=True, ignore_csrf=True):
        """
        Args:
            restricted (bool): If True, restrict any changes only to fields
                which we allow attendees to set on their own. If False, allow
                changes to any fields.
        """
        bools = self.regform_bools if restricted else bools
        checkgroups = self.regform_checkgroups if restricted else checkgroups
        for column in self.__table__.columns:
            if (not restricted or column.name in self.unrestricted) and column.name in params and column.name != 'id':
                value = params[column.name]
<<<<<<< HEAD
                if isinstance(value, six.string_types):
                    value = value.strip()

                try:
                    if value is None:
                        pass  # Totally fine for value to be None

                    elif isinstance(column.type, Float):
                        if value == '':
                            value = None
                        else:
                            value = float(value)

                    elif isinstance(column.type, Numeric):
                        if value == '':
                            value = None
                        elif isinstance(value, six.string_types) and value.endswith('.0'):
                            value = int(value[:-2])
                        else:
                            value = int(float(value))

                    elif isinstance(column.type, (MultiChoice)):
                        if isinstance(value, list):
                            value = ','.join(map(lambda x: str(x).strip(), value))
                        else:
                            value = str(value).strip()
                        value = column.type.convert_if_labels(value)

                    elif isinstance(column.type, Choice):
                        if value == '':
                            value = None
                        else:
                            value = column.type.convert_if_label(value)

                    elif isinstance(column.type, Integer):
                        if value == '':
                            value = None
                        else:
                            value = int(float(value))

                    elif isinstance(column.type, UTCDateTime):
                        if value == '':
                            value = None
                        try:
                            value = datetime.strptime(value, c.TIMESTAMP_FORMAT)
                        except ValueError:
                            value = dateparser.parse(value)
                        if not value.tzinfo:
                            value = c.EVENT_TIMEZONE.localize(value)

                    elif isinstance(column.type, Date):
                        if value == '':
                            value = None
                        try:
                            value = datetime.strptime(value, c.DATE_FORMAT)
                        except ValueError:
                            value = dateparser.parse(value)
                        value = value.date()

                    elif isinstance(column.type, JSON) and isinstance(value, str):
                        value = json.loads(value)

                except Exception as error:
                    log.debug(
                        'Ignoring error coercing value for column {}.{}: {}', self.__tablename__, column.name, error)

                setattr(self, column.name, value)
=======
                setattr(self, column.name, self.coerce_column_data(column, value))
>>>>>>> 015201ee

        for column in self.__table__.columns:
            if (not restricted or column.name in self.unrestricted) \
                    and (column.type is JSON or isinstance(column.type, JSON)):

                fields = getattr(self, '_{}_fields'.format(column.name), {})
                for field in fields.keys():
                    if field in params:
                        setattr(self, field, params[field])

        if cherrypy.request.method.upper() == 'POST':
            for column in self.__table__.columns:
                if column.name in bools:
                    setattr(self, column.name, bool(int(params.get(column.name, 0))))
                elif column.name in checkgroups and column.name not in params:
                    setattr(self, column.name, '')

            if not ignore_csrf:
                check_csrf(params.get('csrf_token'))

        _extra_apply_attrs = self._extra_apply_attrs_restricted if restricted else self._extra_apply_attrs

        for attr in _extra_apply_attrs:
            if attr in params:
                setattr(self, attr, params[attr])

        return self

    def timespan(self, minute_increment=1):
        def minutestr(dt):
            return '' if dt.minute == 0 else dt.strftime(':%M')

        timespan = timedelta(minutes=minute_increment * self.duration)
        endtime = self.start_time_local + timespan

        startstr = self.start_time_local.strftime('%I').lstrip('0') + minutestr(self.start_time_local)
        endstr = endtime.strftime('%I').lstrip('0') + minutestr(endtime) + endtime.strftime('%p').lower()

        if self.start_time_local.day == endtime.day:
            endstr += endtime.strftime(' %A')
            if self.start_time_local.hour < 12 and endtime.hour >= 12:
                return startstr + 'am - ' + endstr
            else:
                return startstr + '-' + endstr
        else:
            return startstr + self.start_time_local.strftime('pm %a - ') + endstr + endtime.strftime(' %a')


# Make all of our model classes available from uber.models
from uber.models.admin import *  # noqa: F401,E402,F403
from uber.models.promo_code import *  # noqa: F401,E402,F403
from uber.models.attendee import *  # noqa: F401,E402,F403
from uber.models.badge_printing import *  # noqa: F401,E402,F403
from uber.models.commerce import *  # noqa: F401,E402,F403
from uber.models.department import *  # noqa: F401,E402,F403
from uber.models.email import *  # noqa: F401,E402,F403
from uber.models.group import *  # noqa: F401,E402,F403
from uber.models.legal import * # noqa: F401,E402,F403
from uber.models.tracking import *  # noqa: F401,E402,F403
from uber.models.types import *  # noqa: F401,E402,F403
from uber.models.api import *  # noqa: F401,E402,F403
from uber.models.hotel import *  # noqa: F401,E402,F403
from uber.models.attendee_tournaments import *  # noqa: F401,E402,F403
from uber.models.marketplace import *  # noqa: F401,E402,F403
from uber.models.mivs import *  # noqa: F401,E402,F403
from uber.models.mits import *  # noqa: F401,E402,F403
from uber.models.panels import *  # noqa: F401,E402,F403
from uber.models.attraction import *  # noqa: F401,E402,F403
from uber.models.tabletop import *  # noqa: F401,E402,F403
from uber.models.guests import *  # noqa: F401,E402,F403
from uber.models.art_show import *  # noqa: F401,E402,F403

# Explicitly import models used by the Session class to quiet flake8
from uber.models.admin import AccessGroup, AdminAccount, WatchList  # noqa: E402
from uber.models.art_show import ArtShowApplication  # noqa: E402
from uber.models.attendee import Attendee  # noqa: E402
from uber.models.department import Job, Shift, Department  # noqa: E402
from uber.models.email import Email  # noqa: E402
from uber.models.group import Group  # noqa: E402
from uber.models.mits import MITSApplicant, MITSTeam  # noqa: E402
from uber.models.mivs import IndieJudge, IndieGame, IndieStudio  # noqa: E402
from uber.models.panels import PanelApplication, PanelApplicant  # noqa: E402
from uber.models.promo_code import PromoCode, PromoCodeGroup  # noqa: E402
from uber.models.tabletop import TabletopEntrant, TabletopTournament  # noqa: E402
from uber.models.tracking import Tracking  # noqa: E402


class Session(SessionManager):
    # This looks strange, but `sqlalchemy.create_engine` will throw an error
    # if it's passed arguments that aren't supported by the given DB engine.
    # For example, SQLite doesn't support either `pool_size` or `max_overflow`,
    # so if `sqlalchemy_pool_size` or `sqlalchemy_max_overflow` are set with
    # a value of -1, they are not added to the keyword args.
    _engine_kwargs = dict((k, v) for (k, v) in [
        ('pool_size', c.SQLALCHEMY_POOL_SIZE),
        ('max_overflow', c.SQLALCHEMY_MAX_OVERFLOW),
        ('pool_pre_ping', True),
        ('pool_recycle', c.SQLALCHEMY_POOL_RECYCLE)] if v > -1)
    engine = sqlalchemy.create_engine(c.SQLALCHEMY_URL, **_engine_kwargs)

    @classmethod
    def initialize_db(cls, modify_tables=False, drop=False, initialize=False):
        """
        Initialize the database and optionally create/drop tables.

        Initializes the database connection for use, and attempt to create any
        tables registered in our metadata which do not actually exist yet in
        the database.

        This calls the underlying sideboard function, HOWEVER, in order to
        actually create any tables, you must specify modify_tables=True.  The
        reason is, we need to wait for all models from all plugins to insert
        their mixin data, so we wait until one spot in order to create the
        database tables.

        Any calls to initialize_db() that do not specify modify_tables=True or
        drop=True are ignored.

        i.e. anywhere in Sideboard that calls initialize_db() will be ignored.
        i.e. ubersystem is forcing all calls that don't specify
        modify_tables=True or drop=True to be ignored.

        Calling initialize_db with modify_tables=False and drop=True will leave
        you with an empty database.

        Keyword Arguments:
            modify_tables: If False, this function will not attempt to create
                any database objects (tables, columns, constraints, etc...)
                Defaults to False.
            drop: USE WITH CAUTION: If True, then we will drop any tables in
                the database. Defaults to False.
        """
        for model in cls.all_models():
            if not hasattr(cls.SessionMixin, model.__tablename__):
                setattr(cls.SessionMixin, model.__tablename__, _make_getter(model))

        if drop or modify_tables or initialize:
            super(Session, cls).initialize_db(drop=drop, create=modify_tables)
            if drop:
                from uber.migration import stamp
                stamp('heads' if modify_tables else None)

    class QuerySubclass(Query):
        @property
        def is_single_table_query(self):
            return len(self.column_descriptions) == 1

        @property
        def model(self):
            assert self.is_single_table_query, \
                'actions such as .order() and .icontains() and .iexact() are only valid for single-table queries'

            return self.column_descriptions[0]['type']

        def order(self, attrs):
            order = []
            for attr in listify(attrs):
                col = getattr(self.model, attr.lstrip('-'))
                order.append(col.desc() if attr.startswith('-') else col)
            return self.order_by(*order)

        def icontains_condition(self, attr=None, val=None, **filters):
            """
            Take column names and values, and build a condition/expression
            that is true when all named columns contain the corresponding
            values, case-insensitive.

            This operation is very similar to the "contains" method in
            SQLAlchemy, but case insensitive - i.e. it uses "ilike" instead
            of "like".

            Note that an "and" is used: all columns must match, not just one.
            More complex conditions can be built by using or_/etc on the result
            of this method.
            """
            conditions = []
            if len(self.column_descriptions) == 1 and filters:
                for colname, val in filters.items():
                    conditions.append(getattr(self.model, colname).ilike('%{}%'.format(val)))
            if attr and val:
                conditions.append(attr.ilike('%{}%'.format(val)))
            return and_(*conditions)

        def icontains(self, attr=None, val=None, **filters):
            """
            Take the names of columns and values, and filters the query to
            items where each named columns contain the values,
            case-insensitive.

            This operation is very similar to calling
            query.filter(contains(...)), but works with a case-insensitive
            "contains".

            Note that an "and" is used: all columns must match, not just one.
            """
            condition = self.icontains_condition(attr=attr, val=val, **filters)
            return self.filter(condition)

        def iexact(self, **filters):
            filters = [func.lower(getattr(self.model, attr)) == func.lower(val) for attr, val in filters.items()]
            return self.filter(*filters)

    class SessionMixin:
        def current_admin_account(self):
            if getattr(cherrypy, 'session', {}).get('account_id'):
                return self.admin_account(cherrypy.session.get('account_id'))

        def admin_attendee(self):
            if getattr(cherrypy, 'session', {}).get('account_id'):
                try:
                    return self.admin_account(cherrypy.session.get('account_id')).attendee
                except NoResultFound:
                    return

        def current_attendee_account(self):
            if c.ATTENDEE_ACCOUNTS_ENABLED and getattr(cherrypy, 'session', {}).get('attendee_account_id'):
                try:
                    return self.attendee_account(cherrypy.session.get('attendee_account_id'))
                except sqlalchemy.orm.exc.NoResultFound:
                    cherrypy.session['attendee_account_id'] = ''
        
        def get_attendee_account_by_attendee(self, attendee):
            logged_in_account = self.current_attendee_account()
            if not logged_in_account:
                return
            
            attendee_accounts = attendee.managers
            if logged_in_account in attendee_accounts:
                return logged_in_account
            elif len(attendee.managers) == 1:
                return attendee.managers[0]

        def logged_in_volunteer(self):
            return self.attendee(cherrypy.session.get('staffer_id'))

        def admin_has_staffer_access(self, staffer, access="view"):
            admin = self.current_admin_account()
            if admin.full_shifts_admin:
                return True
            
            dept_ids_with_inherent_role = [dept_m.department_id for dept_m in 
                                           admin.attendee.dept_memberships_with_inherent_role]
            return set(staffer.assigned_depts_ids).intersection(dept_ids_with_inherent_role)

        def admin_can_see_guest_group(self, guest):
            return guest.group_type_label.upper().replace(' ','_') in self.current_admin_account().viewable_guest_group_types

        def admin_attendee_max_access(self, attendee, read_only=True):
            admin = self.current_admin_account()
            if not admin:
                return
                
            if admin.full_registration_admin or attendee.creator == admin.attendee or \
                                                attendee == admin.attendee or attendee.is_new:
                return AccessGroup.FULL
            
            if attendee.access_sections:
                return max([admin.max_level_access(section, read_only=read_only) for section in attendee.access_sections])

        def admin_can_create_attendee(self, attendee):
            admin = self.current_admin_account()
            if not admin:
                return
                
            if admin.full_registration_admin:
                return True
            
            return admin.full_shifts_admin if attendee.badge_type == c.STAFF_BADGE else \
                self.admin_attendee_max_access(attendee) >= AccessGroup.DEPT
        
        def viewable_groups(self):
            from uber.models import Attendee, DeptMembership, Group, GuestGroup
            admin = self.current_admin_account()
            
            if admin.full_registration_admin:
                return self.query(Group)
            
            subqueries = [self.query(Group).filter(Group.creator == admin.attendee)]
            
            group_id = admin.attendee.group.id if admin.attendee.group else ''
            if group_id:
                subqueries.append(self.query(Group).filter(Group.id == group_id))
            
            for key, val in c.GROUP_TYPE_OPTS:
                if val.lower() + '_admin' in admin.read_or_write_access_set:
                    subqueries.append(
                        self.query(Group).join(
                            GuestGroup, Group.id == GuestGroup.group_id).filter(GuestGroup.group_type == key
                        )
                    )
            
            if 'dealer_admin' in admin.read_or_write_access_set:
                subqueries.append(
                    self.query(Group).filter(Group.is_dealer)
                )
            
            return subqueries[0].union(*subqueries[1:])
        
        def access_query_matrix(self):
            """
            There's a few different situations where we want to add certain subqueries to find attendees
            based on different site sections. This matrix returns queries keyed by site section.
            """
            admin = self.current_admin_account()
            return_dict = {'created': self.query(Attendee).filter(
                or_(Attendee.creator == admin.attendee, Attendee.id == admin.attendee.id))}
            # Guest groups
            for group_type, badge_and_ribbon_filter in [
                (c.BAND, and_(Attendee.badge_type == c.GUEST_BADGE, Attendee.ribbon.contains(c.BAND))),
                (c.GUEST, and_(Attendee.badge_type == c.GUEST_BADGE, ~Attendee.ribbon.contains(c.BAND)))
                ]:
                return_dict[c.GROUP_TYPES[group_type].lower() + '_admin'] = (
                    self.query(Attendee).join(Group, Attendee.group_id == Group.id)
                        .join(GuestGroup, Group.id == GuestGroup.group_id).filter(
                            or_(
                                or_(
                                    badge_and_ribbon_filter,
                                    and_(
                                        Group.id == Attendee.group_id,
                                        GuestGroup.group_id == Group.id,
                                        GuestGroup.group_type == group_type,
                                        )
                                )
                            )
                        )
                )
                
            return_dict['panels_admin'] = self.query(Attendee).filter(
                                                 or_(Attendee.ribbon.contains(c.PANELIST_RIBBON),
                                                     Attendee.panel_interest == True,
                                                     Attendee.panel_applications != None,
                                                     Attendee.assigned_panelists != None,
                                                     Attendee.panel_applicants != None,
                                                     Attendee.panel_feedback != None))
            return_dict['dealer_admin'] = self.query(Attendee).join(Group, Attendee.group_id == Group.id).filter(Attendee.is_dealer)
            return_dict['mits_admin'] = self.query(Attendee).join(MITSApplicant).filter(Attendee.mits_applicants)
            return_dict['mivs_admin'] = (self.query(Attendee).join(Group, Attendee.group_id == Group.id)
                    .join(GuestGroup, Group.id == GuestGroup.group_id).filter(
                        and_(Group.id == Attendee.group_id, GuestGroup.group_id == Group.id, GuestGroup.group_type == c.MIVS)
                    ))
            return return_dict
            
        def viewable_attendees(self):
            from uber.models import Attendee, DeptMembership, Group, GuestGroup, MITSApplicant
            admin = self.current_admin_account()
            
            if admin.full_registration_admin:
                return self.query(Attendee)
            
            subqueries = [self.access_query_matrix()['created']]
            
            for key, val in self.access_query_matrix().items():
                if key in admin.read_or_write_access_set:
                    subqueries.append(val)
            
            if admin.full_shifts_admin:
                subqueries.append(
                    self.query(Attendee).filter(Attendee.staffing)
                )
            
            return subqueries[0].union(*subqueries[1:])

        def checklist_status(self, slug, department_id):
            attendee = self.admin_attendee()
            conf = DeptChecklistConf.instances.get(slug)
            if not conf:
                raise ValueError(
                    "Can't access dept checklist INI settings for section '{}', check your INI file".format(slug))

            if not department_id:
                return {'conf': conf, 'relevant': False, 'completed': None}

            department = self.query(Department).get(department_id)
            if department:
                return {
                    'conf': conf,
                    'relevant': attendee.can_admin_checklist_for(department),
                    'completed': department.checklist_item_for_slug(conf.slug)
                }
            else:
                return {
                    'conf': conf,
                    'relevant': attendee.can_admin_checklist,
                    'completed': attendee.checklist_item_for_slug(conf.slug)
                }

        def jobs_for_signups(self, all=False):
            fields = [
                'name', 'department_id', 'department_name', 'description',
                'weight', 'start_time_local', 'end_time_local', 'duration',
                'weighted_hours', 'restricted', 'extra15', 'taken',
                'visibility', 'is_public', 'is_setup', 'is_teardown']
            jobs = self.logged_in_volunteer().possible_and_current
            restricted_minutes = set()
            for job in jobs:
                if job.required_roles:
                    restricted_minutes.add(frozenset(job.minutes))
            if all:
                return [job.to_dict(fields) for job in jobs]
            return [
                job.to_dict(fields)
                for job in jobs if (job.required_roles or frozenset(job.minutes) not in restricted_minutes)]

        def possible_match_list(self):
            possibles = defaultdict(list)
            for a in self.valid_attendees():
                possibles[a.email.lower()].append(a)
                possibles[a.first_name, a.last_name].append(a)
            return possibles

        def guess_attendee_watchentry(self, attendee, active=True):
            """
            Finds all watchlist entries that match a given attendee.
            Only active entries are matched. Watchlist entries with confirmed attendees
            are still matched to attendees -- otherwise attendees could dodge bans just by
            registering twice.

            A watchlist entry is considered a match if both of the following are true:
                a) one of the entry's first names or its last name matches the attendee's
                b) the entry's email address or date of birth matches the attendee's

            Because this could be run while in the middle of creating an attendee, we
            need to do several checks on how the attendee's DOB might be formatted.
            """
            or_clauses = [
                and_(
                    WatchList.email != '',
                    func.lower(WatchList.email) == attendee.email.lower())]

            if attendee.birthdate:
                if isinstance(attendee.birthdate, six.string_types):
                    try:
                        birthdate = dateparser.parse(attendee.birthdate).date()
                    except Exception:
                        log.debug('Error parsing attendee birthdate: {}'.format(attendee.birthdate))
                    else:
                        or_clauses.append(WatchList.birthdate == birthdate)
                elif isinstance(attendee.birthdate, datetime):
                    or_clauses.append(WatchList.birthdate == attendee.birthdate.date())
                elif isinstance(attendee.birthdate, date):
                    or_clauses.append(WatchList.birthdate == attendee.birthdate)

            return self.query(WatchList).filter(and_(
                or_(func.lower(WatchList.first_names).contains(attendee.first_name.lower()),
                    func.lower(WatchList.last_name) == attendee.last_name.lower()),
                or_(*or_clauses),
                WatchList.active == active)).all()  # noqa: E712

        def guess_watchentry_attendees(self, entry):
            return self.query(Attendee).filter(
                or_(func.lower(Attendee.first_name).in_(entry.first_name_list),
                    func.lower(Attendee.last_name) == entry.last_name.lower()),
                or_(and_(
                        Attendee.email != '',
                        func.lower(Attendee.email) == entry.email.lower()
                        ),
                    and_(
                        Attendee.birthdate != None,
                        Attendee.birthdate == entry.birthdate
                        ),
                    ),
                Attendee.watchlist_id == None).all()

        def get_attendee_account_by_email(self, email):
            return self.query(AttendeeAccount).filter_by(email=normalize_email(email)).one()

        def get_admin_account_by_email(self, email):
            return self.query(AdminAccount).join(Attendee).filter(Attendee.email == normalize_email(email)).one()

        def no_email(self, subject):
            return not self.query(Email).filter_by(subject=subject).all()

        def lookup_attendee(self, first_name, last_name, email, zip_code):
            attendees = self.query(Attendee).iexact(
                first_name=first_name,
                last_name=last_name,
                zip_code=zip_code
            ).filter(
                Attendee.normalized_email == normalize_email(email),
                Attendee.is_valid == True
            ).limit(10).all()

            if attendees:
                statuses = defaultdict(lambda: six.MAXSIZE, {
                    c.COMPLETED_STATUS: 0,
                    c.NEW_STATUS: 1,
                    c.REFUNDED_STATUS: 2,
                    c.DEFERRED_STATUS: 3,
                    c.WATCHED_STATUS: 4,
                    c.UNAPPROVED_DEALER_STATUS: 5,
                    c.NOT_ATTENDING: 6})

                attendees = sorted(
                    attendees, key=lambda a: statuses[a.badge_status])
                return attendees[0]

            raise ValueError('Attendee not found')

        def create_or_find_attendee_by_id(self, **params):
            message = ''
            if params.get('attendee_id', ''):
                try:
                    attendee = self.attendee(id=params['attendee_id'])
                except Exception:
                    try:
                        attendee = self.attendee(public_id=params['attendee_id'])
                    except Exception:
                        return \
                            None, \
                            'The confirmation number you entered is not valid, ' \
                            'or there is no matching badge.'

                if not attendee.is_valid:
                    return None, \
                           'This badge is invalid. Please contact registration.'
            else:
                attendee_params = {
                    attr: params.get(attr, '')
                    for attr in ['first_name', 'last_name', 'email']}
                attendee = self.attendee(attendee_params, restricted=True,
                                         ignore_csrf=True)
                attendee.placeholder = True
                if not params.get('email', ''):
                    message = 'Email address is a required field.'
                elif c.ATTENDEE_ACCOUNTS_ENABLED:
                    if self.current_attendee_account():
                        self.add_attendee_to_account(attendee, self.current_attendee_account())
                    else:
                        password = params.get('account_password')
                        if password and password != params.get('confirm_password'):
                            message = 'Password confirmation does not match.'
                        else:
                            message = valid_password(password) or valid_email(params.get('email', ''))
                        if not message:
                            new_account = self.create_attendee_account(params.get('email', ''), password=password)
                            self.add_attendee_to_account(attendee, new_account)
                            cherrypy.session['attendee_account_id'] = new_account.id
            return attendee, message

        def create_admin_account(self, attendee, password='', generate_pwd=True, **params):
            from uber.utils import genpasswd

<<<<<<< HEAD
            new_account = AttendeeAccount(email=email, hashed=bcrypt.hashpw(password.encode('utf-8'), bcrypt.gensalt()).decode('utf-8') if password else '')
=======
            if not password and generate_pwd:
                password = genpasswd()
            
            new_account = AdminAccount(attendee=attendee, hashed=bcrypt.hashpw(password, bcrypt.gensalt()))
            new_account.apply(params)
>>>>>>> 015201ee
            self.add(new_account)
            return new_account

        def create_attendee_account(self, email=None, normalized_email=None, password=None, match_existing_attendees=False):
            from uber.models import Attendee, AttendeeAccount
            from uber.utils import normalize_email_legacy

            if email:
                normalized_email = uber.utils.normalize_email(email)

            new_account = AttendeeAccount(email=normalized_email, hashed=bcrypt.hashpw(password, bcrypt.gensalt()) if password else '')
            self.add(new_account)

            if match_existing_attendees:
                matching_attendees = self.query(Attendee).filter_by(normalized_email=normalize_email_legacy(email))
                for attendee in matching_attendees:
                    self.add_attendee_to_account(attendee, new_account)
            return new_account

        def add_attendee_to_account(self, attendee, account):
            if c.ONE_MANAGER_PER_BADGE and attendee.managers and account.hashed != '':
                attendee.managers.clear()
            if attendee not in account.attendees:
                account.attendees.append(attendee)

        def match_attendee_to_account(self, attendee):
            existing_account = self.query(AttendeeAccount).filter_by(email=normalize_email(attendee.email)).first()
            if existing_account:
                self.add_attendee_to_account(attendee, existing_account)

        def get_receipt_by_model(self, model, include_closed=False, create_if_none=""):
            receipt_select = self.query(ModelReceipt).filter_by(owner_id=model.id, owner_model=model.__class__.__name__)
            if not include_closed:
                receipt_select = receipt_select.filter(ModelReceipt.closed == None)
            receipt = receipt_select.first()

            if not receipt and create_if_none:
                receipt, receipt_items = ReceiptManager.create_new_receipt(model, create_model=True)

                self.add(receipt)
                if create_if_none != "BLANK":
                    self.add_all(receipt_items)
                self.commit()
            return receipt

        def get_model_by_receipt(self, receipt):
            cls = getattr(uber.models, receipt.owner_model)
            if cls:
                return self.query(cls).filter_by(id=receipt.owner_id).first()

        def refresh_receipt_and_model(self, model):
            receipt = self.get_receipt_by_model(model)
            if receipt:
                for txn in receipt.pending_txns:
                    txn.check_paid_from_stripe()
                self.refresh(receipt)
            
            try:
                self.refresh(model)
            except sqlalchemy.exc.InvalidRequestError:
                # Non-persistent object, so nothing to refresh
                pass
            return receipt

        def attendee_from_marketplace_app(self, **params):
            attendee, message = self.create_or_find_attendee_by_id(**params)
            if message:
                return attendee, message
            elif attendee.marketplace_applications:
                return attendee, \
                       'There is already a marketplace application ' \
                       'for that badge!'

            return attendee, message
        
        def art_show_apps(self):
            return self.query(ArtShowApplication).options(joinedload('attendee')).all()

        def attendee_from_art_show_app(self, **params):
            attendee, message = self.create_or_find_attendee_by_id(**params)
            if message:
                return attendee, message
            elif attendee.art_show_applications:
                return attendee, \
                    'There is already an art show application ' \
                    'for that badge!'

            if params.get('not_attending', ''):
                    attendee.badge_status = c.NOT_ATTENDING

            return attendee, ''

        def lookup_agent_code(self, code):
            return self.query(ArtShowApplication).filter_by(agent_code=code).all()

        def add_promo_code_to_attendee(self, attendee, code):
            """
            Convenience method for adding a promo code to an attendee.

            This method sets both the `promo_code` and `promo_code_id`
            properties of `attendee`. Due to the way the `Attendee.promo_code`
            relationship is defined, the `Attendee.promo_code_id` isn't
            automatically set, which makes this method a nice way of setting
            both.

            Arguments:
                attendee (Attendee): The Attendee for which the promo code
                    should be added.
                code (str): The promo code as typed by an end user, or an
                    empty string to unset the promo code.

            Returns:
                str: Either a failure message or an empty string
                    indicating success.
            """
            code = code.strip() if code else ''
            if code:
                attendee.promo_code = self.lookup_promo_code(code)
                if attendee.promo_code:
                    attendee.promo_code_id = attendee.promo_code.id
                    return ''
                else:
                    attendee.promo_code_id = None
                    return 'The promo code you entered is invalid.'
            else:
                attendee.promo_code = None
                attendee.promo_code_id = None
                return ''

        def lookup_promo_code(self, code):
            """
            Convenience method for finding a promo code by id or code.
            Accounts for PromoCodeGroups.

            Arguments:
                code (str): The id or code to search for.

            Returns:
                PromoCode: A PromoCode object, either matching
                the given code or found in the matching PromoCodeGroup.
            """
            promo_code = self.lookup_promo_or_group_code(code, PromoCode)
            if promo_code:
                return promo_code

            group = self.lookup_promo_or_group_code(code, PromoCodeGroup)
            if not group:
                return None

            return group.valid_codes[0] if group.valid_codes else None

        def lookup_promo_or_group_code(self, code, model=PromoCode):
            """
            Convenience method for finding a promo code by id or code.

            Arguments:
                model: Either PromoCode or PromoCodeGroup
                code (str): The id or code to search for.

            Returns:
                Either the matching object of the given model,
                 or None if not found.
            """
            if isinstance(code, uuid.UUID):
                code = code.hex

            normalized_code = PromoCode.normalize_code(code)
            if not normalized_code:
                return None

            unambiguous_code = PromoCode.disambiguate_code(code)
            clause = or_(model.normalized_code == normalized_code, model.normalized_code == unambiguous_code)

            # Make sure that code is a valid UUID before adding
            # PromoCode.id to the filter clause
            try:
                promo_code_id = uuid.UUID(normalized_code).hex
            except Exception:
                pass
            else:
                clause = clause.or_(model.id == promo_code_id)

            return self.query(model).filter(clause).order_by(model.normalized_code.desc()).first()

        def create_promo_code_group(self, attendee, name, badges, cost=None):
            pc_group = PromoCodeGroup(name=name, buyer=attendee)

            self.add_codes_to_pc_group(pc_group, badges, cost)

            return pc_group

        def add_codes_to_pc_group(self, pc_group, badges, cost=None):
            cost = c.get_group_price() if cost is None else cost
            for _ in range(badges):
                self.add(PromoCode(
                    discount=0,
                    discount_type=PromoCode._FIXED_PRICE,
                    uses_allowed=1,
                    group=pc_group,
                    cost=cost))
        
        def remove_codes_from_pc_group(self, pc_group, badges):
            codes = sorted(pc_group.promo_codes, key=lambda x: x.cost, reverse=True)
            for _ in range(badges):
                code = codes.pop()
                self.delete(code)
                pc_group.promo_codes.remove(code)

        def add_to_print_queue(self, attendee, printer_id, reg_station, print_fee=None, dry_run=False):
            from uber.models import PrintJob
            fields = [
                    'badge_printed_name',
                    'badge_num',
                    'badge_type_label',
                    'ribbon_labels',
                    ]
            
            errors = []
            if not printer_id:
                errors.append("Printer ID not set.")

            if not reg_station:
                errors.append("Reg station number not set.")

            if print_fee is None and attendee.times_printed > 0:
                errors.append("Please specify what reprint fee to charge this attendee, including $0.")
            
            if not attendee.birthdate:
                errors.append("Attendee is missing a date of birth.")
            elif not attendee.age_now_or_at_con:
                errors.append("Attendee's date of birth is not recognized as a date.")

            attendee_fields = attendee.to_dict(fields)

            for field in fields:
                if not attendee_fields.get(field) and field != 'ribbon_labels':
                    errors.append("Field missing: {}.".format(field))

            if self.query(PrintJob).filter_by(attendee_id=attendee.id, printed=None, errors="").first():
                errors.append("Badge is already queued to print.")

            if errors:
                return None, errors

            if dry_run:
                return None, None

            print_job = PrintJob(attendee_id = attendee.id, 
                                 admin_id = self.current_admin_account().id,
                                 admin_name = self.admin_attendee().full_name,
                                 printer_id = printer_id,
                                 reg_station = reg_station,
                                 print_fee = print_fee)

            if attendee.age_now_or_at_con >= 18:
                print_job.is_minor = False
            else:
                print_job.is_minor = True
            
            json_data = attendee_fields
            del json_data['_model']
            json_data['attendee_id'] = json_data.pop('id')
            print_job.json_data = json_data
            
            self.add(print_job)
            self.commit()

            return print_job.id, None

        def update_badge_print_job(self, id):
            job = self.print_job(id)
            attendee = job.attendee

            errors = []

            if attendee.age_group_conf['val'] == c.AGE_UNKNOWN:
                errors.append("Attendee no longer has an age group.")
            else:
                if attendee.age_now_or_at_con < 18 and not job.is_minor:
                    errors.append("Attendee is now under 18, please requeue badge.")
                if attendee.age_now_or_at_con >= 18 and job.is_minor:
                    errors.append("Attendee is no longer under 18, please requeue badge.")
            
            fields = ['badge_num', 'badge_type_label', 'ribbon_labels', 'badge_printed_name']
            attendee_fields = attendee.to_dict(fields)

            for field in fields:
                if not attendee_fields.get(field) and field != 'ribbon_labels':
                    errors.append("Field missing: {}.".format(field))
                elif attendee_fields.get(field) != job.json_data.get(field):
                    job.json_data[field] = attendee_fields.get(field)

            if not errors:
                self.add(job)
                self.commit()

            return errors

        def get_next_badge_num(self, badge_type):
            """
            Returns the next badge available for a given badge type. This is
            essentially a wrapper for auto_badge_num that accounts for new or
            changed objects in the session.

            Args:
                badge_type: Used to pass to auto_badge_num and to ignore
                    objects in the session that aren't within the badge
                    type's range.

            """
            badge_type = uber.badge_funcs.get_real_badge_type(badge_type)

            new_badge_num = self.auto_badge_num(badge_type)
            lower_bound = c.BADGE_RANGES[badge_type][0]
            upper_bound = c.BADGE_RANGES[badge_type][1]

            # Adjusts the badge number based on badges in the session
            all_models = chain(self.new, self.dirty)
            for attendee in [m for m in all_models if isinstance(m, Attendee)]:
                if attendee.badge_num is not None and lower_bound <= attendee.badge_num <= upper_bound:
                    new_badge_num = max(new_badge_num, 1 + attendee.badge_num)

            assert new_badge_num < upper_bound, 'There are no more badge numbers available in this range!'

            return new_badge_num

        def update_badge(self, attendee, old_badge_type, old_badge_num):
            """
            This should be called whenever an attendee's badge type or badge
            number is changed. It checks if the attendee will still require a
            badge number with their new badge type, and if so, sets their
            number to either the number specified by the admin or the lowest
            available badge number in that range.

            Args:
                attendee: The Attendee() object whose badge is being changed.
                old_badge_type: The old badge type.
                old_badge_num: The old badge number.

            """
            from uber.badge_funcs import needs_badge_num

            if c.SHIFT_CUSTOM_BADGES and c.BEFORE_PRINTED_BADGE_DEADLINE and not c.AT_THE_CON:
                badge_collision = False
                if attendee.badge_num:
                    badge_collision = self.query(Attendee.badge_num).filter(
                        Attendee.badge_num == attendee.badge_num,
                        Attendee.id != attendee.id).first()

                desired_badge_num = attendee.badge_num
                if old_badge_num:
                    if attendee.badge_num and badge_collision:
                        if old_badge_type == attendee.badge_type:
                            if old_badge_num < attendee.badge_num:
                                self.shift_badges(
                                    old_badge_type, old_badge_num + 1, until=attendee.badge_num, down=True)
                            else:
                                self.shift_badges(old_badge_type, attendee.badge_num, until=old_badge_num - 1, up=True)
                        else:
                            self.shift_badges(old_badge_type, old_badge_num + 1, down=True)
                            self.shift_badges(attendee.badge_type, attendee.badge_num, up=True)
                    else:
                        self.shift_badges(old_badge_type, old_badge_num + 1, down=True)

                elif attendee.badge_num and badge_collision:
                    self.shift_badges(attendee.badge_type, attendee.badge_num, up=True)

                attendee.badge_num = desired_badge_num

            if not attendee.badge_num and needs_badge_num(attendee):
                attendee.badge_num = self.get_next_badge_num(attendee.badge_type)

            return 'Badge updated'

        def auto_badge_num(self, badge_type):
            """
            Gets the next available badge number for a badge type's range.

            Plugins can override the logic here if need be without worrying
            about handling dirty sessions.

            Args:
                badge_type: Used as a starting point if no badges of the same
                    type exist, and to select badges within a specific range.

            """
            in_range = self.query(Attendee.badge_num).filter(
                Attendee.badge_num != None,  # noqa: E711
                Attendee.badge_num >= c.BADGE_RANGES[badge_type][0],
                Attendee.badge_num <= c.BADGE_RANGES[badge_type][1])

            in_range_list = [int(row[0]) for row in in_range.order_by(Attendee.badge_num)]

            if len(in_range_list):
                # Searches badge range for a gap in badge numbers; if none
                # found, returns the latest badge number + 1.
                # Doing this lets admins manually set high badge numbers
                # without filling up the badge type's range.
                start, end = c.BADGE_RANGES[badge_type][0], in_range_list[-1]
                gap_nums = sorted(set(range(start, end + 1)).difference(in_range_list))

                if not gap_nums:
                    return end + 1
                else:
                    return gap_nums[0]
            else:
                return c.BADGE_RANGES[badge_type][0]

        def shift_badges(self, badge_type, badge_num, *, until=None, up=False, down=False):

            if not c.SHIFT_CUSTOM_BADGES or c.AFTER_PRINTED_BADGE_DEADLINE or c.AT_THE_CON:
                return False

            from uber.badge_funcs import get_badge_type
            (calculated_badge_type, error) = get_badge_type(badge_num)
            badge_type = calculated_badge_type or badge_type
            until = until or c.BADGE_RANGES[badge_type][1]

            shift = 1 if up else -1
            query = self.query(Attendee).filter(
                Attendee.badge_num != None,  # noqa: E711
                Attendee.badge_num >= badge_num,
                Attendee.badge_num <= until)

            query.update({Attendee.badge_num: Attendee.badge_num + shift}, synchronize_session='evaluate')

            return True
        
        def get_next_badge_to_print(self, printer_id=''):
            query = self.query(PrintJob).join(Tracking, PrintJob.id == Tracking.fk_id).filter(
                    PrintJob.printed == None, PrintJob.errors == '', PrintJob.printer_id == printer_id)

            badge = query.order_by(Tracking.when.desc()).with_for_update().first()

            return badge

        def valid_attendees(self):
            return self.query(Attendee).filter(Attendee.is_valid == True)

        def attendees_with_badges(self):
            return self.query(Attendee).filter(Attendee.has_badge == True)

        def all_attendees(self, only_staffing=False, pending=False):
            """
            Returns a Query of Attendees with efficient loading for groups and
            shifts/jobs.

            In some cases we only want to return attendees where "staffing"
            is true, because before the event people can't sign up for shifts
            unless they're marked as volunteers.  However, on-site we relax
            that restriction, so we'll get attendees with shifts who are not
            actually marked as staffing.  We therefore have an optional
            parameter for clients to indicate that all attendees should be
            returned.
            """
            staffing_filter = [Attendee.staffing == True] if only_staffing else []  # noqa: E712

            badge_statuses = [c.NEW_STATUS, c.COMPLETED_STATUS]
            if pending:
                badge_statuses.append(c.PENDING_STATUS)

            badge_filter = Attendee.badge_status.in_(badge_statuses)

            return self.query(Attendee) \
                .filter(badge_filter, *staffing_filter) \
                .options(
                    subqueryload(Attendee.dept_memberships),
                    subqueryload(Attendee.group),
                    subqueryload(Attendee.shifts).subqueryload(Shift.job).subqueryload(Job.department),
                    subqueryload(Attendee.room_assignments)) \
                .order_by(Attendee.full_name, Attendee.id)

        def staffers(self, pending=False):
            return self.all_attendees(only_staffing=True, pending=pending)

        def all_panelists(self):
            return self.query(Attendee).filter(or_(
                Attendee.ribbon.contains(c.PANELIST_RIBBON),
                Attendee.badge_type == c.GUEST_BADGE)).order_by(Attendee.full_name).all()

        @department_id_adapter
        def jobs(self, department_id=None):
            job_filter = {'department_id': department_id} if department_id else {}

            return self.query(Job).filter_by(**job_filter) \
                .options(
                    subqueryload(Job.department),
                    subqueryload(Job.required_roles),
                    subqueryload(Job.shifts).subqueryload(Shift.attendee).subqueryload(Attendee.group)) \
                .order_by(Job.start_time, Job.name)

        def staffers_for_dropdown(self):
            query = self.query(Attendee.id, Attendee.full_name)
            return [
                {'id': id, 'full_name': full_name.title()}
                for id, full_name in query.filter_by(staffing=True).order_by(Attendee.full_name)]

        @department_id_adapter
        def dept_heads(self, department_id=None):
            if department_id:
                return self.query(Department).get(department_id).dept_heads
            return self.query(Attendee).filter(Attendee.dept_memberships.any(is_dept_head=True)) \
                .order_by(Attendee.full_name).all()

        def match_to_group(self, attendee, group):
            available = [a for a in group.attendees if a.is_unassigned]
            if not available:
                return 'The last badge for that group has already been assigned by another station'

            matching = [a for a in available if a.badge_type == attendee.badge_type]
            if not matching:
                return 'Badge #{} is a {} badge, but {} has no badges of that type'.format(
                        attendee.badge_num, attendee.badge_type_label, group.name)
            else:
                # First preserve the attributes to copy to the new group member
                attrs = matching[0].to_dict(attrs=['group', 'group_id', 'paid', 'ribbon'])

                # Then delete the old unassigned group member
                self.delete(matching[0])

                # Flush the deletion so the badge shifting code is performed
                self.flush()

                # Copy the attributes we preserved
                attendee.apply(attrs, restricted=False)

                # Ensure the attendee is added to the session
                self.add(attendee)
                self.commit()

        def get_truth(self, left, op, right):
            # Helper function for use in attribute and property search
            return op(left, right)

        def parse_attr_search_terms(self, search_text):
            # Parse the search terms, including accounting for prefixes like >, <, and !=
            # Returns the target attr/property name, the search term with and without AND/OR, and the operator
            target, term = search_text.split(':', 1)
            target, term = target.strip(), term.strip()
            search_term = term.replace('AND', '').replace('OR', '').strip()

            if search_term[0] in ['>', '<', '!']:
                if search_term[0] == '!':
                    op = operator.ne

                if search_term[1] == '=':
                    if search_term[0] == '>':
                        op = operator.ge
                    elif search_term[0] == '<':
                        op = operator.le
                    search_term = search_term[2:]
                else:
                    if search_term[0] == '>':
                        op = operator.gt
                    elif search_term[0] == '<':
                        op = operator.lt
                    search_term = search_term[1:]
            else:
                op = operator.eq
            
            return target, term, search_term, op

        def search(self, text, *filters):
            # We need to both outerjoin on the PromoCodeGroup table and also
            # query it.  In order to do this we need to alias it so that the
            # reference to PromoCodeGroup in the joinedload doesn't conflict
            # with the outerjoin.  See https://docs.sqlalchemy.org/en/13/orm/query.html#sqlalchemy.orm.query.Query.join
            aliased_pcg = aliased(PromoCodeGroup)

            attendees = self.query(Attendee) \
                            .outerjoin(Attendee.group) \
                            .outerjoin(Attendee.promo_code) \
                            .outerjoin(aliased_pcg, PromoCode.group) \
                            .options(
                                joinedload(Attendee.group),
                                joinedload(Attendee.promo_code).joinedload(PromoCode.group)
                            ).filter(*filters)

            terms = text.split()
            if len(terms) == 2:
                first, last = terms
                if first.endswith(','):
                    last, first = first.strip(','), last
                name_cond = attendees.icontains_condition(first_name=first, last_name=last)
                legal_name_cond = attendees.icontains_condition(legal_name="{}%{}".format(first, last))
                first_name_cond = attendees.icontains_condition(first_name=terms)
                last_name_cond = attendees.icontains_condition(last_name=terms)
                if attendees.filter(or_(name_cond, legal_name_cond, first_name_cond, last_name_cond)).first():
                    return attendees.filter(or_(name_cond, legal_name_cond, first_name_cond, last_name_cond)), ''

            elif len(terms) == 1 and terms[0].endswith(','):
                last = terms[0].rstrip(',')
                name_cond = attendees.icontains_condition(last_name=last)
                # Known issue: search includes first name if legal name is set
                legal_cond = attendees.icontains_condition(legal_name=last)
                return attendees.filter(or_(name_cond, legal_cond)), ''

            elif len(terms) == 1 and terms[0].isdigit():
                if len(terms[0]) == 10:
                    return attendees.filter(or_(Attendee.ec_phone == terms[0], Attendee.cellphone == terms[0])), ''
                elif int(terms[0]) <= sorted(
                        c.BADGE_RANGES.items(),
                        key=lambda badge_range: badge_range[1][0])[-1][1][1]:
                    return attendees.filter(Attendee.badge_num == terms[0]), ''

            elif len(terms) == 1 \
                    and re.match('^[a-z0-9]{8}-[a-z0-9]{4}-[a-z0-9]{4}-[a-z0-9]{4}-[a-z0-9]{12}$', terms[0]):

                return attendees.filter(or_(
                    Attendee.id == terms[0],
                    Attendee.public_id == terms[0],
                    aliased_pcg.id == terms[0],
                    Group.id == terms[0],
                    Group.public_id == terms[0])), ''

            elif len(terms) == 1 and terms[0].startswith(c.EVENT_QR_ID):
                search_uuid = terms[0][len(c.EVENT_QR_ID):]
                if re.match('^[a-z0-9]{8}-[a-z0-9]{4}-[a-z0-9]{4}-[a-z0-9]{4}-[a-z0-9]{12}$', search_uuid):
                    return attendees.filter(or_(
                        Attendee.public_id == search_uuid,
                        Group.public_id == search_uuid)), ''

            or_checks = []
            and_checks = []

            def check_text_fields(search_text):
                check_list = [
                    Group.name.ilike('%' + search_text + '%'),
                    aliased_pcg.name.ilike('%' + search_text + '%')
                ]

                for attr in Attendee.searchable_fields:
                    check_list.append(getattr(Attendee, attr).ilike('%' + search_text + '%'))
                
                return check_list

            if ':' in text:
                delimited_text = text.replace('AND', 'AND,').replace('OR', 'OR,')
                list_of_attr_searches = delimited_text.split(',')
                last_term = None

                for search_text in list_of_attr_searches:
                    if ':' not in search_text:
                        last_term = search_text
                        search_text = search_text.replace('AND', '').replace('OR', '').strip()
                        or_checks.extend(check_text_fields(search_text))
                    else:
                        target, term, search_term, op = self.parse_attr_search_terms(search_text)

                        if target == 'email':
                            attr_search_filter = Attendee.normalized_email.icontains(normalize_email(search_term))
                        elif target == 'group':
                            attr_search_filter = Group.name.icontains(search_term.strip())
                        elif target == 'has_ribbon':
                            attr_search_filter = Attendee.ribbon == Attendee.ribbon.type.convert_if_labels(search_term.title())
                        elif target in Attendee.searchable_bools:
                            t_or_f = search_term.strip().lower() not in ('f', 'false', 'n', 'no', '0', 'none')
                            attr_search_filter = getattr(Attendee,target) == t_or_f

                            if not isinstance(getattr(Attendee, target).type, Boolean):
                                attr_search_filter = getattr(Attendee,target) != None \
                                    if t_or_f == True else getattr(Attendee,target) == None
                        elif target in Attendee.searchable_choices:
                            if target == 'amount_extra':
                                # Allow searching kick-in by dollar value and not just the label
                                try:
                                    search_term = int(search_term.replace('$',''))
                                except:
                                    pass
                            else:
                                try:
                                    search_term = getattr(Attendee,target).type.convert_if_label(search_term)
                                except KeyError:
                                    # A lot of our labels are title-cased
                                    try:
                                        search_term = getattr(Attendee,target).type.convert_if_label(search_term.title())
                                    except KeyError:
                                        return None, 'ERROR: {} is not a valid option for {}'.format(search_term, target)
                            attr_search_filter = self.get_truth(getattr(Attendee,target), op, search_term)
                        else:
                            try:
                                getattr(Attendee,target)
                            except AttributeError:
                                return None, 'ERROR: {} is not a valid attribute'.format(target)
                            # Are we a searchable property?
                            if isinstance(getattr(Attendee,target) == search_term, sqlalchemy.sql.elements.BinaryExpression):
                                attr_search_filter = self.get_truth(getattr(Attendee,target), op, search_term)
                            else:
                                return None, 'ERROR: {} is not a searchable attribute'.format(target)
                        
                        if term.endswith(' OR') or last_term and last_term.endswith(' OR'):
                            or_checks.append(attr_search_filter)
                        else:
                            and_checks.append(attr_search_filter)

                        last_term = term
            else:
                or_checks.extend(check_text_fields(text))
            
            if or_checks and and_checks:
                return attendees.filter(or_(*or_checks), and_(*and_checks)), ''
            elif or_checks:
                return attendees.filter(or_(*or_checks)), ''
            elif and_checks:
                return attendees.filter(and_(*and_checks)), ''
            else:
                return attendees, ''

        def property_search(self, text):
            """
            Many of our most useful forms of data are properties on the Attendee model.
            However, these often are too complex to create SQL statements for, so we
            can't use them in regular attendee attribute search. Our workaround for this
            has been either creating custom reports or making sysadmins cry. This is our
            quick-ish solution -- a way to filter attendees by any property. Because this is
            resource-intensive, it is locked behind the Devtools site section.
            """
            if "OR" in text:
                return None, 'Sorry, property search does not support OR conditions due to I don\'t want to install Pandas.'
            delimited_text = text.replace('AND', 'AND,')
            list_of_attr_searches = delimited_text.split(',')
            last_term = None

            conditions_list = []
            results = []

            for search_text in list_of_attr_searches:
                target, term, search_term, op = self.parse_attr_search_terms(search_text)
                try:
                    search_term = int(search_term)
                except Exception as ex:
                    pass
                conditions_list.append((target, search_term, op))

            for attendee in self.valid_attendees():
                if all([self.get_truth(getattr(attendee, target), op, search_term) for target, search_term, op in conditions_list]):
                    results.append(attendee)
            
            return results, ''

        def delete_from_group(self, attendee, group):
            """
            Sometimes we want to delete an attendee badge which is part of a
            group.  In most cases, we could just say "session.delete(attendee)"
            but sometimes we need to make sure that the attendee is ALSO
            removed from the "group.attendees" list before we commit, since the
            number of attendees in a group is used in our presave_adjustments()
            code to update the group price.  So anytime we delete an attendee
            in a group, we should use this method.
            """
            self.delete(attendee)
            group.attendees.remove(attendee)

        def assign_badges(
                self, group, new_badge_count, new_badge_type=c.ATTENDEE_BADGE,
                new_ribbon_type=None, paid=c.PAID_BY_GROUP,
                **extra_create_args):

            diff = int(new_badge_count) - group.badges
            sorted_unassigned = sorted(group.floating, key=lambda a: a.registered, reverse=True)
            ribbon_to_use = ','.join(map(str, listify(new_ribbon_type))) if new_ribbon_type else group.new_ribbon

            if int(new_badge_type) in c.PREASSIGNED_BADGE_TYPES and c.AFTER_PRINTED_BADGE_DEADLINE and diff > 0:
                return 'Custom badges have already been ordered, so you will need to select a different badge type'
            elif diff > 0:
                for i in range(diff):
                    new_attendee = Attendee(
                        badge_type=new_badge_type,
                        ribbon=ribbon_to_use,
                        paid=paid,
                        **extra_create_args)
                    group.attendees.append(new_attendee)
                    
            elif diff < 0:
                if len(group.floating) < abs(diff):
                    return 'You cannot reduce the number of badges for a group to below the number of assigned badges'
                else:
                    for attendee in sorted_unassigned[:abs(diff)]:
                        self.delete_from_group(attendee, group)

        def assign(self, attendee_id, job_id):
            """
            assign an Attendee to a Job by creating a Shift
            :return: 'None' on success, error message on failure
            """
            job = self.job(job_id)
            attendee = self.attendee(attendee_id)

            if not attendee.has_required_roles(job):
                return 'You cannot assign an attendee to this shift who does not have the required roles: {}'.format(
                    job.required_roles_labels)

            if job.slots <= len(job.shifts):
                return 'All slots for this job have already been filled'

            if not job.no_overlap(attendee):
                return 'This volunteer is already signed up for a shift during that time'

            if not job.working_limit_ok(attendee):
                return 'This shift would put this volunteer over one of their department\'s max consecutive hours'

            self.add(Shift(attendee=attendee, job=job))
            self.commit()

        def insert_test_admin_account(self):
            """
            Insert a test admin into the database with username
            "magfest@example.com" password "magfest" this is ONLY allowed if
            no other admins already exist in the database.

            Returns:
                bool: True if success, False if failure
            """
            if self.query(AdminAccount).first() is not None:
                return False

            attendee = Attendee(
                placeholder=True,
                first_name='Test',
                last_name='Developer',
                email='magfest@example.com',
                badge_type=c.ATTENDEE_BADGE,
            )
            self.add(attendee)

            all_access_group = AccessGroup(
                name='All Access',
                access={section: '5' for section in c.ADMIN_PAGES}
            )

            test_developer_account = AdminAccount(
                attendee=attendee,
                hashed=bcrypt.hashpw('magfest'.encode('utf-8'), bcrypt.gensalt()).decode('utf-8')
            )
            test_developer_account.access_groups.append(all_access_group)

            self.add(all_access_group)
            self.add(test_developer_account)
            self.commit()

            return True

        def set_relation_ids(self, instance, field, cls, value):
            values = set(s for s in listify(value) if s and s != 'None')
            relations = self.query(cls).filter(cls.id.in_(values)).all() if values else []
            setattr(instance, field, relations)

        def bulk_insert(self, models):
            """
            Convenience method for bulk inserting model objects.

            In general, doing a bulk insert is much faster than individual
            inserts, but the whole insert will fail if a single object
            violates the database's referential integrity.

            This function does a bulk insert, but if an `IntegrityError` is
            encountered, it falls back to inserting the model objects
            one-by-one, and ignores the individual integrity errors.

            Arguments:
                models (list): A list of sqlalchemy model objects.

            Returns:
                list: A list of model objects that was succesfully inserted.
                    The returned list will not include any model objects that
                    failed insertion.
            """
            for model in models:
                model.presave_adjustments()
            try:
                self.bulk_save_objects(models)
                self.commit()
                return models
            except IntegrityError as error:
                log.debug('Bulk insert failed: {}', error)
                self.rollback()

                # Bulk insert failed, so insert one at a time and ignore errors
                inserted_models = []
                for model in models:
                    try:
                        self.add(model)
                        self.commit()
                        inserted_models.append(model)
                    except IntegrityError:
                        log.debug('Individual insert failed: {}', error)
                        # Ignore db integrity errors
                        self.rollback()
                return inserted_models

        # ========================
        # mivs
        # ========================

        def logged_in_studio(self):
            try:
                return self.indie_studio(cherrypy.session.get('studio_id'))
            except Exception:
                raise HTTPRedirect('../mivs/studio')

        def logged_in_judge(self):
            judge = self.admin_attendee().admin_account.judge
            if judge:
                return judge
            else:
                raise HTTPRedirect(
                    '../accounts/homepage?message={}',
                    'You have been given judge access but not had a judge entry created for you - '
                    'please contact a MIVS admin to correct this.')

        def code_for(self, game):
            if game.unlimited_code:
                return game.unlimited_code
            else:
                for code in self.logged_in_judge().codes:
                    if code.game == game:
                        return code

        def delete_screenshot(self, screenshot):
            self.delete(screenshot)
            try:
                os.remove(screenshot.filepath)
            except Exception:
                pass
            self.commit()

        def indie_judges(self):
            return self.query(IndieJudge).join(IndieJudge.admin_account).join(AdminAccount.attendee) \
                .order_by(Attendee.full_name)

        def indie_games(self):
            return self.query(IndieGame).join(IndieStudio).options(
                joinedload(IndieGame.studio), joinedload(IndieGame.reviews)).order_by(IndieStudio.name, IndieGame.title)

        # =========================
        # mits
        # =========================

        def log_in_as_mits_team(
                self, team_id, redirect_to='../mits/index'):
            try:
                team = self.mits_team(team_id)
                duplicate_teams = []
                while team.duplicate_of:
                    duplicate_teams.append(team.id)
                    team = self.mits_team(team.duplicate_of)
                    assert team.id not in duplicate_teams, 'circular reference in duplicate_of: {}'.format(
                        duplicate_teams)
            except Exception:
                log.error('attempt to log into invalid team {}', team_id, exc_info=True)
                raise HTTPRedirect('../mits/login_explanation')
            else:
                cherrypy.session['mits_team_id'] = team.id
                raise HTTPRedirect(redirect_to)

        def logged_in_mits_team(self):
            try:
                team = self.mits_team(cherrypy.session.get('mits_team_id'))
                assert not team.deleted or team.duplicate_of
            except Exception:
                raise HTTPRedirect('../mits/login_explanation')
            else:
                if team.duplicate_of:
                    # The currently-logged-in team was deleted, so log
                    # back in as the correct team.
                    self.log_as_as_mits_team(team.id)
                else:
                    return team

        def mits_teams(self, include_deleted=False):
            if include_deleted:
                deleted_filter = []
            else:
                deleted_filter = [MITSTeam.deleted == False]  # noqa: E712
            return self.query(MITSTeam).filter(*deleted_filter).options(
                joinedload(MITSTeam.applicants).subqueryload(MITSApplicant.attendee),
                joinedload(MITSTeam.games),
                joinedload(MITSTeam.schedule),
            ).order_by(MITSTeam.name)

        def delete_mits_file(self, model):
            try:
                os.remove(model.filepath)
            except Exception:
                log.error('Unexpected error deleting MITS file {}', model.filepath)

            # Regardless of whether removing the file from the
            # filesystem succeeded, we still want the delete it from the
            # database. The most likely cause of failure is if the file
            # was already deleted or is otherwise not present, so it
            # wouldn't make sense to keep the database record around.
            self.delete(model)
            self.commit()

        # =========================
        # panels
        # =========================

        def panel_apps(self):
            return self.query(PanelApplication).order_by('applied').all()

        def panel_applicants(self):
            return self.query(PanelApplicant).options(joinedload(PanelApplicant.application)) \
                .order_by('first_name', 'last_name')

        # =========================
        # tabletop
        # =========================

        def entrants(self):
            return self.query(TabletopEntrant).options(
                joinedload(TabletopEntrant.reminder),
                joinedload(TabletopEntrant.attendee),
                subqueryload(TabletopEntrant.tournament).subqueryload(TabletopTournament.event))

        def entrants_by_phone(self):
            entrants = defaultdict(list)
            for entrant in self.entrants():
                cellphone = normalize_phone(entrant.attendee.cellphone)
                entrants[cellphone].append(entrant)
            return entrants

    @classmethod
    def model_mixin(cls, model):
        if model.__name__ in ['SessionMixin', 'QuerySubclass']:
            target = getattr(cls, model.__name__)
        else:
            for target in cls.all_models():
                if target.__name__ == model.__name__:
                    break
            else:
                raise ValueError('No existing model with name {}'.format(model.__name__))

        for name in dir(model):
            if not name.startswith('_'):
                attr = getattr(model, name)
                if hasattr('target', '__table__') and name in target.__table__.c:
                    attr.key = attr.key or name
                    attr.name = attr.name or name
                    attr.table = target.__table__
                    target.__table__.c.replace(attr)
                else:
                    setattr(target, name, attr)
        return target


@on_startup(priority=1)
def initialize_db(modify_tables=False):
    """
    Initialize the session on startup.

    We want to do this only after all other plugins have had a chance to
    initialize and add their 'mixin' data (i.e. extra columns) into the models.

    Also, it's possible that the DB is still initializing and isn't ready to
    accept connections, so, if this fails, keep trying until we're able to
    connect.

    This should be the ONLY spot (except for maintenance tools) in all of core
    ubersystem or any plugins that attempts to create tables by passing
    drop=True or modify_tables=True or initialize=True to
    Session.initialize_db()
    """
    num_tries_remaining = 10
    while not stopped.is_set():
        try:
            Session.initialize_db(modify_tables=modify_tables, initialize=True)
        except KeyboardInterrupt:
            log.critical('DB initialize: Someone hit Ctrl+C while we were starting up')
        except Exception:
            num_tries_remaining -= 1
            if num_tries_remaining == 0:
                log.error("DB initialize: couldn't connect to DB, we're giving up")
                raise
            log.error("DB initialize: can't connect to / initialize DB, will try again in 5 seconds", exc_info=True)
            stopped.wait(5)
        else:
            break


@on_startup
def _attendee_validity_check():
    orig_getter = Session.SessionMixin.attendee

    @wraps(orig_getter)
    def with_validity_check(self, *args, **kwargs):
        allow_invalid = kwargs.pop('allow_invalid', False)
        attendee = orig_getter(self, *args, **kwargs)
        if not allow_invalid and not attendee.is_new and \
           not self.current_admin_account and not attendee.is_valid:
            raise HTTPRedirect('../preregistration/invalid_badge?id={}', attendee.id)
        else:
            return attendee
    Session.SessionMixin.attendee = with_validity_check


def _presave_adjustments(session, context, instances='deprecated'):
    for model in chain(session.dirty, session.new):
        model.presave_adjustments()
    for model in session.deleted:
        model.predelete_adjustments()


def _track_changes(session, context, instances='deprecated'):
    states = [
        (c.CREATED, session.new),
        (c.UPDATED, session.dirty),
        (c.DELETED, session.deleted)]

    for action, instances in states:
        for instance in instances:
            if instance.__class__ not in Tracking.UNTRACKED:
                Tracking.track(action, instance)


def register_session_listeners():
    """
    The order in which we register these listeners matters.
    """
    listen(Session.session_factory, 'before_flush', _presave_adjustments)
    listen(Session.session_factory, 'after_flush', _track_changes)


register_session_listeners()<|MERGE_RESOLUTION|>--- conflicted
+++ resolved
@@ -508,77 +508,7 @@
         for column in self.__table__.columns:
             if (not restricted or column.name in self.unrestricted) and column.name in params and column.name != 'id':
                 value = params[column.name]
-<<<<<<< HEAD
-                if isinstance(value, six.string_types):
-                    value = value.strip()
-
-                try:
-                    if value is None:
-                        pass  # Totally fine for value to be None
-
-                    elif isinstance(column.type, Float):
-                        if value == '':
-                            value = None
-                        else:
-                            value = float(value)
-
-                    elif isinstance(column.type, Numeric):
-                        if value == '':
-                            value = None
-                        elif isinstance(value, six.string_types) and value.endswith('.0'):
-                            value = int(value[:-2])
-                        else:
-                            value = int(float(value))
-
-                    elif isinstance(column.type, (MultiChoice)):
-                        if isinstance(value, list):
-                            value = ','.join(map(lambda x: str(x).strip(), value))
-                        else:
-                            value = str(value).strip()
-                        value = column.type.convert_if_labels(value)
-
-                    elif isinstance(column.type, Choice):
-                        if value == '':
-                            value = None
-                        else:
-                            value = column.type.convert_if_label(value)
-
-                    elif isinstance(column.type, Integer):
-                        if value == '':
-                            value = None
-                        else:
-                            value = int(float(value))
-
-                    elif isinstance(column.type, UTCDateTime):
-                        if value == '':
-                            value = None
-                        try:
-                            value = datetime.strptime(value, c.TIMESTAMP_FORMAT)
-                        except ValueError:
-                            value = dateparser.parse(value)
-                        if not value.tzinfo:
-                            value = c.EVENT_TIMEZONE.localize(value)
-
-                    elif isinstance(column.type, Date):
-                        if value == '':
-                            value = None
-                        try:
-                            value = datetime.strptime(value, c.DATE_FORMAT)
-                        except ValueError:
-                            value = dateparser.parse(value)
-                        value = value.date()
-
-                    elif isinstance(column.type, JSON) and isinstance(value, str):
-                        value = json.loads(value)
-
-                except Exception as error:
-                    log.debug(
-                        'Ignoring error coercing value for column {}.{}: {}', self.__tablename__, column.name, error)
-
-                setattr(self, column.name, value)
-=======
                 setattr(self, column.name, self.coerce_column_data(column, value))
->>>>>>> 015201ee
 
         for column in self.__table__.columns:
             if (not restricted or column.name in self.unrestricted) \
@@ -1121,15 +1051,11 @@
         def create_admin_account(self, attendee, password='', generate_pwd=True, **params):
             from uber.utils import genpasswd
 
-<<<<<<< HEAD
-            new_account = AttendeeAccount(email=email, hashed=bcrypt.hashpw(password.encode('utf-8'), bcrypt.gensalt()).decode('utf-8') if password else '')
-=======
             if not password and generate_pwd:
                 password = genpasswd()
             
             new_account = AdminAccount(attendee=attendee, hashed=bcrypt.hashpw(password, bcrypt.gensalt()))
             new_account.apply(params)
->>>>>>> 015201ee
             self.add(new_account)
             return new_account
 
