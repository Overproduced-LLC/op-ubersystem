import os
import re
import uuid
from collections import defaultdict
from datetime import date, datetime, timedelta
from functools import wraps
from itertools import chain
from uuid import uuid4

import bcrypt
import cherrypy
import six
import sqlalchemy
from dateutil import parser as dateparser
from pockets import cached_classproperty, classproperty, listify
from pockets.autolog import log
from residue import check_constraint_naming_convention, declarative_base, JSON, SessionManager, UTCDateTime, UUID
from sideboard.lib import on_startup, stopped
from sqlalchemy import and_, func, or_, not_
from sqlalchemy.event import listen
from sqlalchemy.exc import IntegrityError
from sqlalchemy.orm import Query, joinedload, subqueryload
from sqlalchemy.orm.attributes import get_history, instance_state
from sqlalchemy.schema import MetaData
from sqlalchemy.types import Boolean, Integer, Float, Date, Numeric
from sqlalchemy.util import immutabledict

import uber
from uber.config import c, create_namespace_uuid
from uber.errors import HTTPRedirect
from uber.decorators import cost_property, department_id_adapter, presave_adjustment, suffix_property
from uber.models.types import Choice, DefaultColumn as Column, MultiChoice
from uber.utils import check_csrf, normalize_phone, DeptChecklistConf, report_critical_exception


def _make_getter(model):
    def getter(
            self, params=None, *, bools=(), checkgroups=(), allowed=(), restricted=False, ignore_csrf=False, **query):

        if query:
            return self.query(model).filter_by(**query).one()
        elif isinstance(params, str):
            return self.query(model).filter_by(id=params).one()
        else:
            params = params.copy()
            id = params.pop('id', 'None')
            if id == 'None':
                inst = model()
            else:
                inst = self.query(model).filter_by(id=id).one()

            if not ignore_csrf:
                assert not {k for k in params if k not in allowed} or cherrypy.request.method == 'POST', 'POST required'

            inst.apply(params, bools=bools, checkgroups=checkgroups, restricted=restricted, ignore_csrf=ignore_csrf)

            return inst
    return getter


# Consistent naming conventions are necessary for alembic to be able to
# reliably upgrade and downgrade versions. For more details, see:
# http://alembic.zzzcomputing.com/en/latest/naming.html
naming_convention = {
    'ix': 'ix_%(column_0_label)s',
    'uq': 'uq_%(table_name)s_%(column_0_name)s',
    'fk': 'fk_%(table_name)s_%(column_0_name)s_%(referred_table_name)s',
    'pk': 'pk_%(table_name)s'}

if not c.SQLALCHEMY_URL.startswith('sqlite'):
    naming_convention['unnamed_ck'] = check_constraint_naming_convention
    naming_convention['ck'] = 'ck_%(table_name)s_%(unnamed_ck)s',

metadata = MetaData(naming_convention=immutabledict(naming_convention))


@declarative_base(metadata=metadata)
class MagModel:
    id = Column(UUID, primary_key=True, default=lambda: str(uuid4()))

    required = ()

    @cached_classproperty
    def NAMESPACE(cls):
        return create_namespace_uuid(cls.__name__)

    @cached_classproperty
    def _class_attr_names(cls):
        return [
            s for s in dir(cls)
            if s not in ('_class_attrs', '_class_attr_names') and
            not s.startswith('_cached_')]

    @cached_classproperty
    def _class_attrs(cls):
        return {s: getattr(cls, s) for s in cls._class_attr_names}

    def _invoke_adjustment_callbacks(self, label):
        callbacks = []
        for name, attr in self._class_attrs.items():
            if hasattr(attr, '__call__') and hasattr(attr, label):
                callbacks.append(getattr(self, name))
        callbacks.sort(key=lambda f: getattr(f, label))
        for function in callbacks:
            function()

    def presave_adjustments(self):
        self._invoke_adjustment_callbacks('presave_adjustment')

    def predelete_adjustments(self):
        self._invoke_adjustment_callbacks('predelete_adjustment')

    @property
    def email_to_address(self):
        """
        The email address that our automated emails use when emailing this model.
        In some rare cases, a model should have a column named `email` but not always use that in
        automated emails -- override this instead.
        """
        return self.email

    @property
    def addons(self):
        """
        This exists only to be overridden by other events; it should return a
        list of strings are the extra things which an attendee or group has
        purchased.  For example, in the MAGStock codebase, we've got code which
        looks something like this::

            @Session.model_mixin
            class Attendee:
                purchased_food = Column(Boolean, default=False)

                @property
                def addons(self):
                    return ['Food'] if self.purchased_food else []

        Our various templates use this information to display a summary to the
        user of what they have purchased, e.g. in the prereg confirmation page
        and in their confirmation emails.
        """
        return []

    @cached_classproperty
    def cost_property_names(cls):
        """Returns the names of all cost properties on this model."""
        return [
            s for s in cls._class_attr_names
            if s != 'cost_property_names'
            and isinstance(getattr(cls, s), cost_property)]

    @cached_classproperty
    def multichoice_columns(cls):
        return [c for c in cls.__table__.columns if isinstance(c.type, MultiChoice)]

    @property
    def default_cost(self):
        """
        Returns the sum of all @cost_property values for this model instance.

        Because things like discounts exist, we ensure default_cost will never
        return a negative value.
        """
        values = []
        for name in self.cost_property_names:
            value = 'ATTRIBUTE NOT FOUND'
            try:
                value = getattr(self, name, 'ATTRIBUTE NOT FOUND')
                values.append(int(value))
            except Exception as ex:
                log.error('Error calculating cost property {}: "{}"'.format(name, value))
                log.exception(ex)
        return max(0, sum(values))

    @cached_classproperty
    def unrestricted(cls):
        """
        Returns a set of column names which are allowed to be set by non-admin
        attendees filling out one of the registration forms.
        """
        return {col.name for col in cls.__table__.columns if not getattr(col, 'admin_only', True)}

    @cached_classproperty
    def all_bools(cls):
        """Returns the set of Boolean column names for this table."""
        return {col.name for col in cls.__table__.columns if isinstance(col.type, Boolean)}

    @cached_classproperty
    def all_checkgroups(cls):
        """Returns the set of MultiChoice column names for this table."""
        return {col.name for col in cls.__table__.columns if isinstance(col.type, MultiChoice)}

    @cached_classproperty
    def regform_bools(cls):
        """Returns the set of non-admin-only Boolean columns for this table."""
        return {colname for colname in cls.all_bools if colname in cls.unrestricted}

    @cached_classproperty
    def regform_checkgroups(cls):
        """
        Returns the set of non-admin-only MultiChoice columns for this table.
        """
        return {colname for colname in cls.all_checkgroups if colname in cls.unrestricted}

    @classproperty
    def _extra_apply_attrs(cls):
        """
        Returns a set of extra attrs used by apply(). These are settable
        attributes or properties that are not in cls.__table__columns.
        """
        return set()

    @classproperty
    def _extra_apply_attrs_restricted(cls):
        """
        Returns a set of extra attrs used by apply(restricted=True). These are
        settable attributes or properties that are not in cls.__table__columns.
        """
        return set()

    def _get_relation_ids(self, relation):
        return getattr(self, '_relation_ids', {}).get(relation, (None, None))

    def _set_relation_ids(self, relation, ModelClass, ids):
        _relation_ids = getattr(self, '_relation_ids', {})
        _relation_ids[relation] = (ModelClass, ids)
        setattr(self, '_relation_ids', _relation_ids)

    @presave_adjustment
    def _convert_relation_ids_to_instances(self):
        _relation_ids = getattr(self, '_relation_ids', {})
        for relation, (ModelClass, ids) in _relation_ids.items():
            self.session.set_relation_ids(self, relation, ModelClass, ids)
        setattr(self, '_relation_ids', {})

    @property
    def session(self):
        """
        Returns the session object which this model instance is attached to,
        or None if this instance is not attached to a session.
        """
        return Session.session_factory.object_session(self)

    @classmethod
    def get_field(cls, name):
        """Returns the column object with the provided name for this model."""
        return cls.__table__.columns[name]

    def __eq__(self, m):
        return self.id is not None and isinstance(m, MagModel) and self.id == m.id

    def __ne__(self, m):
        return not (self == m)

    def __hash__(self):
        return hash(self.id)

    @property
    def is_new(self):
        """
        Boolean property indicating whether or not this instance has already
        been saved to the database or if it's a new instance which has never
        been saved and thus has no corresponding row in its database table.
        """
        return not instance_state(self).persistent

    @property
    def created(self):
        return self.get_tracking_by_instance(self, action=c.CREATED, last_only=True)

    @property
    def last_updated(self):
        return self.get_tracking_by_instance(self, action=c.UPDATED, last_only=True)

    @property
    def db_id(self):
        """
        A common convention in our forms is to pass an "id" parameter of "None"
        for new objects and to pass the actual id for objects which already
        exist in our database, which lets the backend know whether to perform a
        save or an update.  This method returns "None" for new objects and the
        id for existing objects, for use in such forms.
        """
        return None if self.is_new else self.id

    def orig_value_of(self, name):
        """
        Sometimes we mutate a model instance but then want to get the original
        value of a column before we changed it before we perform a save.  This
        method returns the original value (i.e. the value currently in the db)
        for the column whose name is provided.  If the value has not changed,
        this just returns the current value of that field.
        """
        hist = get_history(self, name)
        return (hist.deleted or hist.unchanged or [getattr(self, name)])[0]

    @suffix_property
    def _ints(self, name, val):
        """
        Given a column that uses a tuple of integers and strings, returns a
        list of integers. This allows us to use 'x in y' searching for
        MultiChoice columns.

        These arguments are supplied by the @suffix_property decorator based
        on the variable name preceding '_ints'.

        Args:
            name: The name of the column we're inspecting, e.g., "interests".
            val: The list of tuples the column uses as possible values,
                e.g., "c.INTEREST_OPTS".

        Returns:
            A list of integers or an empty list if val is falsey.

        """
        if not val or not name:
            return []

        choices = dict(self.get_field(name).type.choices)
        return [int(i) for i in str(val).split(',') if i and int(i) in choices]

    @suffix_property
    def _label(self, name, val):
        if not val or not name:
            return ''

        try:
            val = int(val)
        except ValueError:
            log.debug('{} is not an int. Did we forget to migrate data for {} during a DB migration?', val, name)
            return ''

        label = self.get_field(name).type.choices.get(val)
        if not label:
            log.debug('{} does not have a label for {}, check your enum generating code', name, val)
        return label

    @suffix_property
    def _local(self, name, val):
        return val.astimezone(c.EVENT_TIMEZONE)

    @suffix_property
    def _labels(self, name, val):
        ints = getattr(self, name + '_ints')
        labels = dict(self.get_field(name).type.choices)
        return sorted(labels[i] for i in ints)

    def __getattr__(self, name):
        suffixed = suffix_property.check(self, name)
        if suffixed is not None:
            return suffixed

        choice = getattr(c, name, None)
        if choice is not None:
            if len(self.multichoice_columns) == 1:
                multi = self.multichoice_columns[0]
                if choice in multi.type.choices_dict:
                    return choice in getattr(self, multi.name + '_ints')

        if name.startswith('is_'):
            return self.__class__.__name__.lower() == name[3:]

        raise AttributeError(self.__class__.__name__ + '.' + name)

    def get_tracking_by_instance(self, instance, action, last_only=True):
        from uber.models.tracking import Tracking
        query = self.session.query(Tracking).filter_by(fk_id=instance.id, action=action).order_by(Tracking.when.desc())
        return query.first() if last_only else query.all()

    def apply(self, params, *, bools=(), checkgroups=(), restricted=True, ignore_csrf=True):
        """
        Args:
            restricted (bool): If True, restrict any changes only to fields
                which we allow attendees to set on their own. If False, allow
                changes to any fields.
        """
        bools = self.regform_bools if restricted else bools
        checkgroups = self.regform_checkgroups if restricted else checkgroups
        for column in self.__table__.columns:
            if (not restricted or column.name in self.unrestricted) and column.name in params and column.name != 'id':
                value = params[column.name]
                if isinstance(value, six.string_types):
                    value = value.strip()

                try:
                    if value is None:
                        pass  # Totally fine for value to be None

                    elif isinstance(column.type, Float):
                        if value == '':
                            value = None
                        else:
                            value = float(value)

                    elif isinstance(column.type, Numeric):
                        if value == '':
                            value = None
                        elif value.endswith('.0'):
                            value = int(value[:-2])

                    elif isinstance(column.type, (MultiChoice)):
                        if isinstance(value, list):
                            value = ','.join(map(lambda x: str(x).strip(), value))
                        else:
                            value = str(value).strip()

                    elif isinstance(column.type, (Choice, Integer)):
                        if value == '':
                            value = None
                        else:
                            value = int(float(value))

                    elif isinstance(column.type, UTCDateTime):
                        try:
                            value = datetime.strptime(value, c.TIMESTAMP_FORMAT)
                        except ValueError:
                            value = dateparser.parse(value)
                        if not value.tzinfo:
                            value = c.EVENT_TIMEZONE.localize(value)

                    elif isinstance(column.type, Date):
                        try:
                            value = datetime.strptime(value, c.DATE_FORMAT)
                        except ValueError:
                            value = dateparser.parse(value)
                        value = value.date()

                except Exception as error:
                    log.debug(
                        'Ignoring error coercing value for column {}.{}: {}', self.__tablename__, column.name, error)

                setattr(self, column.name, value)

        for column in self.__table__.columns:
            if (not restricted or column.name in self.unrestricted) \
                    and (column.type is JSON or isinstance(column.type, JSON)):

                fields = getattr(self, '_{}_fields'.format(column.name), {})
                for field in fields.keys():
                    if field in params:
                        setattr(self, field, params[field])

        if cherrypy.request.method.upper() == 'POST':
            for column in self.__table__.columns:
                if column.name in bools:
                    setattr(self, column.name, bool(int(params.get(column.name, 0))))
                elif column.name in checkgroups and column.name not in params:
                    setattr(self, column.name, '')

            if not ignore_csrf:
                check_csrf(params.get('csrf_token'))

        _extra_apply_attrs = self._extra_apply_attrs_restricted if restricted else self._extra_apply_attrs

        for attr in _extra_apply_attrs:
            if attr in params:
                setattr(self, attr, params[attr])

        return self

    def timespan(self, minute_increment=60):
        def minutestr(dt):
            return ':30' if dt.minute == 30 else ''

        timespan = timedelta(minutes=minute_increment * self.duration)
        endtime = self.start_time_local + timespan

        startstr = self.start_time_local.strftime('%I').lstrip('0') + minutestr(self.start_time_local)
        endstr = endtime.strftime('%I').lstrip('0') + minutestr(endtime) + endtime.strftime('%p').lower()

        if self.start_time_local.day == endtime.day:
            endstr += endtime.strftime(' %A')
            if self.start_time_local.hour < 12 and endtime.hour >= 12:
                return startstr + 'am - ' + endstr
            else:
                return startstr + '-' + endstr
        else:
            return startstr + self.start_time_local.strftime('pm %a - ') + endstr + endtime.strftime(' %a')


# Make all of our model classes available from uber.models
from uber.models.admin import *  # noqa: F401,E402,F403
from uber.models.promo_code import *  # noqa: F401,E402,F403
from uber.models.attendee import *  # noqa: F401,E402,F403
from uber.models.commerce import *  # noqa: F401,E402,F403
from uber.models.department import *  # noqa: F401,E402,F403
from uber.models.email import *  # noqa: F401,E402,F403
from uber.models.group import *  # noqa: F401,E402,F403
from uber.models.tracking import *  # noqa: F401,E402,F403
from uber.models.types import *  # noqa: F401,E402,F403
from uber.models.api import *  # noqa: F401,E402,F403
from uber.models.hotel import *  # noqa: F401,E402,F403
from uber.models.attendee_tournaments import *  # noqa: F401,E402,F403
from uber.models.mivs import *  # noqa: F401,E402,F403
from uber.models.mits import *  # noqa: F401,E402,F403
from uber.models.panels import *  # noqa: F401,E402,F403
from uber.models.attraction import *  # noqa: F401,E402,F403
from uber.models.tabletop import *  # noqa: F401,E402,F403
from uber.models.guests import *  # noqa: F401,E402,F403

# Explicitly import models used by the Session class to quiet flake8
from uber.models.admin import AdminAccount, WatchList  # noqa: E402
from uber.models.attendee import Attendee  # noqa: E402
from uber.models.department import Job, Shift, Department  # noqa: E402
from uber.models.email import Email  # noqa: E402
from uber.models.group import Group  # noqa: E402
from uber.models.mits import MITSApplicant, MITSTeam  # noqa: E402
from uber.models.mivs import IndieJudge, IndieGame, IndieStudio  # noqa: E402
from uber.models.panels import PanelApplication, PanelApplicant  # noqa: E402
from uber.models.promo_code import PromoCode, PromoCodeGroup  # noqa: E402
from uber.models.tabletop import TabletopEntrant, TabletopTournament  # noqa: E402
from uber.models.tracking import Tracking  # noqa: E402


class Session(SessionManager):

    # This looks strange, but `sqlalchemy.create_engine` will throw an error
    # if it's passed arguments that aren't supported by the given DB engine.
    # For example, SQLite doesn't support either `pool_size` or `max_overflow`,
    # so if `sqlalchemy_pool_size` or `sqlalchemy_max_overflow` are set with
    # a value of -1, they are not added to the keyword args.
    _engine_kwargs = dict((k, v) for (k, v) in [
        ('pool_size', c.SQLALCHEMY_POOL_SIZE),
        ('max_overflow', c.SQLALCHEMY_MAX_OVERFLOW)] if v > -1)
    engine = sqlalchemy.create_engine(c.SQLALCHEMY_URL, **_engine_kwargs)

    @classmethod
    def initialize_db(cls, modify_tables=False, drop=False, initialize=False):
        """
        Initialize the database and optionally create/drop tables.

        Initializes the database connection for use, and attempt to create any
        tables registered in our metadata which do not actually exist yet in
        the database.

        This calls the underlying sideboard function, HOWEVER, in order to
        actually create any tables, you must specify modify_tables=True.  The
        reason is, we need to wait for all models from all plugins to insert
        their mixin data, so we wait until one spot in order to create the
        database tables.

        Any calls to initialize_db() that do not specify modify_tables=True or
        drop=True are ignored.

        i.e. anywhere in Sideboard that calls initialize_db() will be ignored.
        i.e. ubersystem is forcing all calls that don't specify
        modify_tables=True or drop=True to be ignored.

        Calling initialize_db with modify_tables=False and drop=True will leave
        you with an empty database.

        Keyword Arguments:
            modify_tables: If False, this function will not attempt to create
                any database objects (tables, columns, constraints, etc...)
                Defaults to False.
            drop: USE WITH CAUTION: If True, then we will drop any tables in
                the database. Defaults to False.
        """
        for model in cls.all_models():
            if not hasattr(cls.SessionMixin, model.__tablename__):
                setattr(cls.SessionMixin, model.__tablename__, _make_getter(model))

        if drop or modify_tables or initialize:
            super(Session, cls).initialize_db(drop=drop, create=modify_tables)
            if drop:
                from uber.migration import stamp
                stamp('heads' if modify_tables else None)

    class QuerySubclass(Query):
        @property
        def is_single_table_query(self):
            return len(self.column_descriptions) == 1

        @property
        def model(self):
            assert self.is_single_table_query, \
                'actions such as .order() and .icontains() and .iexact() are only valid for single-table queries'

            return self.column_descriptions[0]['type']

        def order(self, attrs):
            order = []
            for attr in listify(attrs):
                col = getattr(self.model, attr.lstrip('-'))
                order.append(col.desc() if attr.startswith('-') else col)
            return self.order_by(*order)

        def icontains_condition(self, attr=None, val=None, **filters):
            """
            Take column names and values, and build a condition/expression
            that is true when all named columns contain the corresponding
            values, case-insensitive.

            This operation is very similar to the "contains" method in
            SQLAlchemy, but case insensitive - i.e. it uses "ilike" instead
            of "like".

            Note that an "and" is used: all columns must match, not just one.
            More complex conditions can be built by using or_/etc on the result
            of this method.
            """
            conditions = []
            if len(self.column_descriptions) == 1 and filters:
                for colname, val in filters.items():
                    conditions.append(getattr(self.model, colname).ilike('%{}%'.format(val)))
            if attr and val:
                conditions.append(attr.ilike('%{}%'.format(val)))
            return and_(*conditions)

        def icontains(self, attr=None, val=None, **filters):
            """
            Take the names of columns and values, and filters the query to
            items where each named columns contain the values,
            case-insensitive.

            This operation is very similar to calling
            query.filter(contains(...)), but works with a case-insensitive
            "contains".

            Note that an "and" is used: all columns must match, not just one.
            """
            condition = self.icontains_condition(attr=attr, val=val, **filters)
            return self.filter(condition)

        def iexact(self, **filters):
            filters = [func.lower(getattr(self.model, attr)) == func.lower(val) for attr, val in filters.items()]
            return self.filter(*filters)

    class SessionMixin:
        def current_admin_account(self):
            return self.admin_account(cherrypy.session['account_id'])

        def admin_attendee(self):
            return self.admin_account(cherrypy.session['account_id']).attendee

        def logged_in_volunteer(self):
            return self.attendee(cherrypy.session['staffer_id'])

        def checklist_status(self, slug, department_id):
            attendee = self.admin_attendee()
            conf = DeptChecklistConf.instances.get(slug)
            if not conf:
                raise ValueError(
                    "Can't access dept checklist INI settings for section '{}', check your INI file".format(slug))

            if not department_id:
                return {'conf': conf, 'relevant': False, 'completed': None}

            department = self.query(Department).get(department_id)
            if department:
                return {
                    'conf': conf,
                    'relevant': attendee.can_admin_checklist_for(department),
                    'completed': department.checklist_item_for_slug(conf.slug)
                }
            else:
                return {
                    'conf': conf,
                    'relevant': attendee.can_admin_checklist,
                    'completed': attendee.checklist_item_for_slug(conf.slug)
                }

        def jobs_for_signups(self):
            fields = [
                'name', 'department_id', 'department_name', 'description',
                'weight', 'start_time_local', 'end_time_local', 'duration',
                'weighted_hours', 'restricted', 'extra15', 'taken',
                'visibility', 'is_public', 'is_setup', 'is_teardown']
            jobs = self.logged_in_volunteer().possible_and_current
            restricted_hours = set()
            for job in jobs:
                if job.required_roles:
                    restricted_hours.add(frozenset(job.hours))
            return [
                job.to_dict(fields)
                for job in jobs if (job.required_roles or frozenset(job.hours) not in restricted_hours)]

        def process_refund(self, stripe_log, model=Attendee):
            """
            Attempts to refund a given Stripe transaction
            Returns:
                error: an error message
                response: a Stripe Refund() object, or None
            """
            import stripe
            from pockets.autolog import log
            from uber.models.commerce import StripeTransaction, \
                StripeTransactionAttendee, StripeTransactionGroup

            txn = stripe_log.stripe_transaction
            if txn.type != c.PAYMENT:
                return 'This is not a payment and cannot be refunded.', None
            else:
                log.debug(
                    'REFUND: attempting to refund stripeID {} {} cents for {}',
                    txn.stripe_id, stripe_log.share, txn.desc)
                try:
                    response = stripe.Refund.create(
                        charge=txn.stripe_id, amount=stripe_log.share, reason='requested_by_customer')
                except stripe.StripeError as e:
                    error_txt = 'Error while calling process_refund' \
                                '(self, stripeID={!r})'.format(txn.stripe_id)
                    report_critical_exception(
                        msg=error_txt,
                        subject='ERROR: MAGFest Stripe invalid request error')
                    return 'An unexpected problem occurred: ' + str(e), None

                refund_txn = StripeTransaction(
                    stripe_id=response.id or None,
                    amount=response.amount,
                    desc=txn.desc,
                    type=c.REFUND,
                    who=AdminAccount.admin_name() or 'non-admin')

                self.add(refund_txn)

                if isinstance(model, Attendee):
                    self.add(StripeTransactionAttendee(
                        txn_id=refund_txn.id,
                        attendee_id=model.id,
                        share=stripe_log.share
                    ))

                elif isinstance(model, Group):
                    self.add(StripeTransactionGroup(
                        txn_id=refund_txn,
                        group_id=model.id,
                        share=stripe_log.share
                    ))

                return '', response

        def guess_attendee_watchentry(self, attendee, active=True):
            or_clauses = [
                func.lower(WatchList.first_names).contains(attendee.first_name.lower()),
                and_(
                    WatchList.email != '',
                    func.lower(WatchList.email) == attendee.email.lower())]

            if attendee.birthdate:
                if isinstance(attendee.birthdate, six.string_types):
                    try:
                        birthdate = dateparser.parse(attendee.birthdate).date()
                    except Exception:
                        log.debug('Error parsing attendee birthdate: {}'.format(attendee.birthdate))
                    else:
                        or_clauses.append(WatchList.birthdate == birthdate)
                elif isinstance(attendee.birthdate, datetime):
                    or_clauses.append(WatchList.birthdate == attendee.birthdate.date())
                elif isinstance(attendee.birthdate, date):
                    or_clauses.append(WatchList.birthdate == attendee.birthdate)

            return self.query(WatchList).filter(and_(
                or_(*or_clauses),
                func.lower(WatchList.last_name) == attendee.last_name.lower(),
                WatchList.active == active)).all()  # noqa: E712

        def get_account_by_email(self, email):
            return self.query(AdminAccount).join(Attendee).filter(func.lower(Attendee.email) == func.lower(email)).one()

        def no_email(self, subject):
            return not self.query(Email).filter_by(subject=subject).all()

        def lookup_attendee(self, first_name, last_name, email, zip_code):
            attendees = self.query(Attendee).iexact(
                first_name=first_name,
                last_name=last_name,
                zip_code=zip_code
            ).filter(
                Attendee.normalized_email == Attendee.normalize_email(email),
                Attendee.badge_status != c.INVALID_STATUS
            ).limit(10).all()

            if attendees:
                statuses = defaultdict(lambda: six.MAXSIZE, {
                    c.COMPLETED_STATUS: 0,
                    c.NEW_STATUS: 1,
                    c.REFUNDED_STATUS: 2,
                    c.DEFERRED_STATUS: 3})

                attendees = sorted(
                    attendees, key=lambda a: statuses[a.badge_status])
                return attendees[0]

            raise ValueError('Attendee not found')

        def add_promo_code_to_attendee(self, attendee, code):
            """
            Convenience method for adding a promo code to an attendee.

            This method sets both the `promo_code` and `promo_code_id`
            properties of `attendee`. Due to the way the `Attendee.promo_code`
            relationship is defined, the `Attendee.promo_code_id` isn't
            automatically set, which makes this method a nice way of setting
            both.

            Arguments:
                attendee (Attendee): The Attendee for which the promo code
                    should be added.
                code (str): The promo code as typed by an end user, or an
                    empty string to unset the promo code.

            Returns:
                str: Either a failure message or an empty string
                    indicating success.
            """
            code = code.strip() if code else ''
            if code:
                attendee.promo_code = self.lookup_promo_code(code)
                if attendee.promo_code:
                    attendee.promo_code_id = attendee.promo_code.id
                    return ''
                else:
                    attendee.promo_code_id = None
                    return 'The promo code you entered is invalid.'
            else:
                attendee.promo_code = None
                attendee.promo_code_id = None
                return ''

        def lookup_promo_code(self, code):
            """
            Convenience method for finding a promo code by id or code.
            Accounts for PromoCodeGroups.

            Arguments:
                code (str): The id or code to search for.

            Returns:
                PromoCode: A PromoCode object, either matching
                the given code or found in the matching PromoCodeGroup.
            """
            promo_code = self.lookup_promo_or_group_code(code, PromoCode)
            if promo_code:
                return promo_code

            group = self.lookup_promo_or_group_code(code, PromoCodeGroup)
            if not group:
                return None

            return group.valid_codes[0]

        def lookup_promo_or_group_code(self, code, model=PromoCode):
            """
            Convenience method for finding a promo code by id or code.

            Arguments:
                model: Either PromoCode or PromoCodeGroup
                code (str): The id or code to search for.

            Returns:
                Either the matching object of the given model,
                 or None if not found.
            """
            if isinstance(code, uuid.UUID):
                code = code.hex

            normalized_code = PromoCode.normalize_code(code)
            if not normalized_code:
                return None

            unambiguous_code = PromoCode.disambiguate_code(code)
            clause = or_(model.normalized_code == normalized_code, model.normalized_code == unambiguous_code)

            # Make sure that code is a valid UUID before adding
            # PromoCode.id to the filter clause
            try:
                promo_code_id = uuid.UUID(normalized_code).hex
            except Exception:
                pass
            else:
                clause = clause.or_(model.id == promo_code_id)

            return self.query(model).filter(clause).order_by(model.normalized_code.desc()).first()

        def create_promo_code_group(self, attendee, name, badges):
            pc_group = PromoCodeGroup(name=name, buyer=attendee)

            self.add_codes_to_pc_group(pc_group, badges)

            return pc_group

        def add_codes_to_pc_group(self, pc_group, badges):
            for _ in range(badges):
                self.add(PromoCode(
                    discount=0,
                    discount_type=PromoCode._FIXED_PRICE,
                    uses_allowed=1,
                    group=pc_group,
                    cost=c.get_group_price()))

        def get_next_badge_num(self, badge_type):
            """
            Returns the next badge available for a given badge type. This is
            essentially a wrapper for auto_badge_num that accounts for new or
            changed objects in the session.

            Args:
                badge_type: Used to pass to auto_badge_num and to ignore
                    objects in the session that aren't within the badge
                    type's range.

            """
            badge_type = uber.badge_funcs.get_real_badge_type(badge_type)

            new_badge_num = self.auto_badge_num(badge_type)
            lower_bound = c.BADGE_RANGES[badge_type][0]
            upper_bound = c.BADGE_RANGES[badge_type][1]

            # Adjusts the badge number based on badges in the session
            all_models = chain(self.new, self.dirty)
            for attendee in [m for m in all_models if isinstance(m, Attendee)]:
                if attendee.badge_num is not None and lower_bound <= attendee.badge_num <= upper_bound:
                    new_badge_num = max(new_badge_num, 1 + attendee.badge_num)

            assert new_badge_num < upper_bound, 'There are no more badge numbers available in this range!'

            return new_badge_num

        def update_badge(self, attendee, old_badge_type, old_badge_num):
            """
            This should be called whenever an attendee's badge type or badge
            number is changed. It checks if the attendee will still require a
            badge number with their new badge type, and if so, sets their
            number to either the number specified by the admin or the lowest
            available badge number in that range.

            Args:
                attendee: The Attendee() object whose badge is being changed.
                old_badge_type: The old badge type.
                old_badge_num: The old badge number.

            """
            from uber.badge_funcs import needs_badge_num

            if c.SHIFT_CUSTOM_BADGES and c.BEFORE_PRINTED_BADGE_DEADLINE and not c.AT_THE_CON:
                badge_collision = False
                if attendee.badge_num:
                    badge_collision = self.query(Attendee.badge_num).filter(
                        Attendee.badge_num == attendee.badge_num,
                        Attendee.id != attendee.id).first()

                desired_badge_num = attendee.badge_num
                if old_badge_num:
                    if attendee.badge_num and badge_collision:
                        if old_badge_type == attendee.badge_type:
                            if old_badge_num < attendee.badge_num:
                                self.shift_badges(
                                    old_badge_type, old_badge_num + 1, until=attendee.badge_num, down=True)
                            else:
                                self.shift_badges(old_badge_type, attendee.badge_num, until=old_badge_num - 1, up=True)
                        else:
                            self.shift_badges(old_badge_type, old_badge_num + 1, down=True)
                            self.shift_badges(attendee.badge_type, attendee.badge_num, up=True)
                    else:
                        self.shift_badges(old_badge_type, old_badge_num + 1, down=True)

                elif attendee.badge_num and badge_collision:
                    self.shift_badges(attendee.badge_type, attendee.badge_num, up=True)

                attendee.badge_num = desired_badge_num

            if not attendee.badge_num and needs_badge_num(attendee):
                attendee.badge_num = self.get_next_badge_num(attendee.badge_type)

            return 'Badge updated'

        def auto_badge_num(self, badge_type):
            """
            Gets the next available badge number for a badge type's range.

            Plugins can override the logic here if need be without worrying
            about handling dirty sessions.

            Args:
                badge_type: Used as a starting point if no badges of the same
                    type exist, and to select badges within a specific range.

            """
            in_range = self.query(Attendee.badge_num).filter(
                Attendee.badge_num != None,  # noqa: E711
                Attendee.badge_num >= c.BADGE_RANGES[badge_type][0],
                Attendee.badge_num <= c.BADGE_RANGES[badge_type][1])

            in_range_list = [int(row[0]) for row in in_range.order_by(Attendee.badge_num)]

            if len(in_range_list):
                # Searches badge range for a gap in badge numbers; if none
                # found, returns the latest badge number + 1.
                # Doing this lets admins manually set high badge numbers
                # without filling up the badge type's range.
                start, end = c.BADGE_RANGES[badge_type][0], in_range_list[-1]
                gap_nums = sorted(set(range(start, end + 1)).difference(in_range_list))

                if not gap_nums:
                    return end + 1
                else:
                    return gap_nums[0]
            else:
                return c.BADGE_RANGES[badge_type][0]

        def shift_badges(self, badge_type, badge_num, *, until=None, up=False, down=False):

            if not c.SHIFT_CUSTOM_BADGES or c.AFTER_PRINTED_BADGE_DEADLINE or c.AT_THE_CON:
                return False

            from uber.badge_funcs import get_badge_type
            (calculated_badge_type, error) = get_badge_type(badge_num)
            badge_type = calculated_badge_type or badge_type
            until = until or c.BADGE_RANGES[badge_type][1]

            shift = 1 if up else -1
            query = self.query(Attendee).filter(
                Attendee.badge_num != None,  # noqa: E711
                Attendee.badge_num >= badge_num,
                Attendee.badge_num <= until)

            query.update({Attendee.badge_num: Attendee.badge_num + shift}, synchronize_session='evaluate')

            return True

        def valid_attendees(self):
            return self.query(Attendee).filter(Attendee.badge_status != c.INVALID_STATUS)

        def attendees_with_badges(self):
            return self.query(Attendee).filter(not_(Attendee.badge_status.in_(
                [c.INVALID_STATUS, c.REFUNDED_STATUS, c.DEFERRED_STATUS])))

        def all_attendees(self, only_staffing=False):
            """
            Returns a Query of Attendees with efficient loading for groups and
            shifts/jobs.

            In some cases we only want to return attendees where "staffing"
            is true, because before the event people can't sign up for shifts
            unless they're marked as volunteers.  However, on-site we relax
            that restriction, so we'll get attendees with shifts who are not
            actually marked as staffing.  We therefore have an optional
            parameter for clients to indicate that all attendees should be
            returned.
            """
            staffing_filter = [Attendee.staffing == True] if only_staffing else []  # noqa: E712

            badge_filter = Attendee.badge_status.in_(
                [c.NEW_STATUS, c.COMPLETED_STATUS])

            return self.query(Attendee) \
                .filter(badge_filter, *staffing_filter) \
                .options(
                    subqueryload(Attendee.dept_memberships),
                    subqueryload(Attendee.group),
                    subqueryload(Attendee.shifts).subqueryload(Shift.job).subqueryload(Job.department)) \
                .order_by(Attendee.full_name, Attendee.id)

        def staffers(self):
            return self.all_attendees(only_staffing=True)

        def all_panelists(self):
            return self.query(Attendee).filter(or_(
                Attendee.ribbon.contains(c.PANELIST_RIBBON),
                Attendee.badge_type == c.GUEST_BADGE)).order_by(Attendee.full_name).all()

        @department_id_adapter
        def jobs(self, department_id=None):
            job_filter = {'department_id': department_id} if department_id else {}

            return self.query(Job).filter_by(**job_filter) \
                .options(
                    subqueryload(Job.department),
                    subqueryload(Job.required_roles),
                    subqueryload(Job.shifts).subqueryload(Shift.attendee).subqueryload(Attendee.group)) \
                .order_by(Job.start_time, Job.name)

        def staffers_for_dropdown(self):
            query = self.query(Attendee.id, Attendee.full_name)
            return [
                {'id': id, 'full_name': full_name.title()}
                for id, full_name in query.filter_by(staffing=True).order_by(Attendee.full_name)]

        @department_id_adapter
        def dept_heads(self, department_id=None):
            if department_id:
                return self.query(Department).get(department_id).dept_heads
            return self.query(Attendee).filter(Attendee.dept_memberships.any(is_dept_head=True)) \
                .order_by(Attendee.full_name).all()

        def match_to_group(self, attendee, group):
            available = [a for a in group.attendees if a.is_unassigned]
            if not available:
                return 'The last badge for that group has already been assigned by another station'

            matching = [a for a in available if a.badge_type == attendee.badge_type]
            if not matching:
                return 'Badge #{} is a {} badge, but {} has no badges of that type'.format(
                        attendee.badge_num, attendee.badge_type_label, group.name)
            else:
                # First preserve the attributes to copy to the new group member
                attrs = matching[0].to_dict(attrs=['group', 'group_id', 'paid', 'amount_paid', 'ribbon'])

                # Then delete the old unassigned group member
                self.delete(matching[0])

                # Flush the deletion so the badge shifting code is performed
                self.flush()

                # Copy the attributes we preserved
                attendee.apply(attrs, restricted=False)

                # Ensure the attendee is added to the session
                self.add(attendee)
                self.commit()

        def search(self, text, *filters):
            attendees = self.query(Attendee).outerjoin(Attendee.group) \
                .options(joinedload(Attendee.group)).filter(*filters)

            if ':' in text:
                target, term = text.split(':', 1)
                if target == 'email':
                    return attendees.icontains(Attendee.normalized_email, Attendee.normalize_email(term))
                elif target == 'group':
                    return attendees.icontains(Group.name, term.strip())

            terms = text.split()
            if len(terms) == 2:
                first, last = terms
                if first.endswith(','):
                    last, first = first.strip(','), last
                name_cond = attendees.icontains_condition(first_name=first, last_name=last)
                legal_name_cond = attendees.icontains_condition(legal_name="{}%{}".format(first, last))
<<<<<<< HEAD
                if attendees.filter(or_(name_cond, legal_name_cond)).first():
                    return attendees.filter(or_(name_cond, legal_name_cond))
=======
                first_name_cond = attendees.icontains_condition(first_name=terms)
                last_name_cond = attendees.icontains_condition(last_name=terms)
                return attendees.filter(or_(name_cond, legal_name_cond, first_name_cond, last_name_cond))
>>>>>>> e996f49c

            elif len(terms) == 1 and terms[0].endswith(','):
                last = terms[0].rstrip(',')
                name_cond = attendees.icontains_condition(last_name=last)
                # Known issue: search includes first name if legal name is set
                legal_cond = attendees.icontains_condition(legal_name=last)
                return attendees.filter(or_(name_cond, legal_cond))

            elif len(terms) == 1 and terms[0].isdigit():
                if len(terms[0]) == 10:
                    return attendees.filter(or_(Attendee.ec_phone == terms[0], Attendee.cellphone == terms[0]))
                elif int(terms[0]) <= sorted(
                        c.BADGE_RANGES.items(),
                        key=lambda badge_range: badge_range[1][0])[-1][1][1]:
                    return attendees.filter(Attendee.badge_num == terms[0])

            elif len(terms) == 1 \
                    and re.match('^[a-z0-9]{8}-[a-z0-9]{4}-[a-z0-9]{4}-[a-z0-9]{4}-[a-z0-9]{12}$', terms[0]):

                return attendees.filter(or_(
                    Attendee.id == terms[0],
                    Attendee.public_id == terms[0],
                    Group.id == terms[0],
                    Group.public_id == terms[0]))

            elif len(terms) == 1 and terms[0].startswith(c.EVENT_QR_ID):
                search_uuid = terms[0][len(c.EVENT_QR_ID):]
                if re.match('^[a-z0-9]{8}-[a-z0-9]{4}-[a-z0-9]{4}-[a-z0-9]{4}-[a-z0-9]{12}$', search_uuid):
                    return attendees.filter(or_(
                        Attendee.public_id == search_uuid,
                        Group.public_id == search_uuid))

            checks = [Group.name.ilike('%' + text + '%')]
            check_attrs = [
                'first_name', 'last_name', 'legal_name', 'badge_printed_name',
                'email', 'comments', 'admin_notes', 'for_review', 'promo_code_group_name']

            for attr in check_attrs:
                checks.append(getattr(Attendee, attr).ilike('%' + text + '%'))
            return attendees.filter(or_(*checks))

        def delete_from_group(self, attendee, group):
            """
            Sometimes we want to delete an attendee badge which is part of a
            group.  In most cases, we could just say "session.delete(attendee)"
            but sometimes we need to make sure that the attendee is ALSO
            removed from the "group.attendees" list before we commit, since the
            number of attendees in a group is used in our presave_adjustments()
            code to update the group price.  So anytime we delete an attendee
            in a group, we should use this method.
            """
            self.delete(attendee)
            group.attendees.remove(attendee)

        def assign_badges(
                self, group, new_badge_count, new_badge_type=c.ATTENDEE_BADGE,
                new_ribbon_type=None, paid=c.PAID_BY_GROUP,
                **extra_create_args):

            diff = int(new_badge_count) - group.badges
            sorted_unassigned = sorted(group.floating, key=lambda a: a.registered, reverse=True)
            ribbon_to_use = ','.join(map(str, listify(new_ribbon_type))) if new_ribbon_type else group.new_ribbon

            if int(new_badge_type) in c.PREASSIGNED_BADGE_TYPES and c.AFTER_PRINTED_BADGE_DEADLINE and diff > 0:
                return 'Custom badges have already been ordered, so you will need to select a different badge type'
            elif diff > 0:
                for i in range(diff):
                    group.attendees.append(Attendee(
                        badge_type=new_badge_type,
                        ribbon=ribbon_to_use,
                        paid=paid,
                        **extra_create_args))
            elif diff < 0:
                if len(group.floating) < abs(diff):
                    return 'You cannot reduce the number of badges for a group to below the number of assigned badges'
                else:
                    for attendee in sorted_unassigned[:abs(diff)]:
                        self.delete_from_group(attendee, group)

        def assign(self, attendee_id, job_id):
            """
            assign an Attendee to a Job by creating a Shift
            :return: 'None' on success, error message on failure
            """
            job = self.job(job_id)
            attendee = self.attendee(attendee_id)

            if not attendee.has_required_roles(job):
                return 'You cannot assign an attendee to this shift who does not have the required roles: {}'.format(
                    job.required_roles_labels)

            if job.slots <= len(job.shifts):
                return 'All slots for this job have already been filled'

            if not job.no_overlap(attendee):
                return 'This volunteer is already signed up for a shift during that time'

            self.add(Shift(attendee=attendee, job=job))
            self.commit()

        def affiliates(self):
            amounts = defaultdict(
                int, {a: -i for i, a in enumerate(c.DEFAULT_AFFILIATES)})

            query = self.query(Attendee.affiliate, Attendee.amount_extra) \
                .filter(and_(Attendee.amount_extra > 0, Attendee.affiliate != ''))

            for aff, amt in query:
                amounts[aff] += amt

            return [{
                'id': aff,
                'text': aff,
                'total': max(0, amt)
            } for aff, amt in sorted(amounts.items(), key=lambda tup: -tup[1])]

        def insert_test_admin_account(self):
            """
            Insert a test admin into the database with username
            "magfest@example.com" password "magfest" this is ONLY allowed if
            no other admins already exist in the database.

            Returns:
                bool: True if success, False if failure
            """
            if self.query(AdminAccount).first() is not None:
                return False

            attendee = Attendee(
                placeholder=True,
                first_name='Test',
                last_name='Developer',
                email='magfest@example.com',
                badge_type=c.ATTENDEE_BADGE,
            )
            self.add(attendee)

            self.add(AdminAccount(
                attendee=attendee,
                access=','.join(str(level) for level, name in c.ACCESS_OPTS),
                hashed=bcrypt.hashpw('magfest', bcrypt.gensalt())
            ))

            return True

        def set_relation_ids(self, instance, field, cls, value):
            values = set(s for s in listify(value) if s and s != 'None')
            relations = self.query(cls).filter(cls.id.in_(values)).all() if values else []
            setattr(instance, field, relations)

        def bulk_insert(self, models):
            """
            Convenience method for bulk inserting model objects.

            In general, doing a bulk insert is much faster than individual
            inserts, but the whole insert will fail if a single object
            violates the database's referential integrity.

            This function does a bulk insert, but if an `IntegrityError` is
            encountered, it falls back to inserting the model objects
            one-by-one, and ignores the individual integrity errors.

            Arguments:
                models (list): A list of sqlalchemy model objects.

            Returns:
                list: A list of model objects that was succesfully inserted.
                    The returned list will not include any model objects that
                    failed insertion.
            """
            for model in models:
                model.presave_adjustments()
            try:
                self.bulk_save_objects(models)
                self.commit()
                return models
            except IntegrityError as error:
                log.debug('Bulk insert failed: {}', error)
                self.rollback()

                # Bulk insert failed, so insert one at a time and ignore errors
                inserted_models = []
                for model in models:
                    try:
                        self.add(model)
                        self.commit()
                        inserted_models.append(model)
                    except IntegrityError:
                        log.debug('Individual insert failed: {}', error)
                        # Ignore db integrity errors
                        self.rollback()
                return inserted_models

        # ========================
        # mivs
        # ========================

        def logged_in_studio(self):
            try:
                return self.indie_studio(cherrypy.session['studio_id'])
            except Exception:
                raise HTTPRedirect('../mivs_applications/studio')

        def logged_in_judge(self):
            judge = self.admin_attendee().admin_account.judge
            if judge:
                return judge
            else:
                raise HTTPRedirect(
                    '../accounts/homepage?message={}',
                    'You have been given judge access but not had a judge entry created for you - '
                    'please contact a MIVS admin to correct this.')

        def code_for(self, game):
            if game.unlimited_code:
                return game.unlimited_code
            else:
                for code in self.logged_in_judge().codes:
                    if code.game == game:
                        return code

        def delete_screenshot(self, screenshot):
            self.delete(screenshot)
            try:
                os.remove(screenshot.filepath)
            except Exception:
                pass
            self.commit()

        def indie_judges(self):
            return self.query(IndieJudge).join(IndieJudge.admin_account).join(AdminAccount.attendee) \
                .order_by(Attendee.full_name)

        def indie_games(self):
            return self.query(IndieGame).join(IndieStudio).options(
                joinedload(IndieGame.studio), joinedload(IndieGame.reviews)).order_by(IndieStudio.name, IndieGame.title)

        # =========================
        # mits
        # =========================

        def log_in_as_mits_team(
                self, team_id, redirect_to='../mits_applications/index'):
            try:
                team = self.mits_team(team_id)
                duplicate_teams = []
                while team.duplicate_of:
                    duplicate_teams.append(team.id)
                    team = self.mits_team(team.duplicate_of)
                    assert team.id not in duplicate_teams, 'circular reference in duplicate_of: {}'.format(
                        duplicate_teams)
            except Exception:
                log.error('attempt to log into invalid team {}', team_id, exc_info=True)
                raise HTTPRedirect('../mits_applications/login_explanation')
            else:
                cherrypy.session['mits_team_id'] = team.id
                raise HTTPRedirect(redirect_to)

        def logged_in_mits_team(self):
            try:
                team = self.mits_team(cherrypy.session['mits_team_id'])
                assert not team.deleted or team.duplicate_of
            except Exception:
                raise HTTPRedirect('../mits_applications/login_explanation')
            else:
                if team.duplicate_of:
                    # The currently-logged-in team was deleted, so log
                    # back in as the correct team.
                    self.log_as_as_mits_team(team.id)
                else:
                    return team

        def mits_teams(self, include_deleted=False):
            if include_deleted:
                deleted_filter = []
            else:
                deleted_filter = [MITSTeam.deleted == False]  # noqa: E712
            return self.query(MITSTeam).filter(*deleted_filter).options(
                joinedload(MITSTeam.applicants).subqueryload(MITSApplicant.attendee),
                joinedload(MITSTeam.games),
                joinedload(MITSTeam.schedule),
                joinedload(MITSTeam.pictures),
                joinedload(MITSTeam.documents)
            ).order_by(MITSTeam.name)

        def delete_mits_file(self, model):
            try:
                os.remove(model.filepath)
            except Exception:
                log.error('Unexpected error deleting MITS file {}', model.filepath)

            # Regardless of whether removing the file from the
            # filesystem succeeded, we still want the delete it from the
            # database. The most likely cause of failure is if the file
            # was already deleted or is otherwise not present, so it
            # wouldn't make sense to keep the database record around.
            self.delete(model)
            self.commit()

        # =========================
        # panels
        # =========================

        def panel_apps(self):
            return self.query(PanelApplication).order_by('applied').all()

        def panel_applicants(self):
            return self.query(PanelApplicant).options(joinedload(PanelApplicant.application)) \
                .order_by('first_name', 'last_name')

        # =========================
        # tabletop
        # =========================

        def entrants(self):
            return self.query(TabletopEntrant).options(
                joinedload(TabletopEntrant.reminder),
                joinedload(TabletopEntrant.attendee),
                subqueryload(TabletopEntrant.tournament).subqueryload(TabletopTournament.event))

        def entrants_by_phone(self):
            entrants = defaultdict(list)
            for entrant in self.entrants():
                cellphone = normalize_phone(entrant.attendee.cellphone)
                entrants[cellphone].append(entrant)
            return entrants

    @classmethod
    def model_mixin(cls, model):
        if model.__name__ in ['SessionMixin', 'QuerySubclass']:
            target = getattr(cls, model.__name__)
        else:
            for target in cls.all_models():
                if target.__name__ == model.__name__:
                    break
            else:
                raise ValueError('No existing model with name {}'.format(model.__name__))

        for name in dir(model):
            if not name.startswith('_'):
                attr = getattr(model, name)
                if hasattr('target', '__table__') and name in target.__table__.c:
                    attr.key = attr.key or name
                    attr.name = attr.name or name
                    attr.table = target.__table__
                    target.__table__.c.replace(attr)
                else:
                    setattr(target, name, attr)
        return target


@on_startup(priority=1)
def initialize_db(modify_tables=False):
    """
    Initialize the session on startup.

    We want to do this only after all other plugins have had a chance to
    initialize and add their 'mixin' data (i.e. extra columns) into the models.

    Also, it's possible that the DB is still initializing and isn't ready to
    accept connections, so, if this fails, keep trying until we're able to
    connect.

    This should be the ONLY spot (except for maintenance tools) in all of core
    ubersystem or any plugins that attempts to create tables by passing
    drop=True or modify_tables=True or initialize=True to
    Session.initialize_db()
    """
    num_tries_remaining = 10
    while not stopped.is_set():
        try:
            Session.initialize_db(modify_tables=modify_tables, initialize=True)
        except KeyboardInterrupt:
            log.critical('DB initialize: Someone hit Ctrl+C while we were starting up')
        except Exception:
            num_tries_remaining -= 1
            if num_tries_remaining == 0:
                log.error("DB initialize: couldn't connect to DB, we're giving up")
                raise
            log.error("DB initialize: can't connect to / initialize DB, will try again in 5 seconds", exc_info=True)
            stopped.wait(5)
        else:
            break


@on_startup
def _attendee_validity_check():
    orig_getter = Session.SessionMixin.attendee

    @wraps(orig_getter)
    def with_validity_check(self, *args, **kwargs):
        allow_invalid = kwargs.pop('allow_invalid', False)
        attendee = orig_getter(self, *args, **kwargs)
        if not allow_invalid and not attendee.is_new and attendee.badge_status == c.INVALID_STATUS:
            raise HTTPRedirect('../preregistration/invalid_badge?id={}', attendee.id)
        else:
            return attendee
    Session.SessionMixin.attendee = with_validity_check


def _presave_adjustments(session, context, instances='deprecated'):
    for model in chain(session.dirty, session.new):
        model.presave_adjustments()
    for model in session.deleted:
        model.predelete_adjustments()


def _track_changes(session, context, instances='deprecated'):
    states = [
        (c.CREATED, session.new),
        (c.UPDATED, session.dirty),
        (c.DELETED, session.deleted)]

    for action, instances in states:
        for instance in instances:
            if instance.__class__ not in Tracking.UNTRACKED:
                Tracking.track(action, instance)


def register_session_listeners():
    """
    The order in which we register these listeners matters.
    """
    listen(Session.session_factory, 'before_flush', _presave_adjustments)
    listen(Session.session_factory, 'after_flush', _track_changes)


register_session_listeners()<|MERGE_RESOLUTION|>--- conflicted
+++ resolved
@@ -167,10 +167,18 @@
             try:
                 value = getattr(self, name, 'ATTRIBUTE NOT FOUND')
                 values.append(int(value))
-            except Exception as ex:
+            except Exception:
                 log.error('Error calculating cost property {}: "{}"'.format(name, value))
                 log.exception(ex)
         return max(0, sum(values))
+
+    @property
+    def stripe_transactions(self):
+        """
+        Returns all logged Stripe transactions with this model's ID.
+        """
+        from uber.models.commerce import StripeTransaction
+        return self.session.query(StripeTransaction).filter_by(fk_id=self.id).all()
 
     @cached_classproperty
     def unrestricted(cls):
@@ -513,7 +521,6 @@
 
 
 class Session(SessionManager):
-
     # This looks strange, but `sqlalchemy.create_engine` will throw an error
     # if it's passed arguments that aren't supported by the given DB engine.
     # For example, SQLite doesn't support either `pool_size` or `max_overflow`,
@@ -1128,14 +1135,10 @@
                     last, first = first.strip(','), last
                 name_cond = attendees.icontains_condition(first_name=first, last_name=last)
                 legal_name_cond = attendees.icontains_condition(legal_name="{}%{}".format(first, last))
-<<<<<<< HEAD
-                if attendees.filter(or_(name_cond, legal_name_cond)).first():
-                    return attendees.filter(or_(name_cond, legal_name_cond))
-=======
                 first_name_cond = attendees.icontains_condition(first_name=terms)
                 last_name_cond = attendees.icontains_condition(last_name=terms)
-                return attendees.filter(or_(name_cond, legal_name_cond, first_name_cond, last_name_cond))
->>>>>>> e996f49c
+                if attendees.filter(or_(name_cond, legal_name_cond, first_name_cond, last_name_cond)).first():
+                    return attendees.filter(or_(name_cond, legal_name_cond, first_name_cond, last_name_cond))
 
             elif len(terms) == 1 and terms[0].endswith(','):
                 last = terms[0].rstrip(',')
