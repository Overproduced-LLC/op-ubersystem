import os
import re
import uuid
from collections import defaultdict
from datetime import date, datetime, timedelta
from functools import wraps
from itertools import chain
from uuid import uuid4

import bcrypt
import cherrypy
import six
import sqlalchemy
from dateutil import parser as dateparser
from pockets import cached_classproperty, classproperty, listify
from pockets.autolog import log
from pytz import UTC
from residue import check_constraint_naming_convention, declarative_base, JSON, SessionManager, UTCDateTime, UUID
from sideboard.lib import on_startup, stopped
from sqlalchemy import and_, func, or_, not_
from sqlalchemy.event import listen
from sqlalchemy.exc import IntegrityError
from sqlalchemy.orm import Query, joinedload, subqueryload, aliased
from sqlalchemy.orm.attributes import get_history, instance_state
from sqlalchemy.schema import MetaData
from sqlalchemy.types import Boolean, Integer, Float, Date, Numeric
from sqlalchemy.util import immutabledict

import uber
from uber.config import c, create_namespace_uuid
from uber.errors import HTTPRedirect
from uber.decorators import cost_property, department_id_adapter, presave_adjustment, suffix_property
from uber.models.types import Choice, DefaultColumn as Column, MultiChoice
from uber.utils import check_csrf, normalize_phone, DeptChecklistConf, report_critical_exception


def _make_getter(model):
    def getter(
            self, params=None, *, bools=(), checkgroups=(), allowed=(), restricted=False, ignore_csrf=False, **query):

        if query:
            return self.query(model).filter_by(**query).one()
        elif isinstance(params, str):
            return self.query(model).filter_by(id=params).one()
        else:
            params = params.copy()
            id = params.pop('id', 'None')
            if id == 'None':
                inst = model()
            else:
                inst = self.query(model).filter_by(id=id).one()

            if not ignore_csrf:
                assert not {k for k in params if k not in allowed} or cherrypy.request.method == 'POST', 'POST required'

            inst.apply(params, bools=bools, checkgroups=checkgroups, restricted=restricted, ignore_csrf=ignore_csrf)

            return inst
    return getter


# Consistent naming conventions are necessary for alembic to be able to
# reliably upgrade and downgrade versions. For more details, see:
# http://alembic.zzzcomputing.com/en/latest/naming.html
naming_convention = {
    'ix': 'ix_%(column_0_label)s',
    'uq': 'uq_%(table_name)s_%(column_0_name)s',
    'fk': 'fk_%(table_name)s_%(column_0_name)s_%(referred_table_name)s',
    'pk': 'pk_%(table_name)s'}

if not c.SQLALCHEMY_URL.startswith('sqlite'):
    naming_convention['unnamed_ck'] = check_constraint_naming_convention
    naming_convention['ck'] = 'ck_%(table_name)s_%(unnamed_ck)s',

metadata = MetaData(naming_convention=immutabledict(naming_convention))


@declarative_base(metadata=metadata)
class MagModel:
    id = Column(UUID, primary_key=True, default=lambda: str(uuid4()))

    required = ()

    @cached_classproperty
    def NAMESPACE(cls):
        return create_namespace_uuid(cls.__name__)

    @cached_classproperty
    def _class_attr_names(cls):
        return [
            s for s in dir(cls)
            if s not in ('_class_attrs', '_class_attr_names') and
            not s.startswith('_cached_')]

    @cached_classproperty
    def _class_attrs(cls):
        return {s: getattr(cls, s) for s in cls._class_attr_names}

    def _invoke_adjustment_callbacks(self, label):
        callbacks = []
        for name, attr in self._class_attrs.items():
            if hasattr(attr, '__call__') and hasattr(attr, label):
                callbacks.append(getattr(self, name))
        callbacks.sort(key=lambda f: getattr(f, label))
        for function in callbacks:
            function()

    def presave_adjustments(self):
        self._invoke_adjustment_callbacks('presave_adjustment')

    def predelete_adjustments(self):
        self._invoke_adjustment_callbacks('predelete_adjustment')

    @property
    def email_to_address(self):
        """
        The email address that our automated emails use when emailing this model.
        In some rare cases, a model should have a column named `email` but not always use that in
        automated emails -- override this instead.
        """
        return self.email

    @property
    def gets_emails(self):
        """
        In some cases, we want to apply a global filter to a model that prevents it from
        receiving scheduled emails under certain circumstances. This property allows you
        to define such a filter.
        """
        return True

    @property
    def addons(self):
        """
        This exists only to be overridden by other events; it should return a
        list of strings are the extra things which an attendee or group has
        purchased.  For example, in the MAGStock codebase, we've got code which
        looks something like this::

            @Session.model_mixin
            class Attendee:
                purchased_food = Column(Boolean, default=False)

                @property
                def addons(self):
                    return ['Food'] if self.purchased_food else []

        Our various templates use this information to display a summary to the
        user of what they have purchased, e.g. in the prereg confirmation page
        and in their confirmation emails.
        """
        return []

    @cached_classproperty
    def cost_property_names(cls):
        """Returns the names of all cost properties on this model."""
        return [
            s for s in cls._class_attr_names
            if s not in ['cost_property_names']
            and isinstance(getattr(cls, s), cost_property)]

    @cached_classproperty
    def multichoice_columns(cls):
        return [c for c in cls.__table__.columns if isinstance(c.type, MultiChoice)]

    @property
    def default_cost(self):
        """
        Returns the sum of all @cost_property values for this model instance.

        Because things like discounts exist, we ensure default_cost will never
        return a negative value.
        """
        values = []
        for name in self.cost_property_names:
            value = 'ATTRIBUTE NOT FOUND'
            try:
                value = getattr(self, name, 'ATTRIBUTE NOT FOUND')
                values.append(int(value))
            except Exception:
                log.error('Error calculating cost property {}: "{}"'.format(name, value))
                log.exception(ex)
        return max(0, sum(values))

    @property
    def stripe_transactions(self):
        """
        Returns all logged Stripe transactions with this model's ID.
        """
        from uber.models.commerce import StripeTransaction
        return self.session.query(StripeTransaction).filter_by(fk_id=self.id).all()

    @cached_classproperty
    def unrestricted(cls):
        """
        Returns a set of column names which are allowed to be set by non-admin
        attendees filling out one of the registration forms.
        """
        return {col.name for col in cls.__table__.columns if not getattr(col, 'admin_only', True)}

    @cached_classproperty
    def all_bools(cls):
        """Returns the set of Boolean column names for this table."""
        return {col.name for col in cls.__table__.columns if isinstance(col.type, Boolean)}

    @cached_classproperty
    def all_checkgroups(cls):
        """Returns the set of MultiChoice column names for this table."""
        return {col.name for col in cls.__table__.columns if isinstance(col.type, MultiChoice)}

    @cached_classproperty
    def regform_bools(cls):
        """Returns the set of non-admin-only Boolean columns for this table."""
        return {colname for colname in cls.all_bools if colname in cls.unrestricted}

    @cached_classproperty
    def regform_checkgroups(cls):
        """
        Returns the set of non-admin-only MultiChoice columns for this table.
        """
        return {colname for colname in cls.all_checkgroups if colname in cls.unrestricted}

    @classproperty
    def _extra_apply_attrs(cls):
        """
        Returns a set of extra attrs used by apply(). These are settable
        attributes or properties that are not in cls.__table__columns.
        """
        return set()

    @classproperty
    def _extra_apply_attrs_restricted(cls):
        """
        Returns a set of extra attrs used by apply(restricted=True). These are
        settable attributes or properties that are not in cls.__table__columns.
        """
        return set()

    def _get_relation_ids(self, relation):
        return getattr(self, '_relation_ids', {}).get(relation, (None, None))

    def _set_relation_ids(self, relation, ModelClass, ids):
        _relation_ids = getattr(self, '_relation_ids', {})
        _relation_ids[relation] = (ModelClass, ids)
        setattr(self, '_relation_ids', _relation_ids)

    @presave_adjustment
    def _convert_relation_ids_to_instances(self):
        _relation_ids = getattr(self, '_relation_ids', {})
        for relation, (ModelClass, ids) in _relation_ids.items():
            self.session.set_relation_ids(self, relation, ModelClass, ids)
        setattr(self, '_relation_ids', {})

    @property
    def session(self):
        """
        Returns the session object which this model instance is attached to,
        or None if this instance is not attached to a session.
        """
        return Session.session_factory.object_session(self)

    @classmethod
    def get_field(cls, name):
        """Returns the column object with the provided name for this model."""
        return cls.__table__.columns[name]

    def __eq__(self, m):
        return self.id is not None and isinstance(m, MagModel) and self.id == m.id

    def __ne__(self, m):
        return not (self == m)

    def __hash__(self):
        return hash(self.id)

    @property
    def is_new(self):
        """
        Boolean property indicating whether or not this instance has already
        been saved to the database or if it's a new instance which has never
        been saved and thus has no corresponding row in its database table.
        """
        return not instance_state(self).persistent

    @property
    def created(self):
        return self.get_tracking_by_instance(self, action=c.CREATED, last_only=True)

    @property
    def last_updated(self):
        return self.get_tracking_by_instance(self, action=c.UPDATED, last_only=True)

    @property
    def db_id(self):
        """
        A common convention in our forms is to pass an "id" parameter of "None"
        for new objects and to pass the actual id for objects which already
        exist in our database, which lets the backend know whether to perform a
        save or an update.  This method returns "None" for new objects and the
        id for existing objects, for use in such forms.
        """
        return None if self.is_new else self.id

    def orig_value_of(self, name):
        """
        Sometimes we mutate a model instance but then want to get the original
        value of a column before we changed it before we perform a save.  This
        method returns the original value (i.e. the value currently in the db)
        for the column whose name is provided.  If the value has not changed,
        this just returns the current value of that field.
        """
        hist = get_history(self, name)
        return (hist.deleted or hist.unchanged or [getattr(self, name)])[0]

    @suffix_property
    def _ints(self, name, val):
        """
        Given a column that uses a tuple of integers and strings, returns a
        list of integers. This allows us to use 'x in y' searching for
        MultiChoice columns.

        These arguments are supplied by the @suffix_property decorator based
        on the variable name preceding '_ints'.

        Args:
            name: The name of the column we're inspecting, e.g., "interests".
            val: The list of tuples the column uses as possible values,
                e.g., "c.INTEREST_OPTS".

        Returns:
            A list of integers or an empty list if val is falsey.

        """
        if not val or not name:
            return []

        choices = dict(self.get_field(name).type.choices)
        val = MultiChoice.convert_if_labels(self.get_field(name).type, val)
        return [int(i) for i in str(val).split(',') if i and int(i) in choices]

    @suffix_property
    def _label(self, name, val):
        if not val or not name:
            return ''

        try:
            val = int(val)
        except ValueError:
            log.debug('{} is not an int. Did we forget to migrate data for {} during a DB migration?', val, name)
            return ''

        label = self.get_field(name).type.choices.get(val)
        if not label:
            log.debug('{} does not have a label for {}, check your enum generating code', name, val)
        return label

    @suffix_property
    def _local(self, name, val):
        return val.astimezone(c.EVENT_TIMEZONE)

    @suffix_property
    def _labels(self, name, val):
        ints = getattr(self, name + '_ints')
        labels = dict(self.get_field(name).type.choices)
        return sorted(labels[i] for i in ints)

    def __getattr__(self, name):
        suffixed = suffix_property.check(self, name)
        if suffixed is not None:
            return suffixed

        choice = getattr(c, name, None)
        if choice is not None:
            if len(self.multichoice_columns) == 1:
                multi = self.multichoice_columns[0]
                if choice in multi.type.choices_dict:
                    return choice in getattr(self, multi.name + '_ints')

        if name.startswith('is_'):
            return self.__class__.__name__.lower() == name[3:]

        raise AttributeError(self.__class__.__name__ + '.' + name)

    def get_tracking_by_instance(self, instance, action, last_only=True):
        from uber.models.tracking import Tracking
        query = self.session.query(Tracking).filter_by(fk_id=instance.id, action=action).order_by(Tracking.when.desc())
        return query.first() if last_only else query.all()

    def apply(self, params, *, bools=(), checkgroups=(), restricted=True, ignore_csrf=True):
        """
        Args:
            restricted (bool): If True, restrict any changes only to fields
                which we allow attendees to set on their own. If False, allow
                changes to any fields.
        """
        bools = self.regform_bools if restricted else bools
        checkgroups = self.regform_checkgroups if restricted else checkgroups
        for column in self.__table__.columns:
            if (not restricted or column.name in self.unrestricted) and column.name in params and column.name != 'id':
                value = params[column.name]
                if isinstance(value, six.string_types):
                    value = value.strip()

                try:
                    if value is None:
                        pass  # Totally fine for value to be None

                    elif isinstance(column.type, Float):
                        if value == '':
                            value = None
                        else:
                            value = float(value)

                    elif isinstance(column.type, Numeric):
                        if value == '':
                            value = None
                        elif value.endswith('.0'):
                            value = int(value[:-2])

                    elif isinstance(column.type, (MultiChoice)):
                        if isinstance(value, list):
                            value = ','.join(map(lambda x: str(x).strip(), value))
                        else:
                            value = str(value).strip()

                    elif isinstance(column.type, (Choice, Integer)):
                        if value == '':
                            value = None
                        else:
                            value = int(float(value))

                    elif isinstance(column.type, UTCDateTime):
                        try:
                            value = datetime.strptime(value, c.TIMESTAMP_FORMAT)
                        except ValueError:
                            value = dateparser.parse(value)
                        if not value.tzinfo:
                            value = c.EVENT_TIMEZONE.localize(value)

                    elif isinstance(column.type, Date):
                        try:
                            value = datetime.strptime(value, c.DATE_FORMAT)
                        except ValueError:
                            value = dateparser.parse(value)
                        value = value.date()

                except Exception as error:
                    log.debug(
                        'Ignoring error coercing value for column {}.{}: {}', self.__tablename__, column.name, error)

                setattr(self, column.name, value)

        for column in self.__table__.columns:
            if (not restricted or column.name in self.unrestricted) \
                    and (column.type is JSON or isinstance(column.type, JSON)):

                fields = getattr(self, '_{}_fields'.format(column.name), {})
                for field in fields.keys():
                    if field in params:
                        setattr(self, field, params[field])

        if cherrypy.request.method.upper() == 'POST':
            for column in self.__table__.columns:
                if column.name in bools:
                    setattr(self, column.name, bool(int(params.get(column.name, 0))))
                elif column.name in checkgroups and column.name not in params:
                    setattr(self, column.name, '')

            if not ignore_csrf:
                check_csrf(params.get('csrf_token'))

        _extra_apply_attrs = self._extra_apply_attrs_restricted if restricted else self._extra_apply_attrs

        for attr in _extra_apply_attrs:
            if attr in params:
                setattr(self, attr, params[attr])

        return self

    def timespan(self, minute_increment=60):
        def minutestr(dt):
            return ':30' if dt.minute == 30 else ''

        timespan = timedelta(minutes=minute_increment * self.duration)
        endtime = self.start_time_local + timespan

        startstr = self.start_time_local.strftime('%I').lstrip('0') + minutestr(self.start_time_local)
        endstr = endtime.strftime('%I').lstrip('0') + minutestr(endtime) + endtime.strftime('%p').lower()

        if self.start_time_local.day == endtime.day:
            endstr += endtime.strftime(' %A')
            if self.start_time_local.hour < 12 and endtime.hour >= 12:
                return startstr + 'am - ' + endstr
            else:
                return startstr + '-' + endstr
        else:
            return startstr + self.start_time_local.strftime('pm %a - ') + endstr + endtime.strftime(' %a')


# Make all of our model classes available from uber.models
from uber.models.admin import *  # noqa: F401,E402,F403
from uber.models.promo_code import *  # noqa: F401,E402,F403
from uber.models.attendee import *  # noqa: F401,E402,F403
from uber.models.commerce import *  # noqa: F401,E402,F403
from uber.models.department import *  # noqa: F401,E402,F403
from uber.models.email import *  # noqa: F401,E402,F403
from uber.models.group import *  # noqa: F401,E402,F403
from uber.models.tracking import *  # noqa: F401,E402,F403
from uber.models.types import *  # noqa: F401,E402,F403
from uber.models.api import *  # noqa: F401,E402,F403
from uber.models.hotel import *  # noqa: F401,E402,F403
from uber.models.attendee_tournaments import *  # noqa: F401,E402,F403
from uber.models.marketplace import *  # noqa: F401,E402,F403
from uber.models.mivs import *  # noqa: F401,E402,F403
from uber.models.mits import *  # noqa: F401,E402,F403
from uber.models.panels import *  # noqa: F401,E402,F403
from uber.models.attraction import *  # noqa: F401,E402,F403
from uber.models.tabletop import *  # noqa: F401,E402,F403
from uber.models.guests import *  # noqa: F401,E402,F403
from uber.models.art_show import *  # noqa: F401,E402,F403

# Explicitly import models used by the Session class to quiet flake8
from uber.models.admin import AccessGroup, AdminAccount, WatchList, admin_access_group  # noqa: E402
from uber.models.art_show import ArtShowApplication  # noqa: E402
from uber.models.attendee import Attendee  # noqa: E402
from uber.models.department import Job, Shift, Department  # noqa: E402
from uber.models.email import Email  # noqa: E402
from uber.models.group import Group  # noqa: E402
from uber.models.mits import MITSApplicant, MITSTeam  # noqa: E402
from uber.models.mivs import IndieJudge, IndieGame, IndieStudio  # noqa: E402
from uber.models.panels import PanelApplication, PanelApplicant  # noqa: E402
from uber.models.promo_code import PromoCode, PromoCodeGroup  # noqa: E402
from uber.models.tabletop import TabletopEntrant, TabletopTournament  # noqa: E402
from uber.models.tracking import Tracking  # noqa: E402


class Session(SessionManager):
    # This looks strange, but `sqlalchemy.create_engine` will throw an error
    # if it's passed arguments that aren't supported by the given DB engine.
    # For example, SQLite doesn't support either `pool_size` or `max_overflow`,
    # so if `sqlalchemy_pool_size` or `sqlalchemy_max_overflow` are set with
    # a value of -1, they are not added to the keyword args.
    _engine_kwargs = dict((k, v) for (k, v) in [
        ('pool_size', c.SQLALCHEMY_POOL_SIZE),
        ('max_overflow', c.SQLALCHEMY_MAX_OVERFLOW)] if v > -1)
    engine = sqlalchemy.create_engine(c.SQLALCHEMY_URL, **_engine_kwargs)

    @classmethod
    def initialize_db(cls, modify_tables=False, drop=False, initialize=False):
        """
        Initialize the database and optionally create/drop tables.

        Initializes the database connection for use, and attempt to create any
        tables registered in our metadata which do not actually exist yet in
        the database.

        This calls the underlying sideboard function, HOWEVER, in order to
        actually create any tables, you must specify modify_tables=True.  The
        reason is, we need to wait for all models from all plugins to insert
        their mixin data, so we wait until one spot in order to create the
        database tables.

        Any calls to initialize_db() that do not specify modify_tables=True or
        drop=True are ignored.

        i.e. anywhere in Sideboard that calls initialize_db() will be ignored.
        i.e. ubersystem is forcing all calls that don't specify
        modify_tables=True or drop=True to be ignored.

        Calling initialize_db with modify_tables=False and drop=True will leave
        you with an empty database.

        Keyword Arguments:
            modify_tables: If False, this function will not attempt to create
                any database objects (tables, columns, constraints, etc...)
                Defaults to False.
            drop: USE WITH CAUTION: If True, then we will drop any tables in
                the database. Defaults to False.
        """
        for model in cls.all_models():
            if not hasattr(cls.SessionMixin, model.__tablename__):
                setattr(cls.SessionMixin, model.__tablename__, _make_getter(model))

        if drop or modify_tables or initialize:
            super(Session, cls).initialize_db(drop=drop, create=modify_tables)
            if drop:
                from uber.migration import stamp
                stamp('heads' if modify_tables else None)

    class QuerySubclass(Query):
        @property
        def is_single_table_query(self):
            return len(self.column_descriptions) == 1

        @property
        def model(self):
            assert self.is_single_table_query, \
                'actions such as .order() and .icontains() and .iexact() are only valid for single-table queries'

            return self.column_descriptions[0]['type']

        def order(self, attrs):
            order = []
            for attr in listify(attrs):
                col = getattr(self.model, attr.lstrip('-'))
                order.append(col.desc() if attr.startswith('-') else col)
            return self.order_by(*order)

        def icontains_condition(self, attr=None, val=None, **filters):
            """
            Take column names and values, and build a condition/expression
            that is true when all named columns contain the corresponding
            values, case-insensitive.

            This operation is very similar to the "contains" method in
            SQLAlchemy, but case insensitive - i.e. it uses "ilike" instead
            of "like".

            Note that an "and" is used: all columns must match, not just one.
            More complex conditions can be built by using or_/etc on the result
            of this method.
            """
            conditions = []
            if len(self.column_descriptions) == 1 and filters:
                for colname, val in filters.items():
                    conditions.append(getattr(self.model, colname).ilike('%{}%'.format(val)))
            if attr and val:
                conditions.append(attr.ilike('%{}%'.format(val)))
            return and_(*conditions)

        def icontains(self, attr=None, val=None, **filters):
            """
            Take the names of columns and values, and filters the query to
            items where each named columns contain the values,
            case-insensitive.

            This operation is very similar to calling
            query.filter(contains(...)), but works with a case-insensitive
            "contains".

            Note that an "and" is used: all columns must match, not just one.
            """
            condition = self.icontains_condition(attr=attr, val=val, **filters)
            return self.filter(condition)

        def iexact(self, **filters):
            filters = [func.lower(getattr(self.model, attr)) == func.lower(val) for attr, val in filters.items()]
            return self.filter(*filters)

    class SessionMixin:
        def current_admin_account(self):
            return self.admin_account(cherrypy.session.get('account_id'))

        def admin_attendee(self):
<<<<<<< HEAD
            if getattr(cherrypy, 'session', {}).get('account_id'):
                return self.admin_account(cherrypy.session.get('account_id')).attendee
=======
            try:
                if cherrypy.session.get('account_id'):
                    return self.admin_account(cherrypy.session.get('account_id')).attendee
            except AttributeError:
                # cherrypy.session may not exist when this runs outside of a request (e.g. new dev user creation)
                return None
>>>>>>> c8582a92

        def logged_in_volunteer(self):
            return self.attendee(cherrypy.session.get('staffer_id'))

        def admin_can_see_staffer(self, staffer):
            dept_ids_with_inherent_role = [dept_m.department_id for dept_m in 
                                           self.admin_attendee().dept_memberships_with_inherent_role]
            return set(staffer.assigned_depts_ids).intersection(dept_ids_with_inherent_role)

        def admin_can_see_guest_group(self, guest):
            return guest.group_type_label.upper() in self.current_admin_account().viewable_guest_group_types

        def admin_can_create_attendee(self, attendee):
            admin = self.current_admin_account()
            if admin.full_registration_admin:
                return True
            
            if attendee.badge_type == c.STAFF_BADGE:
                return admin.full_shifts_admin
            if attendee.badge_type in [c.CONTRACTOR_BADGE, c.ATTENDEE_BADGE] and attendee.staffing_or_will_be:
                return admin.has_dept_level_access('shifts_admin')
            if (attendee.group and attendee.group.guest and attendee.group.guest.group_type == c.BAND
                ) or (attendee.badge_type == c.GUEST and c.BAND in attendee.ribbon_ints):
                return admin.has_dept_level_access('band_admin')
            if attendee.group and attendee.group.guest and attendee.group.guest.group_type == c.GUEST:
                return admin.has_dept_level_access('guest_admin')
            if c.PANELIST_RIBBON in attendee.ribbon_ints:
                return admin.has_dept_level_access('panels_admin')
            if attendee.is_dealer:
                return admin.has_dept_level_access('dealer_admin')
            if attendee.mits_applicants:
                return admin.has_dept_level_access('mits_admin')
            if attendee.group and attendee.group.guest and attendee.group.guest.group_type == c.MIVS:
                return admin.has_dept_level_access('mivs_admin')
        
        def viewable_groups(self):
            from uber.models import Attendee, DeptMembership, Group, GuestGroup
            admin = self.current_admin_account()
            
            if admin.full_registration_admin:
                return self.query(Group)
            
            subqueries = [self.query(Group).filter(Group.creator == admin.attendee)]
            
            group_id = admin.attendee.group.id if admin.attendee.group else ''
            if group_id:
                subqueries.append(self.query(Group).filter(Group.id == group_id))
            
            for key, val in c.GROUP_TYPE_OPTS:
                if val.lower() + '_admin' in admin.read_or_write_access_set:
                    subqueries.append(
                        self.query(Group).join(
                            GuestGroup, Group.id == GuestGroup.group_id).filter(GuestGroup.group_type == key
                        )
                    )
            
            if 'dealer_admin' in admin.read_or_write_access_set:
                subqueries.append(
                    self.query(Group).filter(Group.is_dealer)
                )
            
            return subqueries[0].union(*subqueries[1:])
        
        def access_query_matrix(self):
            """
            There's a few different situations where we want to add certain subqueries based on
            different site sections. This matrix returns queries keyed by site section.
            """
            admin = self.current_admin_account()
            return_dict = {'created': self.query(Attendee).filter(
                or_(Attendee.creator == admin.attendee, Attendee.id == admin.attendee.id))}
            # Guest groups
            for group_type, badge_and_ribbon_filter in [
                (c.BAND, and_(Attendee.badge_type == c.GUEST_BADGE, Attendee.ribbon.contains(c.BAND))),
                (c.GUEST, and_(Attendee.badge_type == c.GUEST_BADGE, ~Attendee.ribbon.contains(c.BAND)))
                ]:
                return_dict[c.GROUP_TYPES[group_type].lower() + '_admin'] = (
                    self.query(Attendee).join(Group, Attendee.group_id == Group.id)
                        .join(GuestGroup, Group.id == GuestGroup.group_id).filter(
                            or_(
                                or_(
                                    badge_and_ribbon_filter,
                                    and_(
                                        Group.id == Attendee.group_id,
                                        GuestGroup.group_id == Group.id,
                                        GuestGroup.group_type == group_type,
                                        )
                                )
                            )
                        )
                )
                
            return_dict['panels_admin'] = self.query(Attendee).filter(Attendee.ribbon.contains(c.PANELIST_RIBBON))
            return_dict['dealer_admin'] = self.query(Attendee).join(Group, Attendee.group_id == Group.id).filter(Attendee.is_dealer)
            return_dict['mits_admin'] = self.query(Attendee).join(MITSApplicant).filter(Attendee.mits_applicants)
            return_dict['mivs_admin'] = (self.query(Attendee).join(Group, Attendee.group_id == Group.id)
                    .join(GuestGroup, Group.id == GuestGroup.group_id).filter(
                        and_(Group.id == Attendee.group_id, GuestGroup.group_id == Group.id, GuestGroup.group_type == c.MIVS)
                    ))
            return return_dict
            
        def viewable_attendees(self):
            from uber.models import Attendee, DeptMembership, Group, GuestGroup, MITSApplicant
            admin = self.current_admin_account()
            
            if admin.full_registration_admin:
                return self.query(Attendee)
            
            subqueries = [self.access_query_matrix()['created']]
            
            for key, val in self.access_query_matrix().items():
                if key in admin.read_or_write_access_set:
                    subqueries.append(val)
            
            if admin.full_shifts_admin:
                subqueries.append(
                    self.query(Attendee).filter(Attendee.staffing)
                )
            
            return subqueries[0].union(*subqueries[1:])

        def checklist_status(self, slug, department_id):
            attendee = self.admin_attendee()
            conf = DeptChecklistConf.instances.get(slug)
            if not conf:
                raise ValueError(
                    "Can't access dept checklist INI settings for section '{}', check your INI file".format(slug))

            if not department_id:
                return {'conf': conf, 'relevant': False, 'completed': None}

            department = self.query(Department).get(department_id)
            if department:
                return {
                    'conf': conf,
                    'relevant': attendee.can_admin_checklist_for(department),
                    'completed': department.checklist_item_for_slug(conf.slug)
                }
            else:
                return {
                    'conf': conf,
                    'relevant': attendee.can_admin_checklist,
                    'completed': attendee.checklist_item_for_slug(conf.slug)
                }

        def jobs_for_signups(self):
            fields = [
                'name', 'department_id', 'department_name', 'description',
                'weight', 'start_time_local', 'end_time_local', 'duration',
                'weighted_hours', 'restricted', 'extra15', 'taken',
                'visibility', 'is_public', 'is_setup', 'is_teardown']
            jobs = self.logged_in_volunteer().possible_and_current
            restricted_hours = set()
            for job in jobs:
                if job.required_roles:
                    restricted_hours.add(frozenset(job.hours))
            return [
                job.to_dict(fields)
                for job in jobs if (job.required_roles or frozenset(job.hours) not in restricted_hours)]

        def process_refund(self, stripe_log, model=Attendee):
            """
            Attempts to refund a given Stripe transaction
            Returns:
                error: an error message
                response: a Stripe Refund() object, or None
            """
            import stripe
            from pockets.autolog import log
            from uber.models.commerce import StripeTransaction, \
                StripeTransactionAttendee, StripeTransactionGroup

            txn = stripe_log.stripe_transaction
            if txn.type != c.PAYMENT:
                return 'This is not a payment and cannot be refunded.', None
            else:
                log.debug(
                    'REFUND: attempting to refund stripeID {} {} cents for {}',
                    txn.stripe_id, stripe_log.share, txn.desc)
                try:
                    response = stripe.Refund.create(
                        charge=txn.stripe_id, amount=stripe_log.share, reason='requested_by_customer')
                except stripe.StripeError as e:
                    error_txt = 'Error while calling process_refund' \
                                '(self, stripeID={!r})'.format(txn.stripe_id)
                    report_critical_exception(
                        msg=error_txt,
                        subject='ERROR: MAGFest Stripe invalid request error')
                    return 'An unexpected problem occurred: ' + str(e), None

                refund_txn = StripeTransaction(
                    stripe_id=response.id or None,
                    amount=response.amount,
                    desc=txn.desc,
                    type=c.REFUND,
                    who=AdminAccount.admin_name() or 'non-admin')

                self.add(refund_txn)

                if isinstance(model, Attendee):
                    self.add(StripeTransactionAttendee(
                        txn_id=refund_txn.id,
                        attendee_id=model.id,
                        share=stripe_log.share
                    ))

                elif isinstance(model, Group):
                    self.add(StripeTransactionGroup(
                        txn_id=refund_txn.id,
                        group_id=model.id,
                        share=stripe_log.share
                    ))

                return '', response, refund_txn

        def create_receipt_item(self, model, amount, desc, 
                                stripe_txn=None, txn_type=c.PAYMENT, payment_method=c.STRIPE):
            item = ReceiptItem(
                txn_id=stripe_txn.id if stripe_txn else None,
                txn_type=txn_type,
                payment_method=payment_method,
                amount=amount,
                who=getattr(model, 'full_name', getattr(model, 'name', '')),
                when=stripe_txn.when if stripe_txn else datetime.now(UTC),
                desc=desc,
                cost_snapshot=getattr(model, 'purchased_items', {}))
            if isinstance(model, uber.models.Attendee):
                item.attendee_id = getattr(model, 'id', None)
            elif isinstance(model, uber.models.Group):
                item.group_id = getattr(model, 'id', None)

            return item

        def guess_attendee_watchentry(self, attendee, active=True):
            or_clauses = [
                func.lower(WatchList.first_names).contains(attendee.first_name.lower()),
                and_(
                    WatchList.email != '',
                    func.lower(WatchList.email) == attendee.email.lower())]

            if attendee.birthdate:
                if isinstance(attendee.birthdate, six.string_types):
                    try:
                        birthdate = dateparser.parse(attendee.birthdate).date()
                    except Exception:
                        log.debug('Error parsing attendee birthdate: {}'.format(attendee.birthdate))
                    else:
                        or_clauses.append(WatchList.birthdate == birthdate)
                elif isinstance(attendee.birthdate, datetime):
                    or_clauses.append(WatchList.birthdate == attendee.birthdate.date())
                elif isinstance(attendee.birthdate, date):
                    or_clauses.append(WatchList.birthdate == attendee.birthdate)

            return self.query(WatchList).filter(and_(
                or_(*or_clauses),
                func.lower(WatchList.last_name) == attendee.last_name.lower(),
                WatchList.active == active)).all()  # noqa: E712

        def get_account_by_email(self, email):
            return self.query(AdminAccount).join(Attendee).filter(func.lower(Attendee.email) == func.lower(email)).one()

        def no_email(self, subject):
            return not self.query(Email).filter_by(subject=subject).all()

        def lookup_attendee(self, first_name, last_name, email, zip_code):
            attendees = self.query(Attendee).iexact(
                first_name=first_name,
                last_name=last_name,
                zip_code=zip_code
            ).filter(
                Attendee.normalized_email == Attendee.normalize_email(email),
                Attendee.badge_status != c.INVALID_STATUS
            ).limit(10).all()

            if attendees:
                statuses = defaultdict(lambda: six.MAXSIZE, {
                    c.COMPLETED_STATUS: 0,
                    c.NEW_STATUS: 1,
                    c.REFUNDED_STATUS: 2,
                    c.DEFERRED_STATUS: 3})

                attendees = sorted(
                    attendees, key=lambda a: statuses[a.badge_status])
                return attendees[0]

            raise ValueError('Attendee not found')

        def create_or_find_attendee_by_id(self, **params):
            message = ''
            if params.get('attendee_id', ''):
                try:
                    attendee = self.attendee(id=params['attendee_id'])
                except Exception:
                    try:
                        attendee = self.attendee(public_id=params['attendee_id'])
                    except Exception:
                        return \
                            None, \
                            'The confirmation number you entered is not valid, ' \
                            'or there is no matching badge.'

                if attendee.badge_status in [c.INVALID_STATUS, c.WATCHED_STATUS]:
                    return None, \
                           'This badge is invalid. Please contact registration.'
            else:
                attendee_params = {
                    attr: params.get(attr, '')
                    for attr in ['first_name', 'last_name', 'email']}
                attendee = self.attendee(attendee_params, restricted=True,
                                         ignore_csrf=True)
                attendee.placeholder = True
                if not params.get('email', ''):
                    message = 'Email address is a required field.'
            return attendee, message

        def attendee_from_marketplace_app(self, **params):
            attendee, message = self.create_or_find_attendee_by_id(**params)
            if message:
                return attendee, message
            elif attendee.marketplace_applications:
                return attendee, \
                       'There is already a marketplace application ' \
                       'for that badge!'

            return attendee, message
        
        def art_show_apps(self):
            return self.query(ArtShowApplication).options(joinedload('attendee')).all()

        def attendee_from_art_show_app(self, **params):
            attendee, message = self.create_or_find_attendee_by_id(**params)
            if message:
                return attendee, message
            elif attendee.art_show_applications:
                return attendee, \
                    'There is already an art show application ' \
                    'for that badge!'

            if params.get('not_attending', ''):
                    attendee.badge_status = c.NOT_ATTENDING

            return attendee, ''

        def lookup_agent_code(self, code):
            return self.query(ArtShowApplication).filter_by(agent_code=code).all()

        def add_promo_code_to_attendee(self, attendee, code):
            """
            Convenience method for adding a promo code to an attendee.

            This method sets both the `promo_code` and `promo_code_id`
            properties of `attendee`. Due to the way the `Attendee.promo_code`
            relationship is defined, the `Attendee.promo_code_id` isn't
            automatically set, which makes this method a nice way of setting
            both.

            Arguments:
                attendee (Attendee): The Attendee for which the promo code
                    should be added.
                code (str): The promo code as typed by an end user, or an
                    empty string to unset the promo code.

            Returns:
                str: Either a failure message or an empty string
                    indicating success.
            """
            code = code.strip() if code else ''
            if code:
                attendee.promo_code = self.lookup_promo_code(code)
                if attendee.promo_code:
                    attendee.promo_code_id = attendee.promo_code.id
                    return ''
                else:
                    attendee.promo_code_id = None
                    return 'The promo code you entered is invalid.'
            else:
                attendee.promo_code = None
                attendee.promo_code_id = None
                return ''

        def lookup_promo_code(self, code):
            """
            Convenience method for finding a promo code by id or code.
            Accounts for PromoCodeGroups.

            Arguments:
                code (str): The id or code to search for.

            Returns:
                PromoCode: A PromoCode object, either matching
                the given code or found in the matching PromoCodeGroup.
            """
            promo_code = self.lookup_promo_or_group_code(code, PromoCode)
            if promo_code:
                return promo_code

            group = self.lookup_promo_or_group_code(code, PromoCodeGroup)
            if not group:
                return None

            return group.valid_codes[0] if group.valid_codes else None

        def lookup_promo_or_group_code(self, code, model=PromoCode):
            """
            Convenience method for finding a promo code by id or code.

            Arguments:
                model: Either PromoCode or PromoCodeGroup
                code (str): The id or code to search for.

            Returns:
                Either the matching object of the given model,
                 or None if not found.
            """
            if isinstance(code, uuid.UUID):
                code = code.hex

            normalized_code = PromoCode.normalize_code(code)
            if not normalized_code:
                return None

            unambiguous_code = PromoCode.disambiguate_code(code)
            clause = or_(model.normalized_code == normalized_code, model.normalized_code == unambiguous_code)

            # Make sure that code is a valid UUID before adding
            # PromoCode.id to the filter clause
            try:
                promo_code_id = uuid.UUID(normalized_code).hex
            except Exception:
                pass
            else:
                clause = clause.or_(model.id == promo_code_id)

            return self.query(model).filter(clause).order_by(model.normalized_code.desc()).first()

        def create_promo_code_group(self, attendee, name, badges, cost=None):
            pc_group = PromoCodeGroup(name=name, buyer=attendee)

            self.add_codes_to_pc_group(pc_group, badges, cost)

            return pc_group

        def add_codes_to_pc_group(self, pc_group, badges, cost=None):
            cost = c.get_group_price() if cost is None else cost
            for _ in range(badges):
                self.add(PromoCode(
                    discount=0,
                    discount_type=PromoCode._FIXED_PRICE,
                    uses_allowed=1,
                    group=pc_group,
                    cost=cost))

        def get_next_badge_num(self, badge_type):
            """
            Returns the next badge available for a given badge type. This is
            essentially a wrapper for auto_badge_num that accounts for new or
            changed objects in the session.

            Args:
                badge_type: Used to pass to auto_badge_num and to ignore
                    objects in the session that aren't within the badge
                    type's range.

            """
            badge_type = uber.badge_funcs.get_real_badge_type(badge_type)

            new_badge_num = self.auto_badge_num(badge_type)
            lower_bound = c.BADGE_RANGES[badge_type][0]
            upper_bound = c.BADGE_RANGES[badge_type][1]

            # Adjusts the badge number based on badges in the session
            all_models = chain(self.new, self.dirty)
            for attendee in [m for m in all_models if isinstance(m, Attendee)]:
                if attendee.badge_num is not None and lower_bound <= attendee.badge_num <= upper_bound:
                    new_badge_num = max(new_badge_num, 1 + attendee.badge_num)

            assert new_badge_num < upper_bound, 'There are no more badge numbers available in this range!'

            return new_badge_num

        def update_badge(self, attendee, old_badge_type, old_badge_num):
            """
            This should be called whenever an attendee's badge type or badge
            number is changed. It checks if the attendee will still require a
            badge number with their new badge type, and if so, sets their
            number to either the number specified by the admin or the lowest
            available badge number in that range.

            Args:
                attendee: The Attendee() object whose badge is being changed.
                old_badge_type: The old badge type.
                old_badge_num: The old badge number.

            """
            from uber.badge_funcs import needs_badge_num

            if c.SHIFT_CUSTOM_BADGES and c.BEFORE_PRINTED_BADGE_DEADLINE and not c.AT_THE_CON:
                badge_collision = False
                if attendee.badge_num:
                    badge_collision = self.query(Attendee.badge_num).filter(
                        Attendee.badge_num == attendee.badge_num,
                        Attendee.id != attendee.id).first()

                desired_badge_num = attendee.badge_num
                if old_badge_num:
                    if attendee.badge_num and badge_collision:
                        if old_badge_type == attendee.badge_type:
                            if old_badge_num < attendee.badge_num:
                                self.shift_badges(
                                    old_badge_type, old_badge_num + 1, until=attendee.badge_num, down=True)
                            else:
                                self.shift_badges(old_badge_type, attendee.badge_num, until=old_badge_num - 1, up=True)
                        else:
                            self.shift_badges(old_badge_type, old_badge_num + 1, down=True)
                            self.shift_badges(attendee.badge_type, attendee.badge_num, up=True)
                    else:
                        self.shift_badges(old_badge_type, old_badge_num + 1, down=True)

                elif attendee.badge_num and badge_collision:
                    self.shift_badges(attendee.badge_type, attendee.badge_num, up=True)

                attendee.badge_num = desired_badge_num

            if not attendee.badge_num and needs_badge_num(attendee):
                attendee.badge_num = self.get_next_badge_num(attendee.badge_type)

            return 'Badge updated'

        def auto_badge_num(self, badge_type):
            """
            Gets the next available badge number for a badge type's range.

            Plugins can override the logic here if need be without worrying
            about handling dirty sessions.

            Args:
                badge_type: Used as a starting point if no badges of the same
                    type exist, and to select badges within a specific range.

            """
            in_range = self.query(Attendee.badge_num).filter(
                Attendee.badge_num != None,  # noqa: E711
                Attendee.badge_num >= c.BADGE_RANGES[badge_type][0],
                Attendee.badge_num <= c.BADGE_RANGES[badge_type][1])

            in_range_list = [int(row[0]) for row in in_range.order_by(Attendee.badge_num)]

            if len(in_range_list):
                # Searches badge range for a gap in badge numbers; if none
                # found, returns the latest badge number + 1.
                # Doing this lets admins manually set high badge numbers
                # without filling up the badge type's range.
                start, end = c.BADGE_RANGES[badge_type][0], in_range_list[-1]
                gap_nums = sorted(set(range(start, end + 1)).difference(in_range_list))

                if not gap_nums:
                    return end + 1
                else:
                    return gap_nums[0]
            else:
                return c.BADGE_RANGES[badge_type][0]

        def shift_badges(self, badge_type, badge_num, *, until=None, up=False, down=False):

            if not c.SHIFT_CUSTOM_BADGES or c.AFTER_PRINTED_BADGE_DEADLINE or c.AT_THE_CON:
                return False

            from uber.badge_funcs import get_badge_type
            (calculated_badge_type, error) = get_badge_type(badge_num)
            badge_type = calculated_badge_type or badge_type
            until = until or c.BADGE_RANGES[badge_type][1]

            shift = 1 if up else -1
            query = self.query(Attendee).filter(
                Attendee.badge_num != None,  # noqa: E711
                Attendee.badge_num >= badge_num,
                Attendee.badge_num <= until)

            query.update({Attendee.badge_num: Attendee.badge_num + shift}, synchronize_session='evaluate')

            return True
        
        def get_next_badge_to_print(self, minor='', printerNumber='', numberOfPrinters=''):
            badge_list = self.query(Attendee) \
                .filter(
                Attendee.print_pending,
                Attendee.birthdate != None,
                Attendee.badge_num != None).order_by(Attendee.badge_num).all()

            try:
                if minor:
                    attendee = next(badge for badge
                                    in badge_list
                                    if badge.age_now_or_at_con < 18)
                elif printerNumber != "" and numberOfPrinters != "": 
                    attendee = next(badge for badge
                                    in badge_list
                                    if badge.age_now_or_at_con >= 18 and badge.badge_num % int(numberOfPrinters) == (int(printerNumber) - 1))
                else:
                    attendee = next(badge for badge
                                    in badge_list
                                    if badge.age_now_or_at_con >= 18)
            except StopIteration:
                return None

            return attendee

        def valid_attendees(self):
            return self.query(Attendee).filter(Attendee.badge_status != c.INVALID_STATUS)

        def attendees_with_badges(self):
            return self.query(Attendee).filter(not_(Attendee.badge_status.in_(
                [c.INVALID_STATUS, c.REFUNDED_STATUS, c.DEFERRED_STATUS])))

        def all_attendees(self, only_staffing=False, pending=False):
            """
            Returns a Query of Attendees with efficient loading for groups and
            shifts/jobs.

            In some cases we only want to return attendees where "staffing"
            is true, because before the event people can't sign up for shifts
            unless they're marked as volunteers.  However, on-site we relax
            that restriction, so we'll get attendees with shifts who are not
            actually marked as staffing.  We therefore have an optional
            parameter for clients to indicate that all attendees should be
            returned.
            """
            staffing_filter = [Attendee.staffing == True] if only_staffing else []  # noqa: E712

            badge_statuses = [c.NEW_STATUS, c.COMPLETED_STATUS]
            if pending:
                badge_statuses.append(c.PENDING_STATUS)

            badge_filter = Attendee.badge_status.in_(badge_statuses)

            return self.query(Attendee) \
                .filter(badge_filter, *staffing_filter) \
                .options(
                    subqueryload(Attendee.dept_memberships),
                    subqueryload(Attendee.group),
                    subqueryload(Attendee.shifts).subqueryload(Shift.job).subqueryload(Job.department),
                    subqueryload(Attendee.room_assignments)) \
                .order_by(Attendee.full_name, Attendee.id)

        def staffers(self, pending=False):
            return self.all_attendees(only_staffing=True, pending=pending)

        def all_panelists(self):
            return self.query(Attendee).filter(or_(
                Attendee.ribbon.contains(c.PANELIST_RIBBON),
                Attendee.badge_type == c.GUEST_BADGE)).order_by(Attendee.full_name).all()

        @department_id_adapter
        def jobs(self, department_id=None):
            job_filter = {'department_id': department_id} if department_id else {}

            return self.query(Job).filter_by(**job_filter) \
                .options(
                    subqueryload(Job.department),
                    subqueryload(Job.required_roles),
                    subqueryload(Job.shifts).subqueryload(Shift.attendee).subqueryload(Attendee.group)) \
                .order_by(Job.start_time, Job.name)

        def staffers_for_dropdown(self):
            query = self.query(Attendee.id, Attendee.full_name)
            return [
                {'id': id, 'full_name': full_name.title()}
                for id, full_name in query.filter_by(staffing=True).order_by(Attendee.full_name)]

        @department_id_adapter
        def dept_heads(self, department_id=None):
            if department_id:
                return self.query(Department).get(department_id).dept_heads
            return self.query(Attendee).filter(Attendee.dept_memberships.any(is_dept_head=True)) \
                .order_by(Attendee.full_name).all()

        def match_to_group(self, attendee, group):
            available = [a for a in group.attendees if a.is_unassigned]
            if not available:
                return 'The last badge for that group has already been assigned by another station'

            matching = [a for a in available if a.badge_type == attendee.badge_type]
            if not matching:
                return 'Badge #{} is a {} badge, but {} has no badges of that type'.format(
                        attendee.badge_num, attendee.badge_type_label, group.name)
            else:
                # First preserve the attributes to copy to the new group member
                attrs = matching[0].to_dict(attrs=['group', 'group_id', 'paid', 'amount_paid_override', 'ribbon'])

                # Then delete the old unassigned group member
                self.delete(matching[0])

                # Flush the deletion so the badge shifting code is performed
                self.flush()

                # Copy the attributes we preserved
                attendee.apply(attrs, restricted=False)

                # Ensure the attendee is added to the session
                self.add(attendee)
                self.commit()

        def search(self, text, *filters):

            # We need to both outerjoin on the PromoCodeGroup table and also
            # query it.  In order to do this we need to alias it so that the
            # reference to PromoCodeGroup in the joinedload doesn't conflict
            # with the outerjoin.  See https://docs.sqlalchemy.org/en/13/orm/query.html#sqlalchemy.orm.query.Query.join
            aliased_pcg = aliased(PromoCodeGroup)

            attendees = self.query(Attendee) \
                            .outerjoin(Attendee.group) \
                            .outerjoin(Attendee.promo_code) \
                            .outerjoin(aliased_pcg, PromoCode.group) \
                            .options(
                                joinedload(Attendee.group),
                                joinedload(Attendee.promo_code).joinedload(PromoCode.group)
                            ).filter(*filters)

            if ':' in text:
                target, term = text.split(':', 1)
                if target == 'email':
                    return attendees.icontains(Attendee.normalized_email, Attendee.normalize_email(term))
                elif target == 'group':
                    return attendees.icontains(Group.name, term.strip())

            terms = text.split()
            if len(terms) == 2:
                first, last = terms
                if first.endswith(','):
                    last, first = first.strip(','), last
                name_cond = attendees.icontains_condition(first_name=first, last_name=last)
                legal_name_cond = attendees.icontains_condition(legal_name="{}%{}".format(first, last))
                first_name_cond = attendees.icontains_condition(first_name=terms)
                last_name_cond = attendees.icontains_condition(last_name=terms)
                if attendees.filter(or_(name_cond, legal_name_cond, first_name_cond, last_name_cond)).first():
                    return attendees.filter(or_(name_cond, legal_name_cond, first_name_cond, last_name_cond))

            elif len(terms) == 1 and terms[0].endswith(','):
                last = terms[0].rstrip(',')
                name_cond = attendees.icontains_condition(last_name=last)
                # Known issue: search includes first name if legal name is set
                legal_cond = attendees.icontains_condition(legal_name=last)
                return attendees.filter(or_(name_cond, legal_cond))

            elif len(terms) == 1 and terms[0].isdigit():
                if len(terms[0]) == 10:
                    return attendees.filter(or_(Attendee.ec_phone == terms[0], Attendee.cellphone == terms[0]))
                elif int(terms[0]) <= sorted(
                        c.BADGE_RANGES.items(),
                        key=lambda badge_range: badge_range[1][0])[-1][1][1]:
                    return attendees.filter(Attendee.badge_num == terms[0])

            elif len(terms) == 1 \
                    and re.match('^[a-z0-9]{8}-[a-z0-9]{4}-[a-z0-9]{4}-[a-z0-9]{4}-[a-z0-9]{12}$', terms[0]):

                return attendees.filter(or_(
                    Attendee.id == terms[0],
                    Attendee.public_id == terms[0],
                    aliased_pcg.id == terms[0],
                    Group.id == terms[0],
                    Group.public_id == terms[0]))

            elif len(terms) == 1 and terms[0].startswith(c.EVENT_QR_ID):
                search_uuid = terms[0][len(c.EVENT_QR_ID):]
                if re.match('^[a-z0-9]{8}-[a-z0-9]{4}-[a-z0-9]{4}-[a-z0-9]{4}-[a-z0-9]{12}$', search_uuid):
                    return attendees.filter(or_(
                        Attendee.public_id == search_uuid,
                        Group.public_id == search_uuid))

            checks = [
                Group.name.ilike('%' + text + '%'),
                aliased_pcg.name.ilike('%' + text + '%')
            ]
            check_attrs = [
                'first_name', 'last_name', 'legal_name', 'badge_printed_name',
                'email', 'comments', 'admin_notes', 'for_review', 'promo_code_group_name']

            for attr in check_attrs:
                checks.append(getattr(Attendee, attr).ilike('%' + text + '%'))
            return attendees.filter(or_(*checks))

        def delete_from_group(self, attendee, group):
            """
            Sometimes we want to delete an attendee badge which is part of a
            group.  In most cases, we could just say "session.delete(attendee)"
            but sometimes we need to make sure that the attendee is ALSO
            removed from the "group.attendees" list before we commit, since the
            number of attendees in a group is used in our presave_adjustments()
            code to update the group price.  So anytime we delete an attendee
            in a group, we should use this method.
            """
            self.delete(attendee)
            group.attendees.remove(attendee)

        def assign_badges(
                self, group, new_badge_count, new_badge_type=c.ATTENDEE_BADGE,
                new_ribbon_type=None, paid=c.PAID_BY_GROUP,
                **extra_create_args):

            diff = int(new_badge_count) - group.badges
            sorted_unassigned = sorted(group.floating, key=lambda a: a.registered, reverse=True)
            ribbon_to_use = ','.join(map(str, listify(new_ribbon_type))) if new_ribbon_type else group.new_ribbon

            if int(new_badge_type) in c.PREASSIGNED_BADGE_TYPES and c.AFTER_PRINTED_BADGE_DEADLINE and diff > 0:
                return 'Custom badges have already been ordered, so you will need to select a different badge type'
            elif diff > 0:
                for i in range(diff):
                    new_attendee = Attendee(
                        badge_type=new_badge_type,
                        ribbon=ribbon_to_use,
                        paid=paid,
                        **extra_create_args)
                    group.attendees.append(new_attendee)
                    
            elif diff < 0:
                if len(group.floating) < abs(diff):
                    return 'You cannot reduce the number of badges for a group to below the number of assigned badges'
                else:
                    for attendee in sorted_unassigned[:abs(diff)]:
                        self.delete_from_group(attendee, group)

        def assign(self, attendee_id, job_id):
            """
            assign an Attendee to a Job by creating a Shift
            :return: 'None' on success, error message on failure
            """
            job = self.job(job_id)
            attendee = self.attendee(attendee_id)

            if not attendee.has_required_roles(job):
                return 'You cannot assign an attendee to this shift who does not have the required roles: {}'.format(
                    job.required_roles_labels)

            if job.slots <= len(job.shifts):
                return 'All slots for this job have already been filled'

            if not job.no_overlap(attendee):
                return 'This volunteer is already signed up for a shift during that time'

            self.add(Shift(attendee=attendee, job=job))
            self.commit()

        def affiliates(self):
            amounts = defaultdict(
                int, {a: -i for i, a in enumerate(c.DEFAULT_AFFILIATES)})

            query = self.query(Attendee.affiliate, Attendee.amount_extra) \
                .filter(and_(Attendee.amount_extra > 0, Attendee.affiliate != ''))

            for aff, amt in query:
                amounts[aff] += amt

            return [{
                'id': aff,
                'text': aff,
                'total': max(0, amt)
            } for aff, amt in sorted(amounts.items(), key=lambda tup: -tup[1])]

        def insert_test_admin_account(self):
            """
            Insert a test admin into the database with username
            "magfest@example.com" password "magfest" this is ONLY allowed if
            no other admins already exist in the database.

            Returns:
                bool: True if success, False if failure
            """
            if self.query(AdminAccount).first() is not None:
                return False

            attendee = Attendee(
                placeholder=True,
                first_name='Test',
                last_name='Developer',
                email='magfest@example.com',
                badge_type=c.ATTENDEE_BADGE,
            )
            self.add(attendee)

            all_access_group = AccessGroup(
                name='All Access',
                access={section: '5' for section in c.ADMIN_PAGES}
            )

            test_developer_account = AdminAccount(
                attendee=attendee,
                hashed=bcrypt.hashpw('magfest', bcrypt.gensalt())
            )

            self.add(all_access_group)
            self.add(test_developer_account)
<<<<<<< HEAD
=======
            self.commit()
            self.execute(admin_access_group.insert().values(admin_account_id=test_developer_account.id,
                                                            access_group_id=all_access_group.id))
>>>>>>> c8582a92

            return True

        def set_relation_ids(self, instance, field, cls, value):
            values = set(s for s in listify(value) if s and s != 'None')
            relations = self.query(cls).filter(cls.id.in_(values)).all() if values else []
            setattr(instance, field, relations)

        def bulk_insert(self, models):
            """
            Convenience method for bulk inserting model objects.

            In general, doing a bulk insert is much faster than individual
            inserts, but the whole insert will fail if a single object
            violates the database's referential integrity.

            This function does a bulk insert, but if an `IntegrityError` is
            encountered, it falls back to inserting the model objects
            one-by-one, and ignores the individual integrity errors.

            Arguments:
                models (list): A list of sqlalchemy model objects.

            Returns:
                list: A list of model objects that was succesfully inserted.
                    The returned list will not include any model objects that
                    failed insertion.
            """
            for model in models:
                model.presave_adjustments()
            try:
                self.bulk_save_objects(models)
                self.commit()
                return models
            except IntegrityError as error:
                log.debug('Bulk insert failed: {}', error)
                self.rollback()

                # Bulk insert failed, so insert one at a time and ignore errors
                inserted_models = []
                for model in models:
                    try:
                        self.add(model)
                        self.commit()
                        inserted_models.append(model)
                    except IntegrityError:
                        log.debug('Individual insert failed: {}', error)
                        # Ignore db integrity errors
                        self.rollback()
                return inserted_models

        # ========================
        # mivs
        # ========================

        def logged_in_studio(self):
            try:
                return self.indie_studio(cherrypy.session.get('studio_id'))
            except Exception:
                raise HTTPRedirect('../mivs/studio')

        def logged_in_judge(self):
            judge = self.admin_attendee().admin_account.judge
            if judge:
                return judge
            else:
                raise HTTPRedirect(
                    '../accounts/homepage?message={}',
                    'You have been given judge access but not had a judge entry created for you - '
                    'please contact a MIVS admin to correct this.')

        def code_for(self, game):
            if game.unlimited_code:
                return game.unlimited_code
            else:
                for code in self.logged_in_judge().codes:
                    if code.game == game:
                        return code

        def delete_screenshot(self, screenshot):
            self.delete(screenshot)
            try:
                os.remove(screenshot.filepath)
            except Exception:
                pass
            self.commit()

        def indie_judges(self):
            return self.query(IndieJudge).join(IndieJudge.admin_account).join(AdminAccount.attendee) \
                .order_by(Attendee.full_name)

        def indie_games(self):
            return self.query(IndieGame).join(IndieStudio).options(
                joinedload(IndieGame.studio), joinedload(IndieGame.reviews)).order_by(IndieStudio.name, IndieGame.title)

        # =========================
        # mits
        # =========================

        def log_in_as_mits_team(
                self, team_id, redirect_to='../mits/index'):
            try:
                team = self.mits_team(team_id)
                duplicate_teams = []
                while team.duplicate_of:
                    duplicate_teams.append(team.id)
                    team = self.mits_team(team.duplicate_of)
                    assert team.id not in duplicate_teams, 'circular reference in duplicate_of: {}'.format(
                        duplicate_teams)
            except Exception:
                log.error('attempt to log into invalid team {}', team_id, exc_info=True)
                raise HTTPRedirect('../mits/login_explanation')
            else:
                cherrypy.session['mits_team_id'] = team.id
                raise HTTPRedirect(redirect_to)

        def logged_in_mits_team(self):
            try:
                team = self.mits_team(cherrypy.session.get('mits_team_id'))
                assert not team.deleted or team.duplicate_of
            except Exception:
                raise HTTPRedirect('../mits/login_explanation')
            else:
                if team.duplicate_of:
                    # The currently-logged-in team was deleted, so log
                    # back in as the correct team.
                    self.log_as_as_mits_team(team.id)
                else:
                    return team

        def mits_teams(self, include_deleted=False):
            if include_deleted:
                deleted_filter = []
            else:
                deleted_filter = [MITSTeam.deleted == False]  # noqa: E712
            return self.query(MITSTeam).filter(*deleted_filter).options(
                joinedload(MITSTeam.applicants).subqueryload(MITSApplicant.attendee),
                joinedload(MITSTeam.games),
                joinedload(MITSTeam.schedule),
                joinedload(MITSTeam.pictures),
                joinedload(MITSTeam.documents)
            ).order_by(MITSTeam.name)

        def delete_mits_file(self, model):
            try:
                os.remove(model.filepath)
            except Exception:
                log.error('Unexpected error deleting MITS file {}', model.filepath)

            # Regardless of whether removing the file from the
            # filesystem succeeded, we still want the delete it from the
            # database. The most likely cause of failure is if the file
            # was already deleted or is otherwise not present, so it
            # wouldn't make sense to keep the database record around.
            self.delete(model)
            self.commit()

        # =========================
        # panels
        # =========================

        def panel_apps(self):
            return self.query(PanelApplication).order_by('applied').all()

        def panel_applicants(self):
            return self.query(PanelApplicant).options(joinedload(PanelApplicant.application)) \
                .order_by('first_name', 'last_name')

        # =========================
        # tabletop
        # =========================

        def entrants(self):
            return self.query(TabletopEntrant).options(
                joinedload(TabletopEntrant.reminder),
                joinedload(TabletopEntrant.attendee),
                subqueryload(TabletopEntrant.tournament).subqueryload(TabletopTournament.event))

        def entrants_by_phone(self):
            entrants = defaultdict(list)
            for entrant in self.entrants():
                cellphone = normalize_phone(entrant.attendee.cellphone)
                entrants[cellphone].append(entrant)
            return entrants

    @classmethod
    def model_mixin(cls, model):
        if model.__name__ in ['SessionMixin', 'QuerySubclass']:
            target = getattr(cls, model.__name__)
        else:
            for target in cls.all_models():
                if target.__name__ == model.__name__:
                    break
            else:
                raise ValueError('No existing model with name {}'.format(model.__name__))

        for name in dir(model):
            if not name.startswith('_'):
                attr = getattr(model, name)
                if hasattr('target', '__table__') and name in target.__table__.c:
                    attr.key = attr.key or name
                    attr.name = attr.name or name
                    attr.table = target.__table__
                    target.__table__.c.replace(attr)
                else:
                    setattr(target, name, attr)
        return target


@on_startup(priority=1)
def initialize_db(modify_tables=False):
    """
    Initialize the session on startup.

    We want to do this only after all other plugins have had a chance to
    initialize and add their 'mixin' data (i.e. extra columns) into the models.

    Also, it's possible that the DB is still initializing and isn't ready to
    accept connections, so, if this fails, keep trying until we're able to
    connect.

    This should be the ONLY spot (except for maintenance tools) in all of core
    ubersystem or any plugins that attempts to create tables by passing
    drop=True or modify_tables=True or initialize=True to
    Session.initialize_db()
    """
    num_tries_remaining = 10
    while not stopped.is_set():
        try:
            Session.initialize_db(modify_tables=modify_tables, initialize=True)
        except KeyboardInterrupt:
            log.critical('DB initialize: Someone hit Ctrl+C while we were starting up')
        except Exception:
            num_tries_remaining -= 1
            if num_tries_remaining == 0:
                log.error("DB initialize: couldn't connect to DB, we're giving up")
                raise
            log.error("DB initialize: can't connect to / initialize DB, will try again in 5 seconds", exc_info=True)
            stopped.wait(5)
        else:
            break


@on_startup
def _attendee_validity_check():
    orig_getter = Session.SessionMixin.attendee

    @wraps(orig_getter)
    def with_validity_check(self, *args, **kwargs):
        allow_invalid = kwargs.pop('allow_invalid', False)
        attendee = orig_getter(self, *args, **kwargs)
        if not allow_invalid and not attendee.is_new and attendee.badge_status == c.INVALID_STATUS:
            raise HTTPRedirect('../preregistration/invalid_badge?id={}', attendee.id)
        else:
            return attendee
    Session.SessionMixin.attendee = with_validity_check


def _presave_adjustments(session, context, instances='deprecated'):
    for model in chain(session.dirty, session.new):
        model.presave_adjustments()
    for model in session.deleted:
        model.predelete_adjustments()


def _track_changes(session, context, instances='deprecated'):
    states = [
        (c.CREATED, session.new),
        (c.UPDATED, session.dirty),
        (c.DELETED, session.deleted)]

    for action, instances in states:
        for instance in instances:
            if instance.__class__ not in Tracking.UNTRACKED:
                Tracking.track(action, instance)


def register_session_listeners():
    """
    The order in which we register these listeners matters.
    """
    listen(Session.session_factory, 'before_flush', _presave_adjustments)
    listen(Session.session_factory, 'after_flush', _track_changes)


register_session_listeners()<|MERGE_RESOLUTION|>--- conflicted
+++ resolved
@@ -652,17 +652,8 @@
             return self.admin_account(cherrypy.session.get('account_id'))
 
         def admin_attendee(self):
-<<<<<<< HEAD
             if getattr(cherrypy, 'session', {}).get('account_id'):
                 return self.admin_account(cherrypy.session.get('account_id')).attendee
-=======
-            try:
-                if cherrypy.session.get('account_id'):
-                    return self.admin_account(cherrypy.session.get('account_id')).attendee
-            except AttributeError:
-                # cherrypy.session may not exist when this runs outside of a request (e.g. new dev user creation)
-                return None
->>>>>>> c8582a92
 
         def logged_in_volunteer(self):
             return self.attendee(cherrypy.session.get('staffer_id'))
@@ -1555,12 +1546,9 @@
 
             self.add(all_access_group)
             self.add(test_developer_account)
-<<<<<<< HEAD
-=======
             self.commit()
             self.execute(admin_access_group.insert().values(admin_account_id=test_developer_account.id,
                                                             access_group_id=all_access_group.id))
->>>>>>> c8582a92
 
             return True
 
