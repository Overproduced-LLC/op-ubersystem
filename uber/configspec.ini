--- conflicted
+++ resolved
@@ -1,14 +1,8 @@
-event_name = string(default="MAGFest")
-year = integer(default=1)
-
 dev_box = boolean(default=True)
 send_emails = boolean(default=False)
-<<<<<<< HEAD
 event_name = string(default='MAGFest')
 organization_name = string(default='MAGFest')
-=======
-
->>>>>>> e3e443da
+year = integer(default=1)
 
 path = string(default="/magfest")
 hostname = string(default="localhost")
@@ -34,21 +28,9 @@
 prereg_not_open_yet = boolean(default=False)
 prereg_closed = boolean(default=False)
 sup_reg_open = boolean(default=True)
-<<<<<<< HEAD
-
-# whether group registration is open or closed
-# if closed, we'll display a message like "group registration is now closed, try again next year" etc.
-allow_new_group_registrations = boolean(default=True)
-
-# whether this event supports group registration at all
-# if false, all public-facing traces of group registration are removed
-group_reg_enabled = boolean(default=True)
-
-=======
 group_reg_open = boolean(default=True)
 group_reg_available = boolean(default=False)
 season_pass_available = boolean(default=False)
->>>>>>> e3e443da
 dealer_waitlist_closed = boolean(default=False)
 check_placeholders = boolean(default=False)
 rooms_locked_in = boolean(default=False)
