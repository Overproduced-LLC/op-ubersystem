# All settings in the top-level of this config file automatically become
# attributes on the global "c" object.  So if you want to access the
# "contact_url" setting, you can just use the c.CONTACT_URL variable.

# There are some features we want to turn on for development which might
# otherwise be turned off, such as pages which would normally only be enabled
# after a deadline or on-site.
dev_box = boolean(default=True)

# List of directories we should look in for our templates
# This list is appeneded to by plugins, we'll look for a template
# in the following directories, stopping once one is found
template_dirs = string_list(default=list('%(module_root)s/templates'))

# Some websites add tracking parameters to URLs, which can cause unexpected errors
# We scrub all parameter names in this list before they reach our page handlers
tracking_params = string_list(default=list("fbclid"))

# Turn on BADGES_SOLD estimation instead of using an exact count.
# Under the hood, this causes BADGES_SOLD to query the "pg_class" table
# for the number of rows in the Attendee table. The number of staff badges
# in the system is then subtracted from the attendee estimate for the final
# estimate of BADGES_SOLD.
#
# This estimate will probably be wrong, but it should be good enough for
# the first couple of days after prereg launch.
#
# NOTE: This will only work on postgresql.
badges_sold_estimate_enabled = boolean(default=False)

# This turns on our automated emails.  See the description in the [secret]
# section below for an explanation of how this works.
send_emails = boolean(default=False)

# This turns on/off our automated sms messages.
# (SMS is currently used by panels & tabletop plugins)
send_sms = boolean(default=False)

# All dates/times in our code and emails will use this timezone.  This can be
# any timezone name recogized by the pytz module.
event_timezone = string(default="US/Eastern")

# These can be overridden to use Uber for other events.
# DO NOT override this mid-year because that will cause emails to be re-sent!
organization_name = string(default='MAGFest')
event_name = string(default='%(organization_name)s')
year = string(default='')

# This is a unique (between events!) ID used to prevent lookup collisions in QR codes.
# If not set, we generate one using the event_name and year variables above.
event_qr_id = string(default='')

# Link to an external schedule, like Guidebook
alt_schedule_url = string(default='')

# Link to the manual on how to operate the admin pages
# MAGFest's is set as the default since it's theoretically event-agnostic
admin_guide_url = string(default='https://www.notion.so/magfest/Uber-Guide-46e447e70b724618b8de96d37a77483c')

# This changes the text that references the main vendor hall
dealer_term = string(default='dealer')
dealer_helper_term = string(default='Dealer Assistant')
dealer_app_term = string(default='dealer application')
dealer_loc_term = string(default='dealers room')
dealer_reg_term = string(default='Dealer registration')

# =============================
# Feature Flags
# =============================

# This controls whether or not we advertise check-in barcodes to attendees.
# Events who don't have barcode scanners will want to turn this off.
use_checkin_barcode = boolean(default=False)

# This controls whether or not we attempt to detect barcode scans
# and decrypt them using the barcode plugin. Turn this off if
# the scanning detection is going awry.
reg_uses_barcodes = boolean(default=True)

# This controls whether the promo code field will be visible on the
# registration form. True to allow attendees to use promo codes when
# registering, False to disallow promo codes.
badge_promo_codes_enabled = boolean(default=False)

# This controls whether the "Accessibility Services" request checkbox is
# displayed on the reg form.
accessibility_services_enabled = boolean(default=False)

# This controls whether a second "Confirm Email" field will be used on the
# preregistration form. True to force attendees to type their email twice
# during preregistration, False to hide the "Confirm Email" field altogether.
prereg_confirm_email_enabled = boolean(default=False)

# We expose some basic services, like an attendee lookup, via WebSocket.
# However, without a client cert configured, anyone can access these,
# so this is off by default.
api_enabled = boolean(default=False)

# This enables the Stripe payment option for kiosks, allowing attendees
# to quickly pay at-door using a credit card.
kiosk_cc_enabled = boolean(default=False)

# Set this to false if your event does not support group discounts.
groups_enabled = boolean(default=True)

# Some events use wristbands, color-coded by age group.  Set this to True to
# turn on that functionality; otherwise wristbands won't be part of check-in.
wristbands_enabled = boolean(default=False)

# If this is False, we won't display the "Want to Kick in Extra" stuff.
donations_enabled = boolean(default=True)

# If this is True, the check-in form will have a checkbox for
# marking the attendee as having received their merch
merch_at_checkin = boolean(default=False)

# If this is True, selling out of one kick-in level will
# automatically sell out kick-in levels above it
shared_kickin_stocks = boolean(default=True)

# True to show relevant features in the UI and enable relevant automated
# emails/notifications. False to UI hide features and disable notifications.
# NOTE: Even if these are set to False, the features will still _exist_ in the
# system, they will just be hard to reach and no relevant notifications will
# be sent.
attractions_enabled = boolean(default=True)
hotels_enabled = boolean(default=False)
mits_enabled = boolean(default=False)
mivs_enabled = boolean(default=False)
panels_enabled = boolean(default=False)

# This controls the window after "prereg_open" during which the "Request
# Hotel Booking Info" step is included in the preregistration workflow.
# The duration is expressed as a number of hours. For example: to keep
# "Hotel Info" open for a 24 hour window after prereg launches set this
# value to 24.
# A value of 0 or less indicates the "Request Hotel Booking Info" step should
# be omitted entirely during preregistration.
prereg_request_hotel_info_duration = integer(default=0)

# The number of hours after the prereg_request_hotel_info_duration window
# elapses to wait before the hotel booking link email becomes available to
# send. Set this to 0 to allow the hotel booking link email to be sent as soon
# as the prereg_request_hotel_info_duration window elapses.
# Defaults to 221 hours (1 week, 2 days, and 5 hours).
prereg_hotel_info_email_wait_duration = integer(default=221)

# This will be used as the sender for the hotel booking info email.
prereg_hotel_info_email_sender = string(default='Do Not Reply <noreply@magfest.org>')

# This will be used as the signature for the hotel booking info email.
prereg_hotel_info_email_signature = string(default='MAGFest')

# MAGFest provides staff rooms for returning volunteers.  In addition to the
# config options defined here, you must add a "room_deadline" setting to the
# [dates] section of the main repo's config when including this plugin.

# Email address which will be the sender for the hotel room emails.
ROOM_EMAIL_SENDER = string(default='MAGFest Staff Rooms <staffrooms@magfest.org>')

# In some of our pages and emails relating to hotel room nights, it makes sense
# to list the nights in order based on the start of the event rather than the
# first day of the week.
night_display_order = string_list(default=list("tuesday", "wednesday", "thursday", "friday", "saturday", "sunday","monday"))

# When people are able to pick up their room keys from the hotel front desk.
check_in_time = string(default='4pm')

# What time in the morning people need to check out of their hotel rooms.
check_out_time = string(default='12pm/Noon')

# The path used to mount the app in cherrypy's mount tree. This may be
# different from the "path" setting if the server is running behind a
# reverse proxy with rewrite rules that change the URL path.
cherrypy_mount_path = string(default="/uber")

# These are used for web server configuration and for linking back to our
# pages in emails; these definitely need to be overridden in production.
path = string(default="%(cherrypy_mount_path)s")
hostname = string(default="localhost")
url_root = string(default="http://localhost:8282")
url_base = string(default="%(url_root)s%(path)s")

# Redirect 404s to Uber's default URL
default_url = string(default="%(path)s")
default_url_priority = integer(default=1)

# This determines how many rows we'll load at once for the homepage
row_load_limit = integer(default=500)

# Venue name (hotel, convention center, etc) and physical mailing address
event_venue = string(default="")
event_venue_address = string(default="")

# MAGFest requires a signed and notarized consent form for minors.  To turn on
# this message and associated automated emails, set this to the URL of your
# event's consent form.  Leave it unset to turn off this functionality.
consent_form_url = string(default="")

# This link appears in preregistration pages and in some emails.
code_of_conduct_url = string(default="")

# This is a link for the event's data privacy policy.
privacy_policy_url = string(default="")

# This link is to give users a generic way to contact your organization.
contact_url = string(default="")

# This link will be included in confirmation emails.
prereg_faq_url = string(default="")

# This link will be used to show volunteers what perks they get.
volunteer_perks_url = string(default="../static_views/stafferComps.html")

# when you access the kiosk landing page, this is where it will redirect you
kiosk_redirect_url = string(default="../registration/register")

# These messages shown to attendees when they register at-door via kiosk
at_door_prepaid_msg = string(default="Your payment has been accepted, please proceed to the Preregistration desk to pick up your badge")
at_door_cash_msg = string(default="Thanks! Please queue in the cash line and have your photo ID and {} ready.")
at_door_manual_msg = string(default="Thanks! Please queue in the credit card line and have your photo ID and credit card ready.")
at_door_nopay_msg = string(default="You are already paid (or registered for a free badge) and should proceed to the preregistration desk to pick up your badge")
at_door_waived_msg = string(default="Since it's so close to the end of the event, your badge is free! Please proceed to the preregistration line to pick it up.")

# There are a huge slew of behaviors which are different before and during the
# event.  For example, during the event the registration page actually lets
# admins check people in.  This switches between the "during the year" mode and
# the "on-site" mode.
at_the_con = boolean(default=False)

# This turns on a mix of features which are enabled during OR after the event
# and behaviors such as automated emails which are ONLY turned on afterwards.
post_con = boolean(default=False)

# This disables everything BUT the Stripe payment options for kiosks,
# allowing events to open at-door reg before their payment stations exist
only_prepay_at_door = boolean(default=False)

# When this is True, the only thing anyone can do is log in as a volunteer to
# view their shift schedule.  All other pages, including admin pages, will be
# disabled, with the idea being that the live database will be move to on-site
# and it would be a bad idea to keep a separate server running in parallel.
uber_shut_down = boolean(default=False)

# There are a few automated emails which are sent every week regarding things
# like duplicate registrations and unclaimed placeholder badges.  We usually
# turn these off early in the year but turn them on after awhile once people
# have had time to take care of them, but we may change that now that we've
# made this a weekly rather than a daily email.
check_placeholders = boolean(default=True)

# Some events do not use badge numbers (or even necessarily badges, since they
# may just stamp your hand or give you a wristband or something).  Set this to
# indicate whether or not badges should ever get numbers.
numbered_badges = boolean(default=True)

# a 1-character prefix appended to any barcode (to make it easy to identify it as a barcode)
# try to pick something that's not base64 related, i.e. not A-Z,a-z,0-9,+,/ and not an equals sign
barcode_prefix_char = string(default="~")

# Certain badge types are eligible for discounts, like age based discounts.
discountable_badge_types = string_list(default=list('attendee_badge'))

# MAGFest has customized badges for Staff and Supporters.  This means that badge
# numbers have to be assigned in advance for those badge types, and new ones
# cannot be created after those badges have been ordered.  Make this an empty
# list to turn off these preassigned and customized badges.
preassigned_badge_types = string_list(default=list())

# Some badge types should not be transferable because of privilege (Guest badges) or
# access level (Staff badges). This lists which badge types can be transferred, if any.
transferable_badge_types = string_list(default=list('attendee_badge'))

# When transfering a badge, we need to persist certain attributes such as the original
# date someone preregistered and their badge type, but we need to reset most other
# things.  This is a list of what needs to be reset, which is configurable so that
# other events with custom fields can add fields.
untransferable_attrs = string_list(default=list('first_name','last_name','legal_name','email','birthdate','zip_code','international','ec_name','ec_phone','cellphone','interests','age_group','staffing','requested_depts'))

# By default, staff/volunteers are only allowed to work shifts in a maximum of
# three different departments. Historically, we've found that working in too
# many different departments can spread people too thin and cause burn out,
# even if the total number of hours worked isn't too high. STOPs can override
# this default max department amount by manually assigning a staffer to
# additional departments. Set this to 0 to allow staff/volunteers to work in
# as many departments as they wish.
max_depts_where_working = integer(default=3)

# Some departments don't use our shift system, so we don't want to email
# volunteers in those departments asking them to sign up for shifts.  Make this
# a list of department constants you want to be excluded from the shift system.
shiftless_depts = string_list(default=list())

# The following variables control how many hours of shifts a volunteer must be
# signed up for in order to receive a specific perk. If any of these is set to 0,
# that perk is turned off for the event.

# Volunteers with Staff badges always get a staff shirt as long as this is more than 0
hours_for_shirt = integer(default=6)

# Access to staff suite and/or tea room
hours_for_food = integer(default=12)

# Refunds are NOT automatic, this is used for display and report purposes only
hours_for_refund = integer(default=24)

# Only volunteers with Staff badges can qualify for this perk
# This often will be different based on the length of the event.
hours_for_hotel_space = integer(default=30)

# This is the number of extra blank staff badges that are included in
# our personalized badge export (/badge_exports/personalized_badge_zip)
blank_staff_badges = integer(default=50)

# Some events begin setting up the day of the event, others the week beforehand.
# This setting determines how many days in advance we begin tracking setup shifts.
setup_shift_days = integer(default=5)

# Some events may wish to have JIRA integration enabled so that admins can
# easily file issues. Turn this on and set the JavaScript source URLs to
# enable this integration.
jira_enabled = boolean(default=False)
jira_collector_urls = string_list(default=list('https://jira.magfest.net/s/7cedd06b64911e869dc2b32a6477230c-T/kby73n/73019/6d39734591565d7d1928c35b4400d05a/2.0.23/_/download/batch/com.atlassian.jira.collector.plugin.jira-issue-collector-plugin:issuecollector/com.atlassian.jira.collector.plugin.jira-issue-collector-plugin:issuecollector.js?locale=en-US&collectorId=a192a515', 'https://jira.magfest.net/s/7cedd06b64911e869dc2b32a6477230c-T/kby73n/73019/6d39734591565d7d1928c35b4400d05a/2.0.23/_/download/batch/com.atlassian.jira.collector.plugin.jira-issue-collector-plugin:issuecollector/com.atlassian.jira.collector.plugin.jira-issue-collector-plugin:issuecollector.js?locale=en-US&collectorId=a9568879'))

# Some events wish to be able to freely edit badge numbers throughout the year,
# without worrying about number collisions. Others want to restrict number
# changes. Set this to True for the former, and False for the latter.
shift_custom_badges = boolean(default=True)

# Some events may want to store an exact birthdate for attendees. If this option
# is turned on, then all registration forms will display and collect the exact
# birthdate. Turning this off will simply display a drop-down selection of the age
# groups defined below.
collect_exact_birthdate = boolean(default=False)

# Certain events need attendees' full addresses - others will only want some
# information. If this is turned off, attendees are only asked for their zipcode,
# emergency contact number, and cellphone number.
collect_full_address = boolean(default=False)

# Many events are run by non-profit organizations, which may want to collect
# arbitrary donations from attendees. Turn this on to collect nonprofit
# donations during pre-reg.
collect_extra_donation = boolean(default=False)

# We try to predict our tshirt needs, but sometimes we run out during the
# event.  Set this to True when that happens, and people receiving swag
# will automatically be added to the list of people who received all of
# their swag except a shirt, so we can contact them later.
out_of_shirts = boolean(default=False)

# This is the number of shirts that each staffer gets.
# You can populate [[staff_event_shirt]] to allow staff to choose to
# replace 1 or more of their staff shirts with event shirts
shirts_per_staffer = integer(default=1)

# Some events giv their staffers their special merch (such as swag shirts)
# at a separate location from the normal merch booth.  If this setting is true,
# then the merch page will have two separate buttons for merch and staff merch
# but otherwise those will be combined and all distributed at once.
separate_staff_merch = boolean(default=True)

# The max number of tables a dealer can apply for.  Note that the admin
# interface allows you to give a dealer a higher number than this.
max_tables = integer(default=4)
# The max number of badges which a dealer may apply for.
# If this is set to 0, dealers may have badges equal to the number of tables they buy + 1.
max_dealers = integer(default=20)

# The number of dealer apps we will accept before auto-waitlisting further
# applications. If dealer_reg_deadline is also set, we will auto-wailist
# dealers if either the deadline has passed or this number has been reached.
# Dealers who have been waitlisted/approved/declined and dealers who do not
# have to pay are not counted towards this cap. A value of 0 means no cap.
max_dealer_apps = integer(default=0)

marketplace_fee = integer(default=75)
marketplace_rules_url = string(default="")

# Number of badges necessary to qualify for the group discount.
min_group_size = integer(default=8)

# This is mostly relevant because we have dropdown lists of the number of
# badges, so we needed to pick an arbitrarily high number :)
max_group_size = integer(default=100)

# People often want to add badges to their group after they've registered.
# We don't usually want to let them do this 1 at a time (although there is
# a checkbox which turns this on for a group in the admin group form), so
# this is the minimum number of additional badges that the group has to buy
# to be able to add badges while still qualifying for the group discount.
min_group_addition = integer(default=5)

# Groups often immediately realize they've created the group with too few
# badges. If they want to add fewer than the minimum increment (see
# min_group_addition), their only recourse is to email registration and request
# the group size be increased. This setting gives groups a grace period, during
# which they can increase size of their group by a single badge. This setting
# is interpreted as a number of hours after the group is initially registered.
# Set this to 0 or less to completely disable the grace period.
group_update_grace_period = integer(default=24)

# Some events require an explicit legal agreement for volunteers as part of
# the volunteer checklist. For evernts where this is true, set this to true
# and make sure staffing/volunteer_agreement_item.html is included in the
# [volunteer_checklist] section of the INI.
#
# By default this is turned off.
volunteer_agreement_enabled = boolean(default=False)

# Attendees kicking in extra can enter their own new "affiliate" or select
# from a list of all affiliates which have already been entered.  This is
# the list of the top affiliates from last year which we use to prepopulate
# that list so that it's not empty when preregistration first launches.
default_affiliates = string_list(default=list("MAGFest, Inc."))

warn_if_server_browser_time_mismatch = boolean(default=True)

# Admin account emails such as password resets come from this address.
admin_email = string(default="Eli Courtwright <eli@courtwright.org>")

# Registration emails such as payment confirmations are sent from this address.
regdesk_email = string(default="MAGFest Registration <regdesk@magfest.org>")

# Volunteer-related emails are sent from this address.
staff_email = string(default="MAGFest Staffing <stops@magfest.org>")

# Dealer-related emails are sent from this address.
marketplace_email = string(default="MAGFest Marketplace <marketplace@magfest.org>")

# Emails to panelists are sent from this address.
panels_email = string(default="MAGFest Panels <panels@magfest.org>")

# Emails to guests are sent from this address.
guest_email = string(default="MAGFest Guests <guests@magfest.org>")

# Emails relating to banned attendees are sent to and from this address.
security_email = string(default="MAGFest Security <security@magfest.org>")

# Emails for Marketplace applications are sent from this address.
marketplace_app_email = string(default="")

# These signatures are used at the bottom of many of our automated emails.
regdesk_email_signature = string(default='')
stops_email_signature = string(default='')
marketplace_app_signature = string(default='')
marketplace_email_signature = string(default='')  # Dealers
peglegs_email_signature = string(default='')
guest_email_signature = string(default='')

# This is the only non-"mailinator.com" address which a DEV box can send to.  No
# emails are sent from this address, so it doesn't need to be listed as a sender
# in your AWS account.
developer_email = string(default="eli@courtwright.org")

# These are all just constants which we happen to define here.  You can ignore
# these options and should probably never change or override them.
signups             = integer(default=1)  # not an admin access level, so handled separately
pseudo_group_badge  = integer(default=1)  # people registering in groups will get attendee badges
pseudo_dealer_badge = integer(default=2)  # dealers get attendee badges with a ribbon
email_re            = string(default="^[a-zA-Z0-9_\-+.]+@[a-zA-Z0-9_\-+.]+(\.[a-zA-Z0-9_\-+.]+){1,}$")

enable_pending_emails_report = boolean(default=True)

# The system sends warning emails to admin_email and regdesk_email
# when we have these number of attendee badges left.
badges_left_alerts = string_list(default=list('1500', '250'))


# NO LONGER USED.
#
# The attendee_tournaments module is no longer used, but has been
# included for backward compatibility with legacy servers.
#
# Side note: I'm on the fence about using "art" as an abbreviation for Attendee-Run Tournament.
art_email = string(default="MAGFest Console Department <consoles@magfest.org>")
art_email_signature = string(default="- The MAGFest Console Department")


# =============================
# mivs
# =============================

# Email address which will send emails
mivs_email = string(default="MAGFest Indie Videogame Showcase <mivs@magfest.org>")

# Goes at the bottom of all MIVS automated emails
mivs_email_signature = string(default=" - The MIVS Staff")

# The first year this showcase started. Used to calculate alumni options.
mivs_start_year = integer(default="2015")

# TODO: enforce this, possibly (dunno if it's really necessary, hard drive space is pretty cheap)
mivs_max_screenshot_size = integer(default=5242880)

# Number of comped badges per accepted game.
mivs_indie_badge_comps = integer(default=2)

# Number of codes required per game for our judges.  Studios must upload either
# one unlimited-use code or this many single-person codes.
mivs_codes_required = integer(default=7)

# Which types of game codes require that the applicant leave instructions on
# how the codes are used.
mivs_codes_requiring_instructions = string_list(default=list("password", "custom"))

# Uploaded screenshot files must have one of the following file extensions.
mivs_allowed_screenshot_types = string_list(default=list("gif", "gifv", "jpg", "jpeg", "png"))

# Config values which indicate a problem with the game.  This list is checked
# in a few places to determine whether a status indicated by a judge indicates
# a problem which stopped them from being able to judge the game.
mivs_problem_statuses = string(default="broken,bad_link,bad_code,could_not_play")

# If not set, we will go out and try to fetch various URLs and make sure they go through when the user submits the page
# This feature is a little experimental and doesn't look nice for the end user if it goes wrong
# (i.e. a page times out/etc)
mivs_skip_url_validation = boolean(default=True)

# Studios sometimes submit things at the VERY last minute, causing submission failures if our server time and their
# computer time disagree. This grace period, defined in minutes, is added to all submission deadlines on the backend.
mivs_submission_grace_period = integer(default=10)

# Studios have a certain number of days after their acceptance to confirm they will show at MIVS.
# Their custom confirmation deadline is calculated using this config option.
mivs_confirm_deadline = integer(default=14)

# We use a password in MIVS training material to confirm the studio actually did the training
mivs_training_password = string(default="mivs")

# External links to MIVS training materials that are updated every year
mivs_handbook_url = string(default="")
mivs_training_url = string(default="")


# =============================
# mits
# =============================

# We offer up to this many complementary badges for each team member willing to
# work the hour requirements (configured below).
mits_badges_per_team = integer(default=3)

# The number of hours we require in order for team members to qualify for their
# complementary badges.  This is displayed but not yet enforced by the system.
mits_hour_requirement = string(default="at least 4 hours per day")

# When we tell people they can expect to hear back about whether their game has
# been accepted.  This is a string rather than a specific date so we can be vague.
mits_responses_expected = string(default="by the end of November")

# Email address which will send MITS automated emails.
mits_email = string(default="MAGFest Indie Tabletop Showcase <tabletop@magfest.org>")

# Goes at the bottom of all MITS automated emails.
mits_email_signature = string(default=" - Janus, MITS Department Head")

# We use these (width, height) measurements to mark uploaded images as
# either a header or thumbnail. The measurements below are for Guidebook.
mits_header_size = string_list(default=list('640','240'))
mits_thumbnail_size = string_list(default=list('240','240'))


# =============================
# panels
# =============================

# Vague description of when applicants should expect to hear back about their
# panel, e.g. "the end of October" or "the middle of August".
expected_response = string(default='')

# While true, the schedule is not visible to non-admins.  This is a bool and not
# a date because we've never really been able to predict when the schedule will
# be ready, so we just set this to false whenever it is.
hide_schedule = boolean(default=True)

# These are the areas from which we'll show events to associated with panel
# applications on the schedule.
panel_rooms = string_list(default=list())

# These are the areas which we'll use to filter "Show only music rooms"
music_rooms = string_list(default=list())

# Signature at the end of every panel-related email.  This replaces the now-
# deprecated "peglegs_email_signature" from the main repo.
panels_email_signature = string(default=" - MAGFest Panels Team")

# Attractions Notifications
panels_twilio_number = string(default="")
attractions_email = string(default="MAGFest Attractions <attractions@magfest.org>")

# A list of social media fields collected from panelists.
# The values in the list will be "fieldified" – converted to field names
# (lowercased, spaces and special characters removed, CamelCase to
# under_scored) and added as attributes on the PanelApplicant class.
social_media = string_list(default=list())

# How many applications someone can submit as a confirmed PoC.
# This limits how many applications someone can submit via the guest form.
# Set this to 0 to remove limits from guest panel applications.
app_limit = integer(default=3)
# Locations on the schedule which will be used to create tournaments.


# =============================
# tabletop
# =============================

tabletop_locations = string_list(default=list())

# Twilio-provided phone number used to send/receive SMS messages.
tabletop_twilio_number = string(default="")

# If we're in dev_box mode then we'll ONLY send messages to phone numbers in
# this list.  In production this list does nothing.
testing_phone_numbers = string_list(default=list())

# The country in which we'll be sending and receiving SMS messages.
# This is passed to the phonenumbers library for parsing/formatting.
tabletop_phone_country = string(default="US")

# Content of the SMS text sent to tournament entrants reminding them about the
# tournament and asking them to confirm.
tabletop_reminder_sms = string(default="Reminder: {entrant.tournament.name} tournament starts at {entrant.tournament.event.start_time_local:%-I:%M %p}. Reply with Y to confirm your spot or N to drop out.")

# Number of minutes before the start of a tournament to send an SMS.
tabletop_sms_reminder_minutes = integer(default=30)

# Wait at least this many minutes after someone signs up for a tournament
# before sending them a reminder SMS.
tabletop_sms_stagger_minutes = integer(default=10)

# If someone signs up for a tournament within this many minutes of the
# tournament starting, don't bother sending a confirmation SMS and just
# automatically mark them as confirmed.
tabletop_sms_cutoff_minutes = integer(default=10)

# Number of minutes of slack to give someone after the official start of the
# tournament during which we'll still accept Y response texts.
tabletop_tournament_slack = integer(default=5)


# =============================
# guests
# =============================

band_email = string(default="MAGFest Music Department <music@magfest.org>")
band_email_signature = string(default="- MAGFest Music Department")

require_dedicated_guest_table_presence = boolean(default=True)
rock_island_groups = string_list(default=list(''))

allowed_w9_extensions = string_list(default=list("pdf", "png", "gif", "jpg", "jpeg", "doc", "docx"))
allowed_bio_pic_extensions = string_list(default=list("png", "gif", "jpg", "jpeg"))
allowed_inventory_image_extensions = string_list(default=list("png", "gif", "jpg", "jpeg"))
allowed_inventory_audio_extensions = string_list(default=list("mp3", "m4a", "wav"))
allowed_stage_plot_extensions = string_list(default=list("zip", "pdf", "png", "gif", "jpg", "jpeg", "doc", "docx"))

default_loadin_minutes = integer(default=20)
default_performance_minutes = integer(default=40)


# These are used as templates to generate social media links, in case a
# panelist provides a username instead of a direct link to their social media
# page. The keys should match "fieldified" values in the "social_media" list.
[social_media_urls]

# These are used as placeholder values on HTML forms generated for the fields
# in the "social_media" list. The keys should match "fieldified" values in the
# "social_media" list.
[social_media_placeholders]

# Before the event, we use a "slow loading" page to help make sure attendees with
# obnoxiously old hardware don't try to refresh the pages. However, attendees who
# rapidly click between page loads may end up redirecting themselves to the explanation
# we provide, causing confusion. Turn this off to disable the slow loading page.
slow_load_check = boolean(default=True)

[secret]
# Config options in this section are accessible as normal through the global
# config object, but are not rendered as Javascript variables and sent to the
# user's web browser.  Put options in this section you would never want being
# public such as email crendtials and lists of banned attendees.

# Link to a secure document portal for guest groups to upload sensitive documents to.
secure_document_url = string(default='')

# Used to connect to our celery task queue broker, for example RabbitMQ
broker_url = string(default="amqp://localhost//")

# Used to connect to our Postgres database.
sqlalchemy_url = string(default="postgresql://db_user:db_password@localhost:5432/db_name")

# Setting these to a value of -1 indicates that they won't be used when
# constructing the SQLAlchemy session. For example, the SQLite DB engine
# doesn't support these options, so they should be set to -1 for SQLite
# connections.
sqlalchemy_pool_size = integer(default=5)
sqlalchemy_max_overflow = integer(default=10)

# These are test values which are safe for everyone to use and safe to check
# into source control; Stripe specifically designs their test credentials with
# this purpose in mind.  You can enter any of Stripe's test credit card numbers
# and have them work, e.g. you can use the number 4242 4242 4242 4242 which will
# always be valid with any expiration date and security code.
stripe_secret_key = string(default="sk_test_QHnlImUs68dQFxgTfVauz5Ue")
stripe_public_key = string(default="pk_test_q4kSJVwk6LXKv2ahxuVn7VOK")

# This list is checked when attendeees preregister and sign up as volunteers.
# You should enter the full names including all common nicknames as separate
# entries, e.g. if you banned "John Smith" then you should make sure to also
# include "Jonathan Smith" and "Johnny Smith" in the list.
banned_staffers = string_list(default=list())

# Turn SEND_EMAILS on and set our AWS keys to allow emails to be sent.  Note
# that if the DEV_BOX setting is True, emails will show up in the database as if
# they were sent (and those emails will be logged), but no emails will be sent
# except to the DEVELOPER_EMAIL address and to any "mailinator.com" address.  So
# this is safe to turn on even in development.
#
# When turning this on in production, you'll need to enable all of of the email
# addresses below which send emails (ADMIN_EMAIL, REGDESK_EMAIL, STAFF_EMAIL,
# MARKETPLACE_EMAIL, and PANELS_EMAIL) in your AWS account or else those emails
# will not be sent.
#
# DO NOT EVER check our AWS keys into source control!  If you want to actually
# send real emails to yourself and mailinator.com addresses in development, set
# these values in your development.ini file, which is NOT checked in.
#
aws_access_key = string(default="")
aws_secret_key = string(default="")

# This is the secret link that will be emailed to any attendee that requested
# hotel booking info during preregistration.
# NOTE: because this link should be kept secret, it should NEVER be checked
# into github. The default listed here is merely a placeholder.
prereg_hotel_info_link = string(default='http://magfest.org/bookhotel/')

# This forms the base of a link to an external staff hotel request system.
# It is used to allow staff members to fill out a form requesting space
# and for department heads to approve their requests.
hotel_requests_url = string(default='https://tuber.magfest.org')

# A secret 10-digit key used to encrypt/decrypt barcodes.
# KEEP THIS SAFE, SHARE WITH NO-ONE.
barcode_key = string(default="")

# A secret numeric salt value used to encrypt/decrypt barcodes.
# KEEP THIS SAFE, SHARE WITH NO-ONE.
# pick a random number between 0 and max of 1,000,000 (don't go over)
barcode_salt = integer(default=0)

# A 1-byte event-ID number embedded in each barcode that tells us what event
# this came from.
barcode_event_id = integer(default=0)

# Twilio account used for panels/attractions notifications
panels_twilio_sid = string(default="")
panels_twilio_token = string(default="")

# Twilio account used for tabletop notifications
tabletop_twilio_sid = string(default="")
tabletop_twilio_token = string(default="")


[data_dirs]
# Directories on the server filesystem where uploaded files are saved
uploaded_files_dir = string(default="%(root)s/uploaded_files")
guests_bio_pics_dir = string(default="%(uploaded_files_dir)s/guests_bio_pics")
guests_w9_forms_dir = string(default="%(uploaded_files_dir)s/guests_w9_forms")
guests_stage_plots_dir = string(default="%(uploaded_files_dir)s/guests_stage_plots")
guests_inventory_dir = string(default="%(uploaded_files_dir)s/guests_inventory")
mivs_game_image_dir = string(default="%(uploaded_files_dir)s/mivs_game_images")
mits_picture_dir = string(default="%(uploaded_files_dir)s/mits_game_images")


[dates]
# Dates controlling when different site features and emails are turned on and off.  Features
# can be turned off by setting these values to the empty string.  For example, you can turn
# off Dealer registration completely by setting all of the dealer dates to the empty string.
#
# Settings in this section are automatically converted to global variable datetime objects,
# locatized to the timezone specified in the above EVENT_TIMEZONE setting.
#
# Dates are in YYYY-MM-DD format. Time may also be specified by using YYYY-MM-DD HH. If a
# time is not specified, the system defaults to YYYY-MM-DD 11:59pm in the event's timezone.

# Prereg pages will automatically start letting people preregister on this day.
prereg_open = string(default="2014-08-08")

# The date after which any new registrations will NOT be eligible for the hotel booking link.
# Leave this blank to disable the cutoff date (allow registrations from any time to be eligible).
prereg_hotel_eligibility_cutoff = string(default="")

# You can create shifts anytime, but emails to volunteers to sign up for shifts will be sent
# on this date, and volunteers will not be able to log in until this date.  Leave this empty
# if you don't want to have shifts for your event.
shifts_created = string(default="")

# Dealer registration automatically opens on DEALER_REG_START.  After DEALER_REG_DEADLINE
# all dealer registration are automatically waitlisted.  After DEALER_REG_SHUTDOWN dealers
# can no longer even add themselves to the waitlist.  Dealer payment reminder emails are
# sent in the days and weeks leading up to DEALER_PAYMENT_DUE.  All waitlisted dealers will
# be emailed when the waitlist has been exhausted and all available positions have been
# filled, as defined by DEALER_WAITLIST_CLOSED.
#
# Leaving all of these blank will completely turn off dealer registration for your event.
#
dealer_reg_start       = string(default="")
dealer_reg_deadline    = string(default="")
dealer_reg_shutdown    = string(default="")
dealer_payment_due     = string(default="")
dealer_waitlist_closed = string(default="")
dealer_reg_public      = string(default="%(dealer_reg_start)s")

# These are similar to the dealer dates, but for Marketplace applications.
marketplace_reg_start       = string(default="")
marketplace_waitlist    = string(default="")
marketplace_deadline    = string(default="")
marketplace_payment_due     = string(default="")

# This is ignored if Supporter registrations are turned off (which happens implicitly if
# the SUPPORTER_LEVEL value is higher than any of the donation tiers), but if Supporter
# registration is enabled, all donation tiers at SUPPORTER_LEVEL and higher can no longer
# be selected by attendees starting on this date.
supporter_deadline = string(default="")

# The date at which donation tiers at SHIRT_LEVEL and higher but below
# SUPPORTER_LEVEL can no longer be selected by attendees.  We also use this as
# the deadline after which staffers may no longer toggle whether they want an
# event shirt or multiple staff shirts.
shirt_deadline = string(default="")

# If printed badges are enabled (in other words, if PREASSIGNED_BADGE_TYPES is not an
# empty list), this is the date by which attendees must enter what they want printed
# on their badge; after this date we lock in whatever they entered or their full name
# if they didn't provide anything. This also controls when admins can no longer
# edit badge numbers freely, assuming shift_custom_badges is True.
printed_badge_deadline = string(default="2015-12-26")

# Many MAGFest events print custom supporter badges later than other custom badge types
# due to the lower number of supporters vs staff. Attendees with supporter badges
# can edit their badge names up to this or printed_badge_deadline, whichever is later.
supporter_badge_deadline = string(default="%(supporter_deadline)s")

# Users can no longer create groups after this date, though admins can. Set this
# blank to keep the group registration open through the event's end date (eschaton).
group_prereg_takedown = string(default="2016-01-11")

# Even after preregistration goes offline, we still allow people with placeholder
# registrations to fill out the form to claim their badge until this date, after which
# we usually just delete the unclaimed badges (as our emails warn that we'll do),
# although this is a manual process.
placeholder_deadline  = string(default="2016-01-18")

# New preregistrations can no longer be made after this date, but all other features will
# continue to work, such as badge transfers, group management, and shift signup. Set this
# blank to keep the preregistration page open through the event's end date (eschaton).
prereg_takedown = string(default="2016-01-18")

# Attendees with single paid badges may self-service refund their badge after this date.
# Leave this blank to allow refunds until refund_cutoff (below), if refund_cutoff is set.
refund_start = string(default="")

# Before this date, attendees with single paid badges may self-service refund their badge.
# Leave this blank to disable self-service refunds.
refund_cutoff = string(default="")

# All parts of the site go offline after this date (which is also used in several emails).
# Volunteers will be able to log in to check and print out their hours but will not be
# able to edit them after this happens.
uber_takedown = string(default="2016-01-21")

# On the last day of an event, we usually let people in for free when it's so close to
# the end of the day that it would be silly to charge someone for e.g. an hour or two.
# Badges registered through the at-the-door registration form after this time will
# automatically be marked as "need not pay".
badge_price_waived = string(default="")

epoch    = string(default="2016-01-23 08")
eschaton = string(default="2016-01-26 18")

# Deadlines for the MAGFest Indie Videogame Showcase
mivs_start = string(default="2015-11-01")
mivs_deadline = string(default="2015-11-30")
mivs_judging_deadline = string(default="2016-01-03")
mivs_results_reveal = string(default="2016-01-09")

# This is the date by which MAGFest Indie Tabletop Showcase teams need to submit their applications.
mits_submission_deadline = string(default="2017-11-07")

# MITS Teams can edit their applications even after submitting it until this deadline.
mits_editing_deadline = string(default="2017-11-30")


# Deadline for panel applications
panels_deadline = string(default="")

# The start and end time for the panels schedule
panels_epoch = string(default='%(epoch)s')
panels_eschaton = string(default='%(eschaton)s')


# Add deadlines to enable certain checklist steps for certain group types
# For example, band_panel_deadline enables the panel step for the band group type
auction_start = string(default="2016-02-21 11")
band_panel_deadline = string(default="2015-12-20")
band_bio_deadline = string(default="2016-01-03")
band_info_deadline = string(default="2016-01-17")
band_taxes_deadline = string(default="2016-01-17")
band_merch_deadline = string(default="2016-01-31")
band_charity_deadline = string(default="2016-01-31")
band_badges_deadline = string(default="2016-02-07")
band_stage_plot_deadline = string(default="2016-02-07")
guest_bio_deadline = string(default="2017-10-15")
guest_info_deadline = string(default="2017-11-01")
rock_island_deadline = string(default="2017-11-30")

__many__ = string

# Room deadline for hotel requests
room_deadline = string(default='')

# Date after which staffers cannot drop their own shifts
drop_shifts_deadline = string(default='')


[badge_type_prices]
# Add badge types here to make them attendee-facing badges. They will be displayed
# on the pre-reg form and may be purchased by attendees. These badge types will
# function much like Attendee badges, although they cannot have price bumps.
__many__ = integer


[badge_prices]
# These settings (but not in subsections) are also exported as global constants.

# Set this to False to turn off single-day passes for your event.
one_days_enabled = boolean(default=True)

# There are two ways events typically handle single-day passes.  Either you must
# purchase the pass on the day you use it, or you can pre-purchase a single day
# pass for a future day.  If this is set to true, a new badge type is created for
# each day from c.EPOCH to c.ESCHATON.  For example, if your event runs from
# Friday through Sunday, you will end up with c.FRIDAY, c.SATURDAY, and c.SUNDAY
# badge types.  The c.ONE_DAY_BADGE type still exists, and admins can use it to
# create single day passes which can be redeemed on any day.
#
# This option does nothing if c.ONE_DAYS_ENABLED is set to False.
#
presell_one_days = boolean(default=True)

# We support different single day badge prices on different days.  This is the
# default price, which may be overridden in the [[single_day]] section below.
default_single_day = integer(default=40)

# Our attendee price starts at this amount, and then goes up on all of the dates
# you specify in the [[attendee]] section below.
initial_attendee = integer(default=40)

# Set this to False to turn off price increases over time and just always have
# your attendee badges cost the INITIAL_ATTENDEE price specified above.
price_bumps_enabled = boolean(default=True)

# Group badge prices always equal the attendee badge prices minus this discount.
group_discount = integer(default=10)

# Dealer badge prices always cost this amount and don't change over time.
dealer_badge_price = integer(default=30)

[[single_day]]
# Set (capitalized) day names equal to their overriden prices in this section.
# For example, you could say "Thursday = 20" to make Thursday single-day badges
# only cost 20, overridding the the DEFAULT_SINGLE_DAY price above.
__many__ = integer

[[attendee]]
# Set dates equal to the price as of that date. For example, you could say
# "2014-10-01 = 45" to have the price go up to $45 on October 1st.
# You can also set a badge cap for a price, e.g., "5000 = 50" will raise
# the badge price to $50 once 5000 badges are sold.
__many__ = integer

[[stocks]]
# Use this to set limits on how many copies of each badge can be sold, e.g.
# if you only have 200 Friday badges you'd say "friday = 200".  Although you
# can list arbitrary things here, the intention is for options in this section
# to correspond to badge types.
# We shut down ALL badge sales if attendee badges run out, so this is the event cap.
attendee_badge = integer(default=20000)
__many__ = integer


[table_prices]
default_price = integer(default=100)
__many__ = integer


[badge_ranges]
# Set each badge type to the min and max badge numbers for those badges.  For
# example, you'd say "attendee = 1, 1000" to indicate that attendee badge
# numbers start at 1 and end at 1000.
__many__ = int_list(min=2, max=2)


[age_groups]

[[age_unknown]]
desc            = string(default="age unknown")
wristband_color = string(default="")
discount        = integer(default=0)
can_register    = boolean(default=True)
can_volunteer   = boolean(default=True)
consent_form    = boolean(default=False)

[[__many__]]
desc            = string
min_age         = integer
max_age         = integer
wristband_color = string(default="")
discount        = integer(default=0)
can_register    = boolean(default=True)
can_volunteer   = boolean(default=True)
consent_form    = boolean(default=False)


[donation_tier_descriptions]
# Sometimes the items in the [[donation_tier]] subsection of [integer_enums]
# need extra information beyond just the amount and name of the donation level.
# The two fields with semantic meaning to our merch booth are the "description"
# and "items" fields.  When someone comes to collect their merch, it's useful to
# not just say the donation level (e.g. "Supporter Pack") but to individually
# list the items.  This helps prevent new volunteers from accidentally failing
# to give out all of the items in the pack.
#
# The subsection names here can be anything; the "name" field is used to map
# each subsection to the donation tier.  For example, if we had the following
# donation tiers:
#   [integer_enums]
#   [[donation_tier]]
#   "No thanks" = 0
#   "Have some money" = 10
#   "Shirt" = SHIRT_LEVEL
#   "Supporter Pack" = SUPPORTER_LEVEL
#
# We might see the following tier descriptions:
#   [donation_tier_descriptions]
#   [[minimum_kickin]]
#   name = "Have some money"
#   description = "Our Gratitude|Cool Throw-ins"
#   merch_items = "Friend of the Event Ribbon", "Sticker Pack"
#   [[supporter]]
#   name = "Supporter Pack"
#   description = "Supporter Bag|Custom Poncho"
#
# The "description" field is a "|"-separated list (TODO: replace this with an
# actual list).  We split this and use it to show which merch items should be
# distributed, unless the "merch_items" field is set, in which case we use that.
# The reason these are separate is because sometimes the description might
# contain things that we don't physically hand out at the merch booth.
#
# In addition to everything described above, event-specific plugins can place
# additional information here to power custom Javascript on their registration
# page.  For example, the "magprime" plugin adds "icon" and "link" fields to
# each subsection.
[[__many__]]
name = string(default="")
description = string(default="")
merch_items = force_list(default=list())


[integer_enums]
shirt_level     = integer(default=20)
supporter_level = integer(default=60)
season_level = integer(default=100)
size_unknown = integer(default=-1)
no_shirt     = integer(default=0)
__many__ = integer

# These sections need to exist but can stay empty for events which are not using
# the features they represent.
[[shirt]]
[[prereg_shirt]] # If this is blank, we just use [[shirt]], otherwise we only show these for pre-order
[[staff_event_shirt]]
[[donation_tier]]
[[store_price]]
[[fee_price]]

[[___many___]]
__many__ = string


[enums]
# This section is for defining option sets which are used for dropdowns and
# checkbox groups.  Every sub-section will be turned into two global constants;
# a list of key/value tuples and a dictionary.  The former will have the "opts"
# suffix and the latter will have an "s" appended if it doesn't already end with
# one.  For example, the [[badge]] subsection will generate a BADGE_OPTS list
# and a BADGES dictionary, and the [[access]] subsection will generate ACCESS
# and ACCESS_OPTS, etc.
#
# All of the options in each subsection will become integer global contants
# which will be the values used to store these fields in the database and to
# otherwise identify these values in the code.  The string values are used for
# displaying these values to users; see the {{ options() }} tag and the _label
# properties for how to use these.
#
# Some of the subsections have values defined here, because it would break our
# code to have any of their options removed.  For example, we MUST have an
# ATTENDEE_BADGE option, though you can override the display text.  You can
# also add new option to those sections, e.g. new badge types and ribbons.  In
# theory you can also REMOVE items which are already defined here by setting
# their description value to the empty string.  You should only do this if
# you're really sure that you know what you're doing, since removing options
# which the core system relies upon could cause all kinds of problems.

[[badge]]
attendee_badge  = string(default="Attendee")
staff_badge     = string(default="Staff")
contractor_badge = string(default="Contractor")
guest_badge     = string(default="Guest")
one_day_badge   = string(default="One Day")
__many__ = string

[[badge_status]]
pending_status = string(default="Pending")
new_status = string(default="New")
completed_status = string(default="Complete")
invalid_status = string(default="Invalid")
refunded_status = string(default="Refunded")
deferred_status = string(default="Deferred")
watched_status = string(default="On Hold")

[[ribbon]]
volunteer_ribbon = string(default="Volunteer")
dept_head_ribbon = string(default="Department Head")
dealer_ribbon    = string(default="Shopkeep")
panelist_ribbon  = string(default="Panelist")
__many__ = string

[[payment]]
not_paid      = string(default="no")
has_paid      = string(default="yes")
need_not_pay  = string(default="doesn't need to")
refunded      = string(default="paid and refunded")
paid_by_group = string(default="paid by group")
lost_badge    = string(default="lost badge")
__many__ = string

[[transaction_type]]
payment = string(default="Paid")
refund = string(default="Refunded")

[[receipt_item]]
badge = string(default="Badge(s)")
promo_code = string(default="Promo Code Group badge(s)")
table = string(default="Table(s)")
amount_extra = string(default="Kick-in level")
extra_donation = string(default="Extra donation")
other = string(default="Other")

[[pronoun]]
she = string(default="She/Her")
he = string(default="He/Him")
they = string(default="They/Them")

<<<<<<< HEAD
=======
[[access]]
admin       = string(default="Server Admin")  # Only admins can grant API Access
api_create  = string(default="API Create")
api_read    = string(default="API Read")
api_update  = string(default="API Update")
api_delete  = string(default="API Delete")
accessibility = string(default="Accessibility Services")
accounts    = string(default="Account Management")
people      = string(default="Registration and Staffing")
stuff       = string(default="Inventory and Scheduling")
marketplace = string(default="Marketplace")
money       = string(default="Budget")
checkins    = string(default="Checkins")
stats       = string(default="Analytics")
staff_rooms = string(default="(STOPS-only) Staff Rooms")
reg_at_con  = string(default="Registration At-Con")
watchlist   = string(default="Watch List")
__many__ = string

>>>>>>> 60ac6e49
[[api_access]]
api_create  = string(default="Create")
api_read    = string(default="Read")
api_update  = string(default="Update")
api_delete  = string(default="Delete")

[[worked_status]]
shift_unmarked = string(default="SELECT A STATUS")
shift_worked   = string(default="This shift was worked")
shift_unworked = string(default="Staffer didn't show up")

[[rating]]
unrated     = string(default="Shift Unrated")
rated_bad   = string(default="Staffer performed poorly")
rated_good  = string(default="Staffer performed well")
rated_great = string(default="Staffer went above and beyond")

[[wristband_color]]
default_wristband = string(default="red")
__many__ = string

[[tracking]]
created = string(default="created")
updated = string(default="updated")
deleted = string(default="deleted")
unpaid_prereg = string(default="unpaid preregistration")
edited_prereg = string(default="edited_unpaid_prereg")
auto_badge_shift = string(default="automatic badge-shift")
page_viewed = string(default='pageview')

[[food_restriction]]
vegan      = string(default="Vegan")

[[sandwich]]

[[dealer_status]]
unapproved = string(default="Pending Approval")
waitlisted = string(default="Waitlisted")
approved   = string(default="Approved")
declined   = string(default="Declined")
cancelled  = string(default="Cancelled")

[[marketplace_status]]
unapproved = string(default="Pending Approval")
waitlisted = string(default="Waitlisted")
approved   = string(default="Approved")
declined   = string(default="Declined")
cancelled  = string(default="Cancelled")

[[night]]
monday    = string(default="Monday")
tuesday   = string(default="Tuesday")
wednesday = string(default="Wednesday")
thursday  = string(default="Thursday")
friday    = string(default="Friday")
saturday  = string(default="Saturday")
sunday    = string(default="Sunday")

[[job_type]]
regular  = string(default="Regular")
setup    = string(default="Setup")
teardown = string(default="Teardown")

[[dealer_wares]]
other = string(default="Other (Please Specify)")
__many__ = string


# NO LONGER USED.
#
# The attendee_tournaments module is no longer used, but has been
# included for backward compatibility with legacy servers.
[[tournament_status]]
new = string(default="New")
accepted = string(default="Accepted")
declined = string(default="Declined")


[[mivs_indie_access_level]]
indie_judge = string(default="Indie Judge")
indie_admin = string(default="Indie Admin")

[[mivs_indie_genre]]
action = string(default="Action")
adventure = string(default="Adventure")
horror = string(default="Horror")
party = string(default="Party")
puzzle = string(default="Puzzle")
racing = string(default="Racing")
rpg = string(default="RPG")
rts = string(default="RTS")
shooter = string(default="Shooter")
sports = string(default="Sports")
tbs = string(default="TBS")

[[mivs_indie_platform]]
xbox1 = string(default="Xbox One")
ps4 = string(default="Playstation 4")
ps4vr = string(default="Playstation 4 VR")
switch = string(default="Nintendo Switch")
pc = string(default="PC")
pcgamepad = string(default="PC using a gamepad")
android = string(default="Android")
ios = string(default="iOS")
oculus = string(default="Oculus Rift")
htcvive = string(default="HTC Vive")

[[mivs_studio_status]]
new = string(default="new")
accepted = string(default="accepted")
waitlisted = string(default="waitlisted")
declined = string(default="declined")
banned = string(default="banned")

[[mivs_judge_status]]
unconfirmed = string(default="Unconfirmed")
confirmed = string(default="Yes")
next_year = string(default="Maybe Next Year")
cancelled = string(default="Asked for Removal")

[[mivs_video_review_status]]
pending = string(default="not reviewed yet")
video_reviewed = string(default="video reviewed")
bad_link = string(default="bad link")

[[mivs_game_review_status]]
pending = string(default="not reviewed yet")
playable = string(default="game could be played")
broken = string(default="game was broken")
could_not_play = string(default="I could not play the game, but it was not broken")
bad_link = string(default="bad link")
bad_code = string(default="bad activation code")

[[mivs_code_type]]
no_code = string(default="Game Doesn't Require Activation Codes")
password = string(default="Game Requires a Password to Play")
custom = string(default="Game Requires a Custom Code to Play")
steam = string(default="Game Requires a Steam Code to Play")

[[mivs_build_status]]
pre_alpha = string(default="Pre-alpha")
alpha = string(default="Alpha")
beta = string(default="Beta")
rc = string(default="Release Candidate")
release = string(default="Release")

[[mivs_game_status]]
new = string(default="pending")
declined = string(default="declined")
waitlisted = string(default="waitlisted")
accepted = string(default="accepted")
cancelled = string(default="studio backed out")


[[mits_access_level]]
mits_admin = string(default="MITS Admin")

[[mits_app_status]]
pending = string(default="Pending")
waitlisted = string(default="Waitlisted")
declined = string(default="Declined")
accepted = string(default="Accepted")
cancelled = string(default="Cancelled")

[[mits_phase]]
development = string(default="Development")
prototype = string(default="Playable Prototype")
testing = string(default="Testing")
near_completion = string(default="Near Completion")
post_prod = string(default="Post-Production Advertising")

[[mits_contact]]
texting = string(default="Text message")
calling = string(default="Phone call")

[[mits_room_night]]
thursday = string(default="Thursday night")
friday = string(default="Friday night")
saturday = string(default="Saturday Night")

[[mits_schedule]]
thursday_afternoon = string(default="Thursday 2pm")
thursday_evening = string(default="Thursday 4pm")
thursday_night = string(default="Thursday 6pm")
thursday_late = string(default="Thursday 8pm")
friday_afternoon = string(default="Friday 2pm")
friday_evening = string(default="Friday 4pm")
friday_night = string(default="Friday 6pm")
friday_late = string(default="Friday 8pm")
saturday_afternoon = string(default="Saturday 2pm")
saturday_evening = string(default="Saturday 4pm")
saturday_night = string(default="Saturday 6pm")
saturday_late = string(default="Saturday 8pm")

[[mits_showcase_schedule]]
friday_afternoon = string(default="Friday 1pm")
friday_evening = string(default="Friday 3pm")
friday_night = string(default="Friday 5pm")
friday_late = string(default="Friday 7pm")
saturday_afternoon = string(default="Saturday 1pm")
saturday_evening = string(default="Saturday 3pm")
saturday_night = string(default="Saturday 5pm")
saturday_late = string(default="Saturday 7pm")

[[communication_pref]]
email = string(default="Email")
sms = string(default="Text/SMS")
phone_call = string(default="Phone Call")

[[panel_access_level]]
# This will go away if/when we implement enum merging.
panel_apps = string(default="Panel Applications")

[[panel_length]]
sixty_min = string(default="60 Minutes")
ninety_min = string(default="90 Minutes")
two_hr = string(default="120 Minutes")
other = string(default="Other (Please Specify)")

[[tech_need]]
projector = string(default="A Projector")
microphone = string(default="A Microphone")
apple2vga = string(default="Apple Video Adaptor")
hdmi_adaptor = string(default="HDMI Adaptor")
rca_adaptor = string(default="Composite (RCA) Video Adaptor")
sound_system = string(default="A Full Range Sound System")
dvd_player = string(default="DVD Player")
document_camera = string(default="Overhead Document Camera")
network = string(default="Internet Connectivity")
custom_av = string(default="Custom A/V Setup")

[[presentation]]
qa = string(default="Mostly just Question and Answer")
group_discussion = string(default="Group Discussion with Moderator")
basic = string(default="Basic presentation with some Q&A")
advanced_av = string(default="Presentation requiring advanced A/V")
workshop = string(default="Workshop or Tech/Interactive Demo")
movie = string(default="Media presentation (like a movie)")
performance = string(default="Scripted or Improv Live Performance")
participation = string(default="Audience participation (like a game)")
other = string(default="Other")

[[livestream]]
opt_in = string(default="It's fine to record or livestream this panel")
record_only = string(default="Recording for the public is okay, but not livestreaming")
private_record = string(default="Recording is okay, but please don't post it publicly")
opt_out = string(default="Please don't record or livestream this panel")

[[panel_app_status]]
pending = string(default="Pending")
accepted = string(default="Accepted")
declined = string(default="Declined")
waitlisted = string(default="Waitlisted")
cancelled = string(default="Cancelled")

[[panel_rating]]
unrated = string(default="No rating")
confused = string(default=":? (I don't even)")
horrible = string(default="D: (horrible)")
bad = string(default=":( (bad or not good)")
meh = string(default=":| (meh)")
good = string(default=":) (good)")
awesome = string(default=":D (awesome)")


[[group_type]]
# These are used to generate and check for specific deadlines and templates
band = string(default="Band")
guest = string(default="Guest")
mivs = string(default="MIVS")

[[guest_access_level]]
bands = string(default="Guest Group Management")

[[guest_merch]]
no_merch = string(default="Not selling merch")
own_table = string(default="Dedicated table")
rock_island = string(default="")

[[guest_charity]]
not_donating = string(default="Nothing to donate at this time")
donating = string(default="Yeah, got some cool signed stuff to donate!")

[[guest_panel]]
no_panel = string(default="No panel needed")
panel = string(default="Yeah, got a cool panel idea!")

[[guest_travel]]
plane = string(default="Plane")
train = string(default="Train")
car = string(default="Car")
taxi = string(default="Taxi Cab/Uber/Lyft")
other = string(default="Other")

[[guest_rehearsal]]
no = string(default="No, we definitely will not need rehearsal space and we are relinquishing our claims!")
maybe = string(default="We might need rehearsal space; please contact us about our needs.")
yes = string(default="We definitely need rehearsal space; please contact us about our needs.")

[[merch_types]]
cd = string(default="CD")
tshirt = string(default="T-Shirt")
apparel = string(default="Other Apparel")
pin = string(default="Pin")
sticker = string(default="Sticker")
poster = string(default="Poster")
miscellaneous = string(default="Miscellaneous")

[[apparel_varieties]]
youth = string(default="Youth")
womens = string(default="Women's")
unisex = string(default="Unisex")

[[apparel_cuts]]
regular = string(default=" ")

[[apparel_sizes]]
xs = string(default="XS")
s = string(default="S")
m = string(default="M")
l = string(default="L")
xl = string(default="XL")
2xl = string(default="2XL")
3xl = string(default="3XL")
4xl = string(default="4XL")
5xl = string(default="5XL")

[[tshirt_varieties]]
youth = string(default="Youth")
womens = string(default="Women's")
unisex = string(default="Unisex")

[[tshirt_cuts]]
regular = string(default=" ")
slim_fit = string(default="Slim Fit")

[[tshirt_sizes]]
xs = string(default="XS")
s = string(default="S")
m = string(default="M")
l = string(default="L")
xl = string(default="XL")
2xl = string(default="2XL")
3xl = string(default="3XL")
4xl = string(default="4XL")
5xl = string(default="5XL")


# These sections need to exist but can stay empty for events which are not using
# the features they represent.
[[sale]]
merch  = string(default="Merch")
__many__ = string

[[payment_method]]
[[fee_payment_method]]
[[new_reg_payment_method]]
[[door_payment_method]]
[[interest]]
[[job_interest]]
[[job_location]]
[[dept_head_overrides]]
[[event_location]]

[[__many__]]
__many__ = string


[mivs_checklist]
[[__many__]]
start = string(default="")
deadline = string
description = string
name = string(default="")
editable = boolean(default=False)
email_post_con = boolean(default=False)


[dept_checklist]
[[__many__]]
deadline = string
description = string
name = string(default="")
path = string(default="")
email_post_con = boolean(default=False)

[dept_head_checklist]

[volunteer_checklist]
# Volunteers can log into our volunteer checklist.  This section defines the
# templates which are included to generate the items on that checklist.  Each
# item appears in the order defined by its key, so you can override the items
# or remove them completely by setting the value to the empty string.
1 = string(default="staffing/placeholder_item.html")
2 = string(default="staffing/shirt_item.html")
3 = string(default="staffing/food_item.html")
99 = string(default="staffing/shifts_item.html")  # We always want shift signups to come last
__many__ = string(default="")


[celery]
# Celery configuration, except for broker_url which can be found in [secret]


[appconf]
# This is all CherryPy configuration.

[[/]]
tools.add_email_to_error_page.on = boolean(default=True)

# custom logging output:
# turn off normal traceback and header logging on errors, instead use our custom verbose logger that prints more info
tools.log_tracebacks.on = boolean(default=False)
tools.log_headers.on = boolean(default=False)
tools.custom_verbose_logger.on = boolean(default=True)
server.thread_pool = integer(default=50)<|MERGE_RESOLUTION|>--- conflicted
+++ resolved
@@ -1164,28 +1164,6 @@
 he = string(default="He/Him")
 they = string(default="They/Them")
 
-<<<<<<< HEAD
-=======
-[[access]]
-admin       = string(default="Server Admin")  # Only admins can grant API Access
-api_create  = string(default="API Create")
-api_read    = string(default="API Read")
-api_update  = string(default="API Update")
-api_delete  = string(default="API Delete")
-accessibility = string(default="Accessibility Services")
-accounts    = string(default="Account Management")
-people      = string(default="Registration and Staffing")
-stuff       = string(default="Inventory and Scheduling")
-marketplace = string(default="Marketplace")
-money       = string(default="Budget")
-checkins    = string(default="Checkins")
-stats       = string(default="Analytics")
-staff_rooms = string(default="(STOPS-only) Staff Rooms")
-reg_at_con  = string(default="Registration At-Con")
-watchlist   = string(default="Watch List")
-__many__ = string
-
->>>>>>> 60ac6e49
 [[api_access]]
 api_create  = string(default="Create")
 api_read    = string(default="Read")
