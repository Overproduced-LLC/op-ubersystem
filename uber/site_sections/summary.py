--- conflicted
+++ resolved
@@ -272,12 +272,6 @@
     csv_export.restricted = [c.ACCOUNTS and c.STATS and c.PEOPLE and c.MONEY]
 
     @csv_file
-<<<<<<< HEAD
-    def export_model(self, out, session, selected_model=''):
-        model = Session.resolve_model(selected_model)
-
-        cols = [getattr(model, col.name) for col in model.__table__.columns]
-=======
     def volunteers_with_worked_hours(self, out, session):
         out.writerow(['Badge #', 'Full Name', 'E-mail Address', 'Weighted Hours Scheduled', 'Weighted Hours Worked'])
         for a in session.query(Attendee).all():
@@ -285,9 +279,10 @@
                 out.writerow([a.badge_num, a.full_name, a.email, a.weighted_hours, a.worked_hours])
 
     @csv_file
-    def valid_attendees(self, out, session):
-        cols = [getattr(Attendee, col.name) for col in Attendee.__table__.columns]
->>>>>>> c7573671
+    def export_model(self, out, session, selected_model=''):
+        model = Session.resolve_model(selected_model)
+
+        cols = [getattr(model, col.name) for col in model.__table__.columns]
         out.writerow([col.name for col in cols])
 
         for attendee in session.query(model).all():
