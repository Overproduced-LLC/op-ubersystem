--- conflicted
+++ resolved
@@ -1,54 +1,7 @@
 from uber.common import *
-
-
-def get_magstock_shirt_summary():
-    cursor = connection.cursor()
-    cursor.execute('SELECT shirt,shirt_color,COUNT(shirt) FROM "Attendee" GROUP BY shirt,shirt_color ORDER BY shirt_color;')
-    data = dictfetchall(cursor)
-
-    shirt_data = []
-    for row in data:
-        new_row = dict()
-
-        if row['shirt'] == 0 and row['shirt_color'] == 0:
-            continue
-
-        new_row['shirt'] = [desc for shirt,desc in SHIRT_OPTS if shirt == row['shirt']][0]
-        new_row['shirt_color'] = [desc for shirt_color,desc in SHIRT_COLOR_OPTS if shirt_color == row['shirt_color']][0]
-        new_row['count'] = row['count']
-
-        shirt_data.append(new_row)
-
-    return shirt_data
 
 @all_renderable(PEOPLE, STATS)
 class Root:
-<<<<<<< HEAD
-    def index(self):
-        attendees = Attendee.objects.all()
-
-        data = {
-            'total_count':   attendees.count(),
-            'shirt_sizes':   [(desc,attendees.filter(shirt=shirt).count()) for shirt,desc in SHIRT_OPTS],
-            'paid_counts':   [(desc,attendees.filter(paid=status).count()) for status,desc in PAID_OPTS],
-            'badge_counts':  [(desc,attendees.filter(badge_type=bt).count(),attendees.filter(badge_type=bt,paid=NOT_PAID).count(),attendees.filter(badge_type=bt,paid=HAS_PAID).count()) for bt,desc in BADGE_OPTS],
-            'aff_counts':    [(name,attendees.filter(badge_type=SUPPORTER_BADGE,affiliate=aff,paid=HAS_PAID).count(),attendees.filter(badge_type=SUPPORTER_BADGE,affiliate=aff,paid=NOT_PAID).count()) for name,aff in affiliates()+[('None','')]],
-            'checkin_count': attendees.exclude(checked_in__isnull=True).count(),
-            'paid_noshows':  attendees.filter(paid=HAS_PAID, checked_in__isnull=True).count() + attendees.filter(paid=PAID_BY_GROUP, group__amount_paid__gt=0, checked_in__isnull=True).count(),
-            'free_noshows':  attendees.filter(paid=NEED_NOT_PAY, checked_in__isnull=True).count(),
-            'interests':     [(desc,attendees.exclude(paid=NOT_PAID).filter(interests__contains=str(i)).count()) for i,desc in INTEREST_OPTS],
-            'age_counts':    [(desc,attendees.filter(age_group=ag).count()) for ag,desc in AGE_GROUP_OPTS],
-            'paid_group':    attendees.filter(paid=PAID_BY_GROUP, group__amount_paid__gt=0).count(),
-            'free_group':    attendees.filter(paid=PAID_BY_GROUP, group__amount_paid=0).count(),
-            'shirt_sales':   [(i, Attendee.objects.filter(registered__lte=datetime.now(UTC) - timedelta(days = i * 7)).exclude(shirt=NO_SHIRT).count()) for i in range(50)],
-            'ribbons':       [(desc, Attendee.objects.filter(ribbon=val).count()) for val,desc in RIBBON_OPTS if val != NO_RIBBON],
-            'magstock_shirt_sales': get_magstock_shirt_summary(),
-        }
-
-        return data
-    
-    def affiliates(self):
-=======
     def index(self, session):
         attendees, groups = session.everyone()
         count = lambda **kwargs: len([a for a in attendees if all(val == getattr(a, name) for name, val in kwargs.items())])
@@ -70,7 +23,6 @@
         }
 
     def affiliates(self, session):
->>>>>>> b5aa4ddd
         class AffiliateCounts:
             def __init__(self):
                 self.tally, self.total = 0, 0
