--- conflicted
+++ resolved
@@ -1275,23 +1275,6 @@
                 session.delete(shift)
             raise HTTPRedirect('{}?id={}&message={}', page_redirect, attendee.id, success_message)
 
-<<<<<<< HEAD
-    def badge_updated(self, id, message=''):
-        return {'id': id, 'message': message}
-
-    def login(self, session, message='', original_location=None, **params):
-        from uber.utils import create_valid_user_supplied_redirect_url, ensure_csrf_token_exists
-        original_location = create_valid_user_supplied_redirect_url(original_location, default_url='homepage')
-
-        if 'email' in params or 'login_email' in params:
-            email = params.get('login_email', params.get('email', ''))
-            password = params.get('login_password', params.get('password', ''))
-            account = session.query(AttendeeAccount).filter_by(normalized_email=normalize_email(email)).first()
-            if not account:
-                message = 'No account exists for that email address'
-            elif not bcrypt.hashpw(password.encode('utf-8'), account.hashed.encode('utf-8')) == account.hashed.encode('utf-8'):
-                message = 'Incorrect password'
-=======
     def badge_updated(self, session, id, message=''):
         return {
             'attendee': session.attendee(id),
@@ -1309,7 +1292,6 @@
             if domain in c.SSO_EMAIL_DOMAINS:
                 return {'success': False, 'sso_email': True}
         return {'success': True}
->>>>>>> 015201ee
 
     @ajax
     def login(self, session, **params):
