import json
from datetime import datetime, timedelta
from functools import wraps
from uber.models.admin import PasswordReset
from uber.models.marketplace import MarketplaceApplication
from uber.models.art_show import ArtShowApplication

import bcrypt
import cherrypy
from pockets import listify
from pockets.autolog import log
from six import string_types
from sqlalchemy import func
from sqlalchemy.orm.exc import NoResultFound

from uber import receipt_items
from uber.config import c
from uber.custom_tags import email_only
from uber.decorators import ajax, all_renderable, check_if_can_reg, credit_card, csrf_protected, id_required, log_pageview, \
    redirect_if_at_con_to_kiosk, render, requires_account
from uber.errors import HTTPRedirect
from uber.models import Attendee, AttendeeAccount, Attraction, Email, Group, ModelReceipt, PromoCode, PromoCodeGroup, \
                        ReceiptTransaction, SignedDocument, Tracking
from uber.tasks.email import send_email
from uber.utils import add_opt, check, check_pii_consent, localized_now, normalize_email, genpasswd, valid_email, \
    valid_password, Charge, SignNowDocument


def check_post_con(klass):
    def wrapper(func):
        @wraps(func)
        def wrapped(self, *args, **kwargs):
            if c.POST_CON:
                return render('static_views/post_con.html')
            else:
                return func(self, *args, **kwargs)
        return wrapped

    for name in dir(klass):
        method = getattr(klass, name)
        if not name.startswith('_') and hasattr(method, '__call__'):
            setattr(klass, name, wrapper(method))
    return klass

def check_prereg_promo_code(session, attendee):
    """
    Prevents double-use of promo codes if two people have the same promo code in their cart but only one use is remaining.
    If the attendee originally entered a 'universal' group code, which we track via Charge.universal_promo_codes,
    we instead try to find a different valid code and only throw an error if there are none left.
    """
    promo_code = session.query(PromoCode).filter(PromoCode.id==attendee.promo_code_id).with_for_update().one()
    
    if not promo_code.is_unlimited and not promo_code.uses_remaining:
        universal_code = Charge.universal_promo_codes.get(attendee.id)
        if universal_code:
            message = session.add_promo_code_to_attendee(attendee, universal_code)
            if message:
                return "There are no more badges left in the group {} is trying to claim a badge in.".format(attendee.full_name)
            return ""
        attendee.promo_code_id = None
        session.commit()
        return "The promo code you're using for {} has been used too many times.".format(attendee.full_name)

def check_account(session, email, password, confirm_password, skip_if_logged_in=True, update_password=True, old_email=None):
    logged_in_account = session.current_attendee_account()
    if logged_in_account and skip_if_logged_in:
        return

    if email and valid_email(email):
        return valid_email(email)

    existing_account = session.query(AttendeeAccount).filter_by(normalized_email=normalize_email(email)).first()
    if existing_account and (old_email and existing_account.normalized_email != normalize_email(old_email)
            or logged_in_account and logged_in_account.normalized_email != existing_account.normalized_email
            or not old_email and not logged_in_account):
        return "There's already an account with that email address"
    
    if update_password:
        if password and password != confirm_password:
            return 'Password confirmation does not match.'

        return valid_password(password)

def add_to_new_or_existing_account(session, attendee, **params):
    current_account = session.current_attendee_account()
    if current_account:
        session.add_attendee_to_account(attendee, current_account)
        return
    
    account_email, account_password = params.get('account_email'), params.get('account_password')
    message = check_account(session, account_email, account_password, params.get('confirm_password'))
    if not message:
        new_account = session.create_attendee_account(account_email, account_password)
        session.add_attendee_to_account(attendee, new_account)
        cherrypy.session['attendee_account_id'] = new_account.id
    return message

def set_up_new_account(session, attendee, email=None):
    email = email or attendee.email
    token = genpasswd(short=True)
    account = session.query(AttendeeAccount).filter_by(normalized_email=normalize_email(email)).first()
    if account:
        if account.password_reset:
            session.delete(account.password_reset)
            session.commit()
    else:
        account = session.create_attendee_account(email)
        session.add_attendee_to_account(attendee, account)
    session.add(PasswordReset(attendee_account=account, hashed=bcrypt.hashpw(token, bcrypt.gensalt())))

    body = render('emails/accounts/new_account.html', {
            'attendee': attendee, 'account_email': email, 'token': token}, encoding=None)
    send_email.delay(
        c.ADMIN_EMAIL,
        email,
        c.EVENT_NAME + ' Account Setup',
        body,
        format='html',
        model=account.to_dict('id'))

@all_renderable(public=True)
@check_post_con
class Root:
    def _get_unsaved(self, id, if_not_found=None):
        """
        if_not_found:  pass in an HTTPRedirect() class to raise if the unsaved attendee is not found.
                       by default we will redirect to the index page
        """
        if id in Charge.unpaid_preregs:
            return Charge.from_sessionized(Charge.unpaid_preregs[id])
        else:
            raise HTTPRedirect('index') if if_not_found is None else if_not_found

    def kiosk(self):
        """
        Landing page for kiosk laptops, this should redirect to whichever page we want at-the-door laptop kiosks
        to land on.  The reason this is a redirect is that at-the-door laptops might be imaged and hard to change
        their default landing page.  If sysadmins want to change the landing page, they can do it here.
        """
        raise HTTPRedirect(c.KIOSK_REDIRECT_URL)

    def check_prereg(self):
        return json.dumps({
            'force_refresh': not c.AT_THE_CON and (c.AFTER_PREREG_TAKEDOWN or not c.ATTENDEE_BADGE_AVAILABLE)})

    def check_if_preregistered(self, session, message='', **params):
        if 'email' in params:
            attendee = session.query(Attendee).filter(func.lower(Attendee.email) == func.lower(params['email'])).first()
            message = 'Thank you! You will receive a confirmation email if ' \
                'you are registered for {}.'.format(c.EVENT_NAME_AND_YEAR)

            subject = c.EVENT_NAME_AND_YEAR + ' Registration Confirmation'

            if attendee:
                last_email = (session.query(Email)
                                     .filter_by(to=attendee.email, subject=subject)
                                     .order_by(Email.when.desc()).first())
                if not last_email or last_email.when < (localized_now() - timedelta(days=7)):
                    send_email.delay(
                        c.REGDESK_EMAIL,
                        attendee.email_to_address,
                        subject,
                        render('emails/reg_workflow/prereg_check.txt', {'attendee': attendee}, encoding=None),
                        model=attendee.to_dict('id'))

        return {'message': message}

    @check_if_can_reg
    def index(self, session, message='', account_email='', account_password='', removed_id=''):
        if removed_id:
            existing_model = session.query(Attendee).filter_by(id=removed_id).first()
            if not existing_model:
                existing_model = session.query(Group).filter_by(id=removed_id).first()
            if existing_model:
                existing_receipt = session.get_receipt_by_model(existing_model)
                existing_model.badge_status = c.INVALID_STATUS
                existing_receipt.closed = datetime.now()
                session.add(existing_receipt)
                session.add(existing_model)
                session.commit()

        if Charge.pending_preregs:
            # Getting here with pending preregs means the payment process was interrupted somehow
            # We can't handle this sensibly through code, an admin needs to sort it out
            attendees = []
            for id in Charge.pending_preregs:
                attendees.append(session.query(Attendee).filter_by(id=id).first())
            
            send_email.delay(c.REGDESK_EMAIL, c.REGDESK_EMAIL, "Prereg payment interrupted",
                            render('emails/interrupted_prereg.txt', {'attendees': attendees}, encoding=None),
                            model='n/a')
            message = message or "The payment process was interrupted. " \
                                 "If you don't receive a confirmation email soon, please contact us at {}" \
                                 .format(email_only(c.REGDESK_EMAIL))
            Charge.pending_preregs.clear()
        if not Charge.unpaid_preregs:
            raise HTTPRedirect('form?message={}', message) if message else HTTPRedirect('form')
        else:
            charge = Charge(listify(Charge.unpaid_preregs.values()))
            charge.set_total_cost()
            for attendee in charge.attendees:
                if attendee.promo_code:
                    real_code = session.query(PromoCode).filter_by(code=attendee.promo_code.code).first()
                    if real_code and real_code.group:
                        attendee.promo_group_name = real_code.group.name
            return {
                'logged_in_account': session.current_attendee_account(),
                'message': message,
                'charge': charge,
                'account_email': account_email or charge.attendees[0].email,
                'account_password': account_password,
            }

    @check_if_can_reg
    def dealer_registration(self, message='', invite_code=''):
        return self.form(badge_type=c.PSEUDO_DEALER_BADGE, message=message, invite_code=invite_code)

    @check_if_can_reg
    def reapply(self, session, id, **params):
        old_attendee = session.attendee(id)
        old_attendee_dict = old_attendee.to_dict(c.UNTRANSFERABLE_ATTRS)
        del old_attendee_dict['id']

        new_attendee = Attendee(**old_attendee_dict)
        
        new_attendee_dict = Charge.to_sessionized(new_attendee)
        new_attendee_dict['badge_type'] = c.PSEUDO_DEALER_BADGE

        cherrypy.session.setdefault('imported_attendee_ids', {})[new_attendee.id] = id

        Charge.unpaid_preregs[new_attendee.id] = new_attendee_dict
        Tracking.track(c.UNPAID_PREREG, new_attendee)
        raise HTTPRedirect("form?edit_id={}&repurchase=1&old_group_id={}", new_attendee.id, old_attendee.group.id)
        

    @check_if_can_reg
    def repurchase(self, session, id, skip_confirm=False, **params):
        if skip_confirm or 'csrf_token' in params:
            old_attendee = session.attendee(id)
            old_attendee_dict = old_attendee.to_dict(c.UNTRANSFERABLE_ATTRS)
            del old_attendee_dict['id']

            new_attendee = Attendee(**old_attendee_dict)

            cherrypy.session.setdefault('imported_attendee_ids', {})[new_attendee.id] = id

            Charge.unpaid_preregs[new_attendee.id] = Charge.to_sessionized(new_attendee)
            Tracking.track(c.UNPAID_PREREG, new_attendee)
            raise HTTPRedirect("form?edit_id={}&repurchase=1", new_attendee.id)
        return {
            'id': id
        }

    @cherrypy.expose(['post_form', 'post_dealer'])
    @redirect_if_at_con_to_kiosk
    @check_if_can_reg
    def form(self, session, message='', edit_id=None, **params):
        """
        Our production NGINX config caches the page at /preregistration/form.
        Since it's cached, we CAN'T return a session cookie with the page. We
        must POST to a different URL in order to bypass the cache and get a
        valid session cookie. Thus, this page is also exposed as "post_form".
        """
        params['id'] = 'None'   # security!
        group = Group()
        badges = params.get('badges', 0)
        name = params.get('name', '')

        if edit_id is not None:
            attendee = self._get_unsaved(
                edit_id,
                if_not_found=HTTPRedirect('form?message={}', 'That preregistration has already been finalized'))
            badges = getattr(attendee, 'badges', 0)
            name = getattr(attendee, 'name', '')
        else:
            attendee = session.attendee(params, ignore_csrf=True, restricted=True)

        if attendee.badge_type == c.PSEUDO_DEALER_BADGE:
            # Both the Attendee class and Group class have identically named
            # address fields. In order to distinguish the two sets of address
            # fields in the params, the Group fields are prefixed with "group_"
            # when the form is submitted. To prevent instantiating the Group object
            # with the Attendee's address fields, we must clone the params and
            # rename all the "group_" fields.
            group_params = dict(params)
            for field_name in ['country', 'region', 'zip_code', 'address1', 'address2', 'city']:
                group_params[field_name] = params.get('group_{}'.format(field_name), '')
                if params.get('copy_address'):
                    params[field_name] = group_params[field_name]
                    attendee.apply(params)
                    
            group_params['phone'] = params.get('group_phone', '')
            if params.get('copy_phone'):
                params['cellphone'] = group_params['phone']
                attendee.apply(params)
            
            group_params['email_address'] = params.get('group_email_address', '')
            if params.get('copy_email'):
                params['email'] = group_params['email_address']
                attendee.apply(params)

            if not params.get('old_group_id'):
                group = session.group(group_params, ignore_csrf=True, restricted=True)

        if edit_id is not None:
            attendee.apply(params, restricted=True)
            if not params.get('repurchase'):
                params.setdefault('pii_consent', True)
            if params.get('old_group_id'):
                old_group = session.group(params['old_group_id'])
                old_group_dict = session.group(params['old_group_id']).to_dict(c.GROUP_REAPPLY_ATTRS)
                group.apply(old_group_dict, ignore_csrf=True, restricted=True)
                name = old_group.name
                badges = old_group.badges_purchased
        else:
            attendee = session.attendee(params, ignore_csrf=True, restricted=True)

        if c.PAGE == 'post_dealer':
            attendee.badge_type = c.PSEUDO_DEALER_BADGE
        elif not attendee.badge_type:
            attendee.badge_type = c.ATTENDEE_BADGE

        if attendee.badge_type == c.PSEUDO_DEALER_BADGE:
            if not c.DEALER_REG_OPEN:
                return render('static_views/dealer_reg_closed.html') if c.AFTER_DEALER_REG_START \
                    else render('static_views/dealer_reg_not_open.html')
            
            if c.DEALER_INVITE_CODE:
                if not params.get('invite_code'):
                    raise HTTPRedirect("form?message={}s must have an invite code to register.".format(c.DEALER_TERM.capitalize()))
                elif params.get('invite_code') != c.DEALER_INVITE_CODE:
                    raise HTTPRedirect("form?message=Incorrect {} invite code.".format(c.DEALER_REG_TERM))

        if cherrypy.request.method == 'POST' or edit_id is not None:
            message = check_pii_consent(params, attendee) or message
            if not message and attendee.badge_type not in c.PREREG_BADGE_TYPES:
                message = 'Invalid badge type!'
            if not message and attendee.promo_code and params.get('promo_code') != attendee.promo_code_code and cherrypy.request.method == 'POST':
                attendee.promo_code = None
            if not message and c.BADGE_PROMO_CODES_ENABLED and params.get('promo_code'):
                if session.lookup_promo_or_group_code(params.get('promo_code'), PromoCodeGroup):
                    Charge.universal_promo_codes[attendee.id] = params.get('promo_code')
                message = session.add_promo_code_to_attendee(attendee, params.get('promo_code'))

        if message:
            return {
                'logged_in_account': session.current_attendee_account(),
                'message':    message,
                'attendee':   attendee,
                'group':      group,
                'edit_id':    edit_id,
                'affiliates': session.affiliates(),
                'cart_not_empty': Charge.unpaid_preregs,
                'copy_address': params.get('copy_address'),
                'copy_email': params.get('copy_email'),
                'copy_phone': params.get('copy_phone'),
                'promo_code_code': params.get('promo_code', ''),
                'pii_consent': params.get('pii_consent'),
                'name': name,
                'badges': badges,
                'invite_code': params.get('invite_code', ''),
            }

        if 'first_name' in params:
            if attendee.badge_type == c.PSEUDO_DEALER_BADGE:
                message = check(group, prereg=True)

            message = message or check(attendee, prereg=True)

            if attendee.badge_type in [c.PSEUDO_GROUP_BADGE, c.PSEUDO_DEALER_BADGE]:
                message = "Please enter a group name" if not params.get('name') else message
            else:
                params['badges'] = 0
                params['name'] = ''

            if not message:
                if attendee.badge_type == c.PSEUDO_DEALER_BADGE:
                    if c.ATTENDEE_ACCOUNTS_ENABLED:
                        message = add_to_new_or_existing_account(session, attendee, **params)

                    if not message:
                        if attendee.id in cherrypy.session.setdefault('imported_attendee_ids', {}):
                            old_attendee = session.attendee(cherrypy.session['imported_attendee_ids'][attendee.id])
                            old_attendee.current_attendee = attendee
                            session.add(old_attendee)
                            del cherrypy.session['imported_attendee_ids'][attendee.id]

                        attendee.paid = c.PAID_BY_GROUP
                        group.attendees = [attendee]
                        session.assign_badges(group, params['badges'])
                        group.status = c.WAITLISTED if c.DEALER_REG_SOFT_CLOSED else c.UNAPPROVED
                        attendee.ribbon = add_opt(attendee.ribbon_ints, c.DEALER_RIBBON)
                        attendee.badge_type = c.ATTENDEE_BADGE

                        session.add_all([attendee, group])
                        session.commit()
                        try:
                            send_email.delay(
                                c.MARKETPLACE_EMAIL,
                                c.MARKETPLACE_EMAIL,
                                '{} Received'.format(c.DEALER_APP_TERM.title()),
                                render('emails/dealers/reg_notification.txt', {'group': group}, encoding=None),
                                model=group.to_dict('id'))
                            send_email.delay(
                                c.MARKETPLACE_EMAIL,
                                attendee.email_to_address,
                                '{} Received'.format(c.DEALER_APP_TERM.title()),
                                render('emails/dealers/application.html', {'group': group}, encoding=None),
                                'html',
                                model=group.to_dict('id'))
                        except Exception:
                            log.error('unable to send marketplace application confirmation email', exc_info=True)
                        raise HTTPRedirect('dealer_confirmation?id={}', group.id)
                else:
                    track_type = c.UNPAID_PREREG
                    if attendee.id in Charge.unpaid_preregs:
                        track_type = c.EDITED_PREREG
                        # Clear out any previously cached targets, in case the unpaid badge
                        # has been edited and changed from a single to a group or vice versa.
                        del Charge.unpaid_preregs[attendee.id]

                    Charge.unpaid_preregs[attendee.id] = Charge.to_sessionized(attendee,
                                                                               params.get('name'),
                                                                               params.get('badges'))
                    Tracking.track(track_type, attendee)

                if not message:
                    if session.attendees_with_badges().filter_by(
                            first_name=attendee.first_name, last_name=attendee.last_name, email=attendee.email).count():

                        raise HTTPRedirect('duplicate?id={}', group.id if attendee.paid == c.PAID_BY_GROUP else attendee.id)

                    if attendee.banned:
                        raise HTTPRedirect('banned?id={}', group.id if attendee.paid == c.PAID_BY_GROUP else attendee.id)

                    if c.PREREG_REQUEST_HOTEL_INFO_OPEN:
                        hotel_page = 'hotel?edit_id={}' if edit_id else 'hotel?id={}'
                        raise HTTPRedirect(hotel_page, group.id if attendee.paid == c.PAID_BY_GROUP else attendee.id)
                    else:
                        raise HTTPRedirect('index')

        else:
            if edit_id is None:
                if attendee.badge_type == c.PSEUDO_DEALER_BADGE:
                    # All new dealer signups should default to receiving the
                    # hotel info email, even if the deadline has passed.
                    # There's a good chance some dealers will apply for a table
                    # AFTER the hotel booking deadline, but BEFORE the hotel
                    # booking is sent out. This ensures they'll still receive
                    # the email, as requested by the Marketplace Department.
                    attendee.requested_hotel_info = True

            if attendee.badge_type == c.PSEUDO_DEALER_BADGE and c.DEALER_REG_SOFT_CLOSED:
                message = '{} is closed, but you can ' \
                    'fill out this form to add yourself to our waitlist'.format(c.DEALER_REG_TERM.title())

        promo_code_group = None
        if attendee.promo_code:
            promo_code_group = session.query(PromoCode).filter_by(code=attendee.promo_code.code).first().group

        return {
            'logged_in_account': session.current_attendee_account(),
            'message':    message,
            'attendee':   attendee,
            'account_email': params.get('account_email', ''),
            'account_password': params.get('account_password', ''),
            'confirm_password': params.get('confirm_password', ''),
            'badges': badges,
            'name': name,
            'group':      group,
            'promo_code_group': promo_code_group,
            'edit_id':    edit_id,
            'affiliates': session.affiliates(),
            'cart_not_empty': Charge.unpaid_preregs,
            'same_legal_name': params.get('same_legal_name'),
            'copy_address': params.get('copy_address'),
            'copy_email': params.get('copy_email'),
            'copy_phone': params.get('copy_phone'),
            'promo_code_code': params.get('promo_code', ''),
            'pii_consent': params.get('pii_consent'),
            'invite_code': params.get('invite_code', ''),
        }

    @redirect_if_at_con_to_kiosk
    @check_if_can_reg
    def hotel(self, session, message='', id=None, edit_id=None, requested_hotel_info=False):
        id = edit_id or id
        if not id:
            raise HTTPRedirect('form')

        if not c.PREREG_REQUEST_HOTEL_INFO_OPEN:
            if cherrypy.request.method == 'POST':
                raise HTTPRedirect('index?message={}', 'Requests for hotel booking info have already been closed')
            else:
                raise HTTPRedirect('form?edit_id={}', id)

        attendee = self._get_unsaved(
            id, if_not_found=HTTPRedirect('form?message={}', 'Could not find the given preregistration'))

        is_group_leader = not attendee.is_unassigned and attendee.promo_code_groups > 0

        if cherrypy.request.method == 'POST':
            attendee.requested_hotel_info = requested_hotel_info
            target = attendee
            track_type = c.EDITED_PREREG if target.id in Charge.unpaid_preregs else c.UNPAID_PREREG
            Charge.unpaid_preregs[target.id] = Charge.to_sessionized(attendee)
            Tracking.track(track_type, attendee)
            raise HTTPRedirect('index')
        return {
            'message': message,
            'id': id,
            'edit_id': edit_id,
            'is_group_leader': is_group_leader,
            'requested_hotel_info': attendee.requested_hotel_info if edit_id else True
        }

    def duplicate(self, session, id):
        attendee = self._get_unsaved(id)
        orig = session.query(Attendee).filter_by(
            first_name=attendee.first_name, last_name=attendee.last_name, email=attendee.email).first()

        if not orig:
            raise HTTPRedirect('index')

        return {
            'duplicate': attendee,
            'attendee': orig,
            'id': id
        }

    def banned(self, id):
        attendee = self._get_unsaved(id)
        return {
            'attendee': attendee,
            'id': id
        }

    def process_free_prereg(self, session, message='', **params):
        account_email, account_password = params.get('account_email'), params.get('account_password')
        
        if c.ATTENDEE_ACCOUNTS_ENABLED:
            message = check_account(session, account_email, account_password, params.get('confirm_password'))
            if message:
                return {'error': message}

            new_or_existing_account = session.current_attendee_account()
            if not new_or_existing_account:
                new_or_existing_account = session.create_attendee_account(account_email, account_password)
            cherrypy.session['attendee_account_id'] = new_or_existing_account.id
        
        charge = Charge(listify(Charge.unpaid_preregs.values()))
        charge.set_total_cost()
        if charge.total_cost <= 0:
            for attendee in charge.attendees:
                if attendee.id in cherrypy.session.setdefault('imported_attendee_ids', {}):
                    old_attendee = session.attendee(cherrypy.session['imported_attendee_ids'][attendee.id])
                    old_attendee.current_attendee = attendee
                    session.add(old_attendee)
                    del cherrypy.session['imported_attendee_ids'][attendee.id]

                if attendee.promo_code_id:
                    message = check_prereg_promo_code(session, attendee)
                
                if message:
                    session.rollback()
                    raise HTTPRedirect('index?message={}', message)
                elif c.ATTENDEE_ACCOUNTS_ENABLED:
                    session.add_attendee_to_account(attendee, new_or_existing_account)
                else:
                    session.add(attendee)

            for group in charge.groups:
                session.add(group)
        
            Charge.unpaid_preregs.clear()
            Charge.paid_preregs.extend(charge.targets)
            raise HTTPRedirect('paid_preregistrations?total_cost={}', charge.dollar_amount)
        else:
            message = "These badges aren't free! Please pay for them."
            raise HTTPRedirect('index?message={}', message)

    @ajax
    @credit_card
    def prereg_payment(self, session, message='', **params):
        charge = Charge(listify(Charge.unpaid_preregs.values()))
        charge.set_total_cost()
        if not charge.total_cost:
            if not charge.models:
                HTTPRedirect('form?message={}', 'Your preregistration has already been finalized')
            message = 'Your total cost was $0. Your credit card has not been charged.'
        else:
            for attendee in charge.attendees:
                if not message and attendee.promo_code_id:
                    message = check_prereg_promo_code(session, attendee)
            
            if not message:
                if c.ATTENDEE_ACCOUNTS_ENABLED:
                    account_email, account_password = params.get('account_email', ''), params.get('account_password', '')
                    message = check_account(session, account_email, account_password, params.get('confirm_password'))
                    if message:
                        return {'error': message}

                    new_or_existing_account = session.current_attendee_account()
                    if not new_or_existing_account:
                        new_or_existing_account = session.create_attendee_account(account_email, account_password)
                    cherrypy.session['attendee_account_id'] = new_or_existing_account.id
                message = check(attendee, prereg=True)
            
            if not message:
                receipts = []
                for model in charge.models:
                    charge_receipt, charge_receipt_items = Charge.create_new_receipt(model, create_model=True)
                    existing_receipt = session.get_receipt_by_model(model)
                    if existing_receipt:
                        # If their registration costs changed, close their old receipt
                        compare_fields = ['amount', 'count', 'desc']
                        existing_items = [item.to_dict(compare_fields) for item in existing_receipt.receipt_items]
                        new_items = [item.to_dict(compare_fields) for item in charge_receipt_items]

                        for item in existing_items:
                            del item['id']
                        for item in new_items:
                            del item['id']

                        if existing_items != new_items:
                            existing_receipt.closed = datetime.now()
                            session.add(existing_receipt)
                        else:
                            receipts.append(existing_receipt)
                    
                    if not existing_receipt or existing_receipt.closed:
                        session.add(charge_receipt)
                        for item in charge_receipt_items:
                            session.add(item)
                        session.commit()
                        receipts.append(charge_receipt)

                if not message:
                    stripe_intent = charge.create_stripe_intent(sum([receipt.current_amount_owed for receipt in receipts]),
                                                                receipt_email=params.get('account_email'))
                    if isinstance(stripe_intent, string_types):
                        message = stripe_intent

        if message:
            return {'error': message}

        for receipt in receipts:
            receipt_txn = Charge.create_receipt_transaction(receipt, charge.description, stripe_intent.id, receipt.current_amount_owed)
            session.add(receipt_txn)

        for attendee in charge.attendees:
            pending_attendee = session.query(Attendee).filter_by(id=attendee.id).first()
            if pending_attendee:
                pending_attendee.apply(attendee.to_dict(), restricted=True)
                if attendee.badges:
                    pc_group = pending_attendee.promo_code_groups[0]
                    pc_group.name = attendee.name

                    pc_codes = int(attendee.badges) - 1
                    pending_codes = len(pc_group.promo_codes)
                    if pc_codes > pending_codes:
                        session.add_codes_to_pc_group(pc_group, pc_codes - pending_codes)
                    elif pc_codes < pending_codes:
                        session.remove_codes_from_pc_group(pc_group, pending_codes - pc_codes)
                elif pending_attendee.promo_code_groups:
                    pc_group = pending_attendee.promo_code_groups[0]
                    session.delete(pc_group)
                
                if c.ATTENDEE_ACCOUNTS_ENABLED:
                    session.add_attendee_to_account(pending_attendee, new_or_existing_account)
            else:
                if attendee.id in cherrypy.session.setdefault('imported_attendee_ids', {}):
                    old_attendee = session.attendee(cherrypy.session['imported_attendee_ids'][attendee.id])
                    old_attendee.current_attendee = attendee
                    session.add(old_attendee)
                    del cherrypy.session['imported_attendee_ids'][attendee.id]

                attendee.badge_status = c.PENDING_STATUS
                attendee.paid = c.PENDING
                session.add(attendee)
                if c.ATTENDEE_ACCOUNTS_ENABLED:
                    session.add_attendee_to_account(attendee, new_or_existing_account)
                
                if attendee.badges:
                    pc_group = session.create_promo_code_group(attendee, attendee.name, int(attendee.badges) - 1)
                    session.add(pc_group)

        cherrypy.session['pending_preregs'] = Charge.unpaid_preregs.copy()

        Charge.unpaid_preregs.clear()
        Charge.paid_preregs.extend(charge.targets)
        cherrypy.session['stripe_intent_id'] = stripe_intent.id
        session.commit()

        return {'stripe_intent': stripe_intent,
                'success_url': 'paid_preregistrations?total_cost={}&message={}'.format(
                    charge.dollar_amount, 'Payment accepted!'),
                'cancel_url': 'cancel_prereg_payment'}

    @ajax
    def cancel_prereg_payment(self, session, stripe_id):
        for txn in session.query(ReceiptTransaction).filter_by(intent_id=stripe_id).all():
            if not txn.charge_id:
                txn.cancelled = datetime.now()
                session.add(txn)

        account = session.current_attendee_account()
        if account and not any(attendee.badge_status != c.PENDING_STATUS for attendee in account.attendees) \
                   and len(account.attendees) == len(Charge.pending_preregs):
            session.delete(account)
            cherrypy.session['attendee_account_id'] = ''

        Charge.paid_preregs.clear()
        if Charge.pending_preregs:
            cherrypy.session['unpaid_preregs'] = Charge.pending_preregs.copy()
            Charge.pending_preregs.clear()
        session.commit()
        return {'message': 'Payment cancelled.'}
    
    @ajax
    def cancel_payment(self, session, stripe_id):
        for txn in session.query(ReceiptTransaction).filter_by(intent_id=stripe_id).all():
            if not txn.charge_id:
                txn.cancelled = datetime.now()
                session.add(txn)

        session.commit()

        return {'message': 'Payment cancelled.'}

    @ajax
    def cancel_promo_code_payment(self, session, stripe_id, **params):
        for txn in session.query(ReceiptTransaction).filter_by(intent_id=stripe_id).all():
            if not txn.charge_id:
                txn.cancelled = datetime.now()
                session.add(txn)
            
            owner_id = txn.receipt.owner_id

        attendee = session.query(Attendee).filter_by(id=owner_id).first()
        return {'redirect_url': 'group_promo_codes?id={}&message={}'.format(attendee.promo_code_groups[0].id, 'Payment cancelled.')}

    def paid_preregistrations(self, session, total_cost=None, message=''):
        if not Charge.paid_preregs:
            raise HTTPRedirect('index')
        else:
            Charge.pending_preregs.clear()
            preregs = [session.merge(Charge.from_sessionized(d)) for d in Charge.paid_preregs]
            for prereg in preregs:
                try:
                    session.refresh(prereg)
                except Exception:
                    pass  # this badge must have subsequently been transferred or deleted
            return {
                'preregs': preregs,
                'total_cost': total_cost,
                'message': message
            }

    def delete(self, id, message='Preregistration deleted'):
        Charge.unpaid_preregs.pop(id, None)
        raise HTTPRedirect('index?message={}&removed_id={}', message, id)

    @id_required(Group)
    def dealer_confirmation(self, session, id, document_id=''):
        group = session.group(id)
        if c.SIGNNOW_DEALER_TEMPLATE_ID:
            existing_doc = session.query(SignedDocument).filter_by(model="Group", fk_id=group.id).first()
            if document_id:
                if not existing_doc:
                    new_doc = SignedDocument(fk_id=group.id,
                                             model="Group",
                                             document_id=document_id,
                                             ident="terms_and_conditions",
                                             signed=localized_now())
                    session.add(new_doc)
                elif not existing_doc.signed:
                    existing_doc.signed = localized_now()
                    session.add(existing_doc)
            elif existing_doc and existing_doc.signed:
                pass
            else:
                document = existing_doc or SignedDocument(fk_id=group.id, model="Group", ident="terms_and_conditions")
                session.add(document)
                redirect_link = document.get_dealer_signing_link(group)
                if redirect_link:
                    raise HTTPRedirect(redirect_link)
            session.commit()
            if group.status != c.UNAPPROVED:
                # Dealers always hit this page after signing their terms and conditions
                # We want new dealers to see the confirmation page, and everyone else to go to their group page
                raise HTTPRedirect('group_members?id={}&message={}', group.id, "Thank you for signing the terms and conditions!")
        return {'group': group}

    @id_required(PromoCodeGroup)
    def group_promo_codes(self, session, id, message='', **params):
        group = session.promo_code_group(id)

        sent_code_emails = session.query(Email).filter_by(subject='Claim a "{}" group badge for {}'.format(
            group.name, c.EVENT_NAME)).order_by(Email.when)

        emailed_codes = {}

        for code in group.sorted_promo_codes:
            emailed_codes.update({code.code: email.to for email in sent_code_emails if code.code in email.body})

        return {
            'group': group,
            'message': message,
            'emailed_codes': emailed_codes,
        }

    def email_promo_code(self, session, group_id, message='', **params):
        if cherrypy.request.method == 'POST':
            code = session.lookup_promo_or_group_code(params.get('code'))
            if not code:
                message = "This code is invalid. If it has not been claimed, please contact us at {}".format(
                    email_only(c.REGDESK_EMAIL))
            else:
                message = valid_email(params.get('email'))

            if not message:
                send_email.delay(
                    c.REGDESK_EMAIL,
                    params.get('email'),
                    'Claim a {} badge in "{}"'.format(c.EVENT_NAME, code.group.name),
                    render('emails/reg_workflow/promo_code_invite.txt', {'code': code}, encoding=None),
                    model=code.to_dict('id'))
                raise HTTPRedirect('group_promo_codes?id={}&message={}'.format(group_id, "Email sent!"))
            else:
                raise HTTPRedirect('group_promo_codes?id={}&message={}'.format(group_id, message))

    def add_promo_codes(self, session, id, count):
        group = session.promo_code_group(id)
        count = int(count)
        if count < group.min_badges_addable and not group.is_in_grace_period:
            raise HTTPRedirect(
                'group_promo_codes?id={}&message={}',
                group.id,
                'You must add at least {} codes'.format(group.min_badges_addable))

        return {
            'count': count,
            'group': group,
        }

    @ajax
    @credit_card
    def pay_for_extra_codes(self, session, id, count):
        from uber.models import ReceiptItem
        group = session.promo_code_group(id)
        receipt = session.get_receipt_by_model(group.buyer)
        count = int(count)
        session.add(ReceiptItem(receipt_id=receipt.id,
                                desc='Extra badge for {}'.format(group.name),
                                amount=c.get_group_price() * 100,
                                count=count,
                                who='non-admin',
                            ))
        charge_desc = '{} extra badge{} for {}'.format(count, 's' if count > 1 else '', group.name)
        charge = Charge(group, amount=c.get_group_price() * 100 * count,
                        description=charge_desc)
        if charge.dollar_amount % c.GROUP_PRICE:
            session.rollback()
            return {'error': 'Our preregistration price has gone up since you tried to add more codes; please try again'}
        
        stripe_intent = session.process_receipt_charge(receipt, charge)
        if isinstance(stripe_intent, string_types):
            return {'error': stripe_intent}

        session.add_codes_to_pc_group(group, count)
        session.commit()
            
        return {'stripe_intent': stripe_intent,
                'success_url': 'group_promo_codes?id={}&message={}'.format(
                    group.id,
                    'Your payment has been accepted and the codes have been added to your group'),
                'cancel_url': 'cancel_promo_code_payment'}

    @id_required(Group)
    @requires_account(Group)
    @log_pageview
    def group_members(self, session, id, message='', **params):
        group = session.group(id)

        signnow_document = None
        signnow_link = ''

        if group.is_dealer and c.SIGNNOW_DEALER_TEMPLATE_ID and group.is_valid:
            signnow_document = session.query(SignedDocument).filter_by(model="Group", fk_id=group.id).first()

            if not signnow_document:
                signnow_document = SignedDocument(fk_id=group.id,
                                                  model="Group",
                                                  ident="terms_and_conditions")
                session.add(signnow_document)
                session.commit()

            if signnow_document.signed:
                d = SignNowDocument()
                signnow_link = d.get_download_link(signnow_document.document_id)
                if d.error_message:
                    log.error(d.error_message)
            else:
                signed = signnow_document.get_doc_signed_timestamp()
                if signed:
                    signnow_document.signed = datetime.fromtimestamp(int(signed))
                    session.add(signnow_document)
                    session.commit()
                    d = SignNowDocument()
                    signnow_link = d.get_download_link(signnow_document.document_id)
                    if d.error_message:
                        log.error(d.error_message)
                else:
                    signnow_link = signnow_document.get_dealer_signing_link(group)

        if cherrypy.request.method == 'POST':
            # Both the Attendee class and Group class have identically named
            # address fields. In order to distinguish the two sets of address
            # fields in the params, the Group fields are prefixed with "group_"
            # when the form is submitted. To prevent instantiating the Group object
            # with the Attendee's address fields, we must clone the params and
            # rename all the "group_" fields.
            group_params = dict(params)
            for field_name in ['country', 'region', 'zip_code', 'address1', 'address2', 'city', 'phone', 'email_address']:
                group_field_name = 'group_{}'.format(field_name)
                if group_field_name in params:
                    group_params[field_name] = params.get(group_field_name, '')

            group.apply(group_params, restricted=True)
            message = check(group, prereg=True)
            if message:
                session.rollback()
            else:
                session.commit()
                if group.is_dealer:
                    send_email.delay(
                        c.MARKETPLACE_EMAIL,
                        c.MARKETPLACE_EMAIL,
                        '{} Changed'.format(c.DEALER_APP_TERM.title()),
                        render('emails/dealers/appchange_notification.html', {'group': group}, encoding=None),
                        'html',
                        model=group.to_dict('id'))

                message = 'Thank you! Your application has been updated.'

            raise HTTPRedirect('group_members?id={}&message={}', group.id, message)

        receipt = session.refresh_receipt_and_model(group)

        return {
            'group':   group,
            'account': session.get_attendee_account_by_attendee(group.leader),
            'current_account': session.current_attendee_account(),
            'upgraded_badges': len([a for a in group.attendees if a.badge_type in c.BADGE_TYPE_PRICES]),
            'signnow_document': signnow_document,
            'signnow_link': signnow_link,
            'receipt': receipt,
            'incomplete_txn': receipt.last_incomplete_txn if receipt else None,
            'message': message
        }

    @requires_account(Group)
    def register_group_member(self, session, group_id, message='', **params):
        # Safe to ignore csrf tokens here, because an attacker would need to know the group id a priori
        group = session.group(group_id, ignore_csrf=True)
        attendee = session.attendee(params, restricted=True, ignore_csrf=True)
        must_be_staffing = False
        
        if group.unassigned[0].staffing:
            must_be_staffing = True
            attendee.staffing = True
            params['staffing'] = True

        message = check_pii_consent(params, attendee) or message
        if not message and 'first_name' in params:
            message = check(attendee, prereg=True)
            if not message and not params['first_name']:
                message = 'First and Last Name are required fields'
            if not message:
                if not group.unassigned:
                    raise HTTPRedirect(
                        'register_group_member?group_id={}&message={}',
                        group_id,
                        'No more unassigned badges exist in this group')

                attrs_to_preserve_from_unassigned_group_member = [
                    'id',
                    'group_id',
                    'badge_type',
                    'badge_num',
                    'badge_cost',
                    'ribbon',
                    'paid',
                    'overridden_price',
                    'requested_hotel_info']

                attendee = group.unassigned[0]
                for attr in attrs_to_preserve_from_unassigned_group_member:
                    if attr in params:
                        del params[attr]

                attendee.apply(params, restricted=True)

                if c.ATTENDEE_ACCOUNTS_ENABLED and session.current_attendee_account():
                    session.add_attendee_to_account(attendee, session.current_attendee_account())

                # Free group badges are considered 'registered' when they are actually claimed.
                if group.cost == 0:
                    attendee.registered = localized_now()

                if attendee.amount_unpaid:
                    raise HTTPRedirect('new_badge_payment?id={}&return_to=confirm', attendee.id)
                else:
                    raise HTTPRedirect('badge_updated?id={}&message={}', attendee.id, 'Badge registered successfully')

        return {
            'message':  message,
            'group_id': group_id,
            'group': group,
            'attendee': attendee,
            'affiliates': session.affiliates(),
            'badge_cost': 0,
            'must_be_staffing': must_be_staffing,
        }

    @ajax
    @credit_card
    def process_group_payment(self, session, id):
        group = session.group(id)
        receipt = session.get_receipt_by_model(group, create_if_none="DEFAULT")
        charge_desc = "{}: {}".format(group.name, receipt.charge_description_list)
        charge = Charge(group, amount=receipt.current_amount_owed, description=charge_desc)

        stripe_intent = session.process_receipt_charge(receipt, charge)
        if isinstance(stripe_intent, string_types):
            return {'error': stripe_intent}
        
        session.commit()
                    
        return {'stripe_intent': stripe_intent,
                'success_url': 'group_members?id={}&message={}'.format(group.id, 'Your payment has been accepted')}

    @requires_account(Attendee)
    @csrf_protected
    def unset_group_member(self, session, id):
        attendee = session.attendee(id)
        try:
            send_email.delay(
                c.REGDESK_EMAIL,
                attendee.email_to_address,
                '{} group registration dropped'.format(c.EVENT_NAME),
                render('emails/reg_workflow/group_member_dropped.txt', {'attendee': attendee}, encoding=None),
                model=attendee.to_dict('id'))
        except Exception:
            log.error('unable to send group unset email', exc_info=True)

        session.assign_badges(
            attendee.group,
            attendee.group.badges + 1,
            new_badge_type=attendee.badge_type,
            new_ribbon_type=attendee.ribbon,
            registered=attendee.registered,
            paid=attendee.paid)

        session.delete_from_group(attendee, attendee.group)
        raise HTTPRedirect(
            'group_members?id={}&message={}',
            attendee.group_id,
            'Attendee unset; you may now assign their badge to someone else')

    @requires_account(Group)
    def add_group_members(self, session, id, count):
        group = session.group(id)
        if int(count) < group.min_badges_addable and not group.is_in_grace_period:
            raise HTTPRedirect(
                'group_members?id={}&message={}',
                group.id,
                'This group cannot add fewer than {} badges'.format(group.min_badges_addable))

        return {
            'count': count,
            'group': group,
        }

    @ajax
    @credit_card
    def pay_for_extra_members(self, session, id, count):
        from uber.models import ReceiptItem
        group = session.group(id)
        receipt = session.get_receipt_by_model(group, create_if_none="DEFAULT")
        session.add(receipt)
        session.commit()
        count = int(count)
        session.add(ReceiptItem(receipt_id=receipt.id,
                                desc='Extra badge for {}'.format(group.name),
                                amount=group.new_badge_cost * 100,
                                count=count,
                                who='non-admin',
                            ))
        charge_desc = '{} extra badge{} for {}'.format(count, 's' if count > 1 else '', group.name)
        charge = Charge(group, amount=group.new_badge_cost * count * 100,
                        description=charge_desc)
        if charge.dollar_amount % group.new_badge_cost:
            session.rollback()
            return {'error': 'Our preregistration price has gone up since you tried to add the badges; please try again'}
        
        stripe_intent = session.process_receipt_charge(receipt, charge)
        if isinstance(stripe_intent, string_types):
            return {'error': stripe_intent}

        session.assign_badges(group, group.badges + count)
        session.commit()
            
        return {'stripe_intent': stripe_intent,
                'success_url': 'group_members?id={}&message={}'.format(
                    group.id, 'Your payment has been accepted and the badges have been added to your group')}

    @id_required(Attendee)
    @requires_account(Attendee)
    @log_pageview
    def transfer_badge(self, session, message='', **params):
        old = session.attendee(params['id'])

        assert old.is_transferable, 'This badge is not transferable.'
        session.expunge(old)
        attendee = session.attendee(params, restricted=True)

        if 'first_name' in params:
            message = check(attendee, prereg=True)
            if (old.first_name == attendee.first_name and old.last_name == attendee.last_name) \
                    or (old.legal_name and old.legal_name == attendee.legal_name):
                message = 'You cannot transfer your badge to yourself.'
            elif not message and (not params['first_name'] and not params['last_name']):
                message = check(attendee, prereg=True)
            if not message and (not params['first_name'] and not params['last_name']):
                message = 'First and Last names are required.'

            if not message:
                subject = c.EVENT_NAME + ' Registration Transferred'
                body = render('emails/reg_workflow/badge_transfer.txt', {'new': attendee, 'old': old}, encoding=None)

                try:
                    send_email.delay(
                        c.REGDESK_EMAIL,
                        [old.email_to_address, attendee.email_to_address, c.REGDESK_EMAIL],
                        subject,
                        body,
                        model=attendee.to_dict('id'))
                except Exception:
                    log.error('unable to send badge change email', exc_info=True)

                if attendee.amount_unpaid:
                    raise HTTPRedirect('new_badge_payment?id={}&return_to=confirm', attendee.id)
                else:
                    raise HTTPRedirect(
                        'badge_updated?id={}&message={}', attendee.id, 'Your registration has been transferred')
        else:
            for attr in c.UNTRANSFERABLE_ATTRS:
                setattr(attendee, attr, getattr(Attendee(), attr))

        return {
            'old':      old,
            'attendee': attendee,
            'message':  message,
            'affiliates': session.affiliates()
        }

    @id_required(Attendee)
    @requires_account(Attendee)
    @log_pageview
    def defer_badge(self, session, message='', **params):
        attendee = session.attendee(params)

        assert attendee.can_defer_badge, 'You cannot defer your badge at this time.'

        if cherrypy.request.method == 'POST':
            message = check(attendee)

            if not message:
                attendee.badge_status = c.DEFERRED_STATUS
                session.add(attendee)
                session.commit()

                if attendee.amount_unpaid:
                    raise HTTPRedirect('new_badge_payment?id={}&return_to=confirm', attendee.id)
                else:
                    raise HTTPRedirect(
                        'badge_updated?id={}&message={}', attendee.id, 'Your registration has been deferred')

        return {
            'attendee': attendee,
            'message':  message,
        }

    def invalid_badge(self, session, id, message=''):
        return {'attendee': session.attendee(id, allow_invalid=True), 'message': message}

    def not_found(self, id, message=''):
        return {'id': id, 'message': message}

    @requires_account(Attendee)
    def abandon_badge(self, session, id):
        from uber.custom_tags import format_currency
        attendee = session.attendee(id)
        if attendee.amount_paid and not attendee.is_group_leader:
            failure_message = "Something went wrong with your refund. Please contact us at {}."\
                .format(email_only(c.REGDESK_EMAIL))
            new_status = c.REFUNDED_STATUS
            page_redirect = 'repurchase'
        else:
            success_message = "Sorry you can't make it! We hope to see you next year!"
            new_status = c.INVALID_STATUS
            page_redirect = 'invalid_badge'
            if attendee.is_group_leader:
                failure_message = "You cannot abandon your badge because you are the leader of a group."
            else:
                failure_message = "You cannot abandon your badge for some reason. Please contact us at {}."\
                    .format(email_only(c.REGDESK_EMAIL))

        if (not attendee.amount_paid and not attendee.can_abandon_badge)\
                or (attendee.amount_paid and not attendee.can_self_service_refund_badge):
            raise HTTPRedirect('confirm?id={}&message={}', id, failure_message)

        if attendee.amount_paid:
            receipt = session.get_receipt_by_model(attendee)
            total_refunded = 0
            for txn in receipt.receipt_txns:
                error = session.preprocess_refund(txn)
                if not error:
                    response = session.process_refund(txn)
                    if isinstance(response, string_types):
                        raise HTTPRedirect('confirm?id={}&message={}', id,
                                failure_message)
                    total_refunded += response.amount

            receipt.closed = datetime.now()
            session.add(receipt)

            success_message = "Your refund of {} should appear on your credit card in a few days."\
                .format(format_currency(total_refunded / 100))
            if attendee.paid == c.HAS_PAID:
                attendee.paid = c.REFUNDED

        if attendee.in_promo_code_group:
            attendee.promo_code = None

        # if attendee is part of a group, we must delete attendee and remove them from the group
        if attendee.group:
            session.assign_badges(
                attendee.group,
                attendee.group.badges + 1,
                new_badge_type=attendee.badge_type,
                new_ribbon_type=attendee.ribbon,
                registered=attendee.registered,
                paid=attendee.paid)

            session.delete_from_group(attendee, attendee.group)
            raise HTTPRedirect('not_found?id={}&message={}', attendee.id, success_message)
        # otherwise, we will mark attendee as invalid and remove them from shifts if necessary
        else:
            attendee.badge_status = new_status
            for shift in attendee.shifts:
                session.delete(shift)
            raise HTTPRedirect('{}?id={}&message={}', page_redirect, attendee.id, success_message)

    def badge_updated(self, id, message=''):
        return {'id': id, 'message': message}

    def login(self, session, message='', original_location=None, **params):
        from uber.utils import create_valid_user_supplied_redirect_url, ensure_csrf_token_exists
        original_location = create_valid_user_supplied_redirect_url(original_location, default_url='homepage')

        if 'email' in params or 'login_email' in params:
            email = params.get('login_email', params.get('email', ''))
            password = params.get('login_password', params.get('password', ''))
            account = session.query(AttendeeAccount).filter_by(normalized_email=normalize_email(email)).first()
            if not account:
                message = 'No account exists for that email address'
            elif not bcrypt.hashpw(password, account.hashed) == account.hashed:
                message = 'Incorrect password'

            if not message:
                cherrypy.session['attendee_account_id'] = account.id
                ensure_csrf_token_exists()
                raise HTTPRedirect(original_location)

        raise HTTPRedirect('../landing/index?message={}&original_location={}&email={}', message, original_location, params.get('email', ''))

    @requires_account()
    def homepage(self, session, message=''):
        if not cherrypy.session.get('attendee_account_id'):
            raise HTTPRedirect('../landing/')

        account = session.query(AttendeeAccount).get(cherrypy.session.get('attendee_account_id'))

        attendees_who_owe_money = {}
        for attendee in account.attendees:
            receipt = session.get_receipt_by_model(attendee)
            if receipt and receipt.current_amount_owed and attendee.is_valid:
                attendees_who_owe_money[attendee.full_name] = receipt.current_amount_owed

        if not account:
            raise HTTPRedirect('../landing/index')

        return {
            'message': message,
            'account': account,
            'attendees_who_owe_money': attendees_who_owe_money,
        }

    @requires_account()
    @csrf_protected
    def grant_account(self, session, id, message=''):
        attendee = session.attendee(id)
        if not attendee:
            message = "Something went wrong. Please try again."
        if not attendee.email:
            message = "This attendee needs an email address to set up a new account."
        if session.current_attendee_account() and normalize_email(attendee.email) == session.current_attendee_account().normalized_email:
            message = "You cannot grant an account to someone with the same email address as your account."
        if not message:
            set_up_new_account(session, attendee)
        
        raise HTTPRedirect('homepage?message={}', message or 
                'An email has been sent to {} to set up their account.'.format(attendee.email))
    
    def logout(self, return_to=''):
        cherrypy.session.pop('attendee_account_id')
        return_to = return_to or '/preregistration/login'
        raise HTTPRedirect('..{}?message={}', return_to, 'You have been logged out.')

    @id_required(Attendee)
    @requires_account(Attendee)
    @log_pageview
    def confirm(self, session, message='', return_to='confirm', undoing_extra='', **params):
<<<<<<< HEAD
        if params.get('id') in [None, '', 'None']:
            attendee = Attendee()
        else:
            attendee = session.attendee(params.get('id'))

        from uber.forms import PersonalInfo, BadgeExtras, OtherInfo
        if cherrypy.request.method == 'POST' and params.get('id') not in [None, '', 'None']:
            message = session.auto_update_receipt(attendee, params)
            if message:
=======
        error = ''
        if cherrypy.request.method == 'POST' and params.get('id') not in [None, '', 'None']:
            error = session.auto_update_receipt(session.attendee(params.get('id')), params)
            if error:
>>>>>>> 2f681d2b
                log.error("Error while auto-updating attendee receipt: {}".format(message))
                message = error

            # Stop unsetting these every time someone updates their info
            params['agreed_to_volunteer_agreement'] = attendee.agreed_to_volunteer_agreement
            params['reviewed_emergency_procedures'] = attendee.reviewed_emergency_procedures

        if attendee.badge_status == c.REFUNDED_STATUS:
            raise HTTPRedirect('repurchase?id={}', attendee.id)

        placeholder = attendee.placeholder

        receipt = session.get_receipt_by_model(attendee)
        personal_info = PersonalInfo(params, attendee)
        badge_extras = BadgeExtras(params, attendee)
        other_info = OtherInfo(params, attendee)

        if cherrypy.request.method == 'POST' and not message:
            attendee.placeholder = False
            personal_info.populate_obj(attendee)
            badge_extras.populate_obj(attendee)
            other_info.populate_obj(attendee)

            message = check(attendee, prereg=True)
            if not message:
                session.add(attendee)
                session.commit()
                if placeholder:
                    attendee.confirmed = localized_now()
                    message = 'Your registration has been confirmed'
                else:
                    message = 'Your information has been updated'

                page = ('badge_updated?id=' + attendee.id + '&') if return_to == 'confirm' else (return_to + '?')
                if not receipt:
                    new_receipt = session.get_receipt_by_model(attendee, create_if_none="DEFAULT")
                    if new_receipt.current_amount_owed and not new_receipt.pending_total:
                        raise HTTPRedirect('new_badge_payment?id=' + attendee.id + '&return_to=' + return_to)
                raise HTTPRedirect(page + 'message=' + message)

        if not error:
            log.debug("Refreshing receipt...")
            session.refresh_receipt_and_model(attendee)

        attendee.placeholder = placeholder
        if not message and attendee.placeholder:
            message = 'You are not yet registered!  You must fill out this form to complete your registration.'
        elif not message and not c.ATTENDEE_ACCOUNTS_ENABLED and attendee.badge_status == c.COMPLETED_STATUS:
            message = 'You are already registered but you may update your information with this form.'

        group_credit = receipt_items.credit_calculation.items['Attendee']['group_discount'](attendee)

        return {
            'undoing_extra': undoing_extra,
            'return_to':     return_to,
            'attendee':      attendee,
            'account':       session.get_attendee_account_by_attendee(attendee),
            'message':       message,
            'affiliates':    session.affiliates(),
            'attractions':   session.query(Attraction).filter_by(is_public=True).all(),
            'badge_cost':    attendee.badge_cost if attendee.paid != c.PAID_BY_GROUP else 0,
            'receipt':       session.get_receipt_by_model(attendee) if attendee.is_valid else None,
            'incomplete_txn':  receipt.last_incomplete_txn if receipt else None,
            'attendee_group_discount': (group_credit[1] / 100) if group_credit else 0,
<<<<<<< HEAD
            'personal_info': personal_info,
            'badge_extras': badge_extras,
            'other_info': other_info,
=======
            'pii_consent':  params.get('pii_consent'),
>>>>>>> 2f681d2b
        }
        
    @ajax
    def get_receipt_preview(self, session, id, **params):
        try:
            attendee = session.attendee(id)
        except Exception as ex:
            return {'error': "Can't get attendee: " + str(ex)}

        if not params.get('col_name'):
            return {'error': "Can't calculate cost change without the column name"}

        desc, change, count = Charge.process_receipt_upgrade_item(attendee, params['col_name'], new_val=params.get('val'))
        return {'desc': desc, 'change': change} # We don't need the count for this preview

    @ajax
    def purchase_upgrades(self, session, id, **params):
        attendee = session.attendee(id)
        try:
            receipt = session.model_receipt(params.get('receipt_id'))
        except Exception:
            return {'error': "Cannot find your receipt, please contact registration"}
        
        if receipt.open_receipt_items and receipt.current_amount_owed:
            return {'error': "You already have an outstanding balance, please pay for your current items or contact registration"}

        message = session.auto_update_receipt(attendee, params)
        if message:
            return {'error': message}

        attendee.apply(params, ignore_csrf=True, restricted=False)
        message = check(attendee)
        
        if message:
            session.rollback()
            return {'error': message}

        session.commit()

        return {'success': True}

    @ajax
    @credit_card
    @requires_account(Attendee)
    def finish_pending_payment(self, session, id, txn_id, **params):
        attendee = session.attendee(id)
        txn = session.receipt_transaction(txn_id)

        stripe_intent = txn.get_stripe_intent()

        if not stripe_intent:
            return {'error': "Something went wrong. Please contact us at {}.".format(c.REGDESK_EMAIL)}

        if stripe_intent.charges:
            return {'error': "This payment has already been finalized!"}

        return {'stripe_intent': stripe_intent,
                'success_url': 'confirm?id={}&message={}'.format(
                    attendee.id,
                    'Your payment has been accepted!'),
                'cancel_url': 'cancel_payment'}

    @ajax
    @credit_card
    @requires_account(Group)
    def finish_pending_group_payment(self, session, id, txn_id, **params):
        group = session.group(id)
        txn = session.receipt_transaction(txn_id)

        stripe_intent = txn.get_stripe_intent()

        if stripe_intent.charges:
            return {'error': "This payment has already been finalized!"}

        return {'stripe_intent': stripe_intent,
                'success_url': 'group_members?id={}&message={}'.format(
                    group.id,
                    'Your payment has been accepted!'),
                'cancel_url': 'cancel_payment'}

    @ajax
    @credit_card
    @requires_account(Attendee)
    def process_attendee_payment(self, session, id, receipt_id, message='', **params):
        receipt = session.model_receipt(receipt_id)
        attendee = session.attendee(id)
        charge_desc = "{}: {}".format(attendee.full_name, receipt.charge_description_list)
        charge = Charge(attendee, amount=receipt.current_amount_owed, description=charge_desc)

        stripe_intent = session.process_receipt_charge(receipt, charge)
        if isinstance(stripe_intent, string_types):
            return {'error': stripe_intent}

        session.commit()

        return_to = params.get('return_to')

        success_url_base = 'confirm?id=' + id + '&' if not return_to or return_to == 'confirm' else return_to + '?'

        return {'stripe_intent': stripe_intent,
                'success_url': '{}message={}'.format(success_url_base, 'Payment accepted!'),
                'cancel_url': 'cancel_payment'}

    @id_required(Attendee)
    @requires_account(Attendee)
    def new_badge_payment(self, session, id, return_to, message=''):
        attendee = session.attendee(id)
        return {
            'attendee': attendee,
            'receipt': session.get_receipt_by_model(attendee, create_if_none="DEFAULT"),
            'return_to': return_to,
            'message': message,
        }

    @id_required(Attendee)
    @requires_account(Attendee)
    def reset_receipt(self, session, id, return_to):
        attendee = session.attendee(id)
        receipt = session.get_receipt_by_model(attendee)
        receipt.closed = datetime.now()
        session.add(receipt)
        session.commit()

        message = attendee.undo_extras()
        if not message:
            new_receipt = session.get_receipt_by_model(attendee, create_if_none="DEFAULT")
            page = ('badge_updated?id=' + attendee.id + '&') if return_to == 'confirm' else (return_to + '?')
            if new_receipt.current_amount_owed:
                raise HTTPRedirect('new_badge_payment?id=' + attendee.id + '&return_to=' + return_to)
            raise HTTPRedirect(page + 'message=Your registration has been confirmed')
        log.error(message)
        raise HTTPRedirect('new_badge_payment?id=' + attendee.id + '&return_to=' + return_to + '&message=There was a problem resetting your receipt')

    @ajax
    @credit_card
    @requires_account(Attendee)
    def buy_own_group_badge(self, session, id):
        attendee = session.attendee(id)
        if attendee.paid != c.PAID_BY_GROUP:
            return {'error': 'You should already have an individual badge. Please refresh the page.'}
        
        attendee.paid = c.NOT_PAID
        session.add(attendee)
        session.commit()

        if session.get_receipt_by_model(attendee):
            return {'error': 'You have outstanding purchases. Please refresh the page to pay for them.'}
        
        receipt, receipt_items = Charge.create_new_receipt(attendee, create_model=True)
        session.add(receipt)
        for item in receipt_items:
            session.add(item)

        session.commit()

        charge_desc = "{}: {}".format(attendee.full_name, receipt.charge_description_list)
        charge = Charge(attendee, amount=receipt.current_amount_owed, description=charge_desc)

        stripe_intent = session.process_receipt_charge(receipt, charge)
        if isinstance(stripe_intent, string_types):
            return {'error': stripe_intent}

        session.commit()

        return {'stripe_intent': stripe_intent,
                'success_url': 'confirm?id={}&message={}'.format(id, 'Payment accepted!'),
                'cancel_url': 'cancel_payment'}


    @requires_account()
    def update_account(self, session, id, **params):
        if cherrypy.request.method != 'POST':
            raise HTTPRedirect('homepage')
        
        message = ''
        account = session.attendee_account(id)
        password = params.get('current_password')

        if not password:
            message = 'Please enter your current password to make changes to your account.'
        elif not bcrypt.hashpw(password, account.hashed) == account.hashed:
            message = 'Incorrect password'

        if not message:
            if params.get('new_password') == '':
                new_password = None
                confirm_password = None
            else:
                new_password = params.get('new_password')
                confirm_password = params.get('confirm_new_password')
            message = check_account(session, params.get('account_email'), new_password, confirm_password, 
                                    False, new_password, account.normalized_email)

        if not message:
            if new_password:
                account.hashed = bcrypt.hashpw(new_password, bcrypt.gensalt())
            account.email = params.get('account_email')
            message = 'Account information updated successfully.'
        raise HTTPRedirect('homepage?message={}', message)

    def reset_password(self, session, **params):
        if 'account_email' in params:
            account_email = params['account_email']
            account = session.query(AttendeeAccount).filter_by(normalized_email=normalize_email(account_email)).first()
            if 'admin_url' in params:
                success_url = "../{}message=Password reset email sent.".format(params['admin_url'])
            else:
                success_url = "../landing/index?message=Check your email for a password reset link."
            if not account:
                # Avoid letting attendees de facto search for other attendees by email
                raise HTTPRedirect(success_url)
            if account.password_reset:
                session.delete(account.password_reset)
                session.commit()

            token = genpasswd(short=True)
            session.add(PasswordReset(attendee_account=account, hashed=bcrypt.hashpw(token, bcrypt.gensalt())))

            body = render('emails/accounts/password_reset.html', {
                    'account': account, 'token': token}, encoding=None)
            send_email.delay(
                c.ADMIN_EMAIL,
                account.email_to_address,
                c.EVENT_NAME + ' Account Password Reset',
                body,
                format='html',
                model=account.to_dict('id'))
            
            raise HTTPRedirect(success_url)
        return {}

    def new_password_setup(self, session, account_email, token, message='', **params):
        if 'id' in params:
            account = session.attendee_account(params['id'])
        else:
            account = session.query(AttendeeAccount).filter_by(normalized_email=normalize_email(account_email)).first()
        if not account or not account.password_reset:
            message = 'Invalid link. This link may have already been used or replaced.'
        elif account.password_reset.is_expired:
            message = 'This link has expired. Please use the "forgot password" option to get a new link.'
        elif bcrypt.hashpw(token, account.password_reset.hashed) != account.password_reset.hashed:
            message = 'Invalid token. Did you copy the URL correctly?'
        
        if message:
            raise HTTPRedirect('../landing/index?message={}', message)
        
        if cherrypy.request.method == 'POST':
            account_password = params.get('account_password')
            message = check_account(session, account_email, account_password, 
                                    params.get('confirm_password'), False, True, account.normalized_email)

            if not message:
                account.email = account_email
                account.hashed = bcrypt.hashpw(account_password, bcrypt.gensalt())
                session.delete(account.password_reset)
                for attendee in account.attendees:
                    # Make sure only this account manages the attendee if c.ONE_MANAGER_PER_BADGE is set
                    # This lets us keep attendees under the prior account until their new account is confirmed
                    session.add_attendee_to_account(attendee, account)
                cherrypy.session['attendee_account_id'] = account.id
                raise HTTPRedirect('../preregistration/homepage?message={}', "Success!")

        return {
            'is_new': account.hashed == '',
            'message': message,
            'token': token,
            'id': account.id,
            'account_email': account_email,
        }

    @id_required(Attendee)
    @requires_account(Attendee)
    def guest_food(self, session, id):
        attendee = session.attendee(id)
        assert attendee.badge_type == c.GUEST_BADGE, 'This form is for guests only'
        cherrypy.session['staffer_id'] = attendee.id
        raise HTTPRedirect('../staffing/food_restrictions')

    def credit_card_retry(self):
        return {}

    # TODO: figure out if this is the best way to handle the issue of people not getting shirts
    # TODO: this may be all now-dead one-time code (attendee.owed_shirt doesn't exist anymore)
    def shirt_reorder(self, session, message='', **params):
        attendee = session.attendee(params, restricted=True)
        assert attendee.owed_shirt, "There's no record of {} being owed a tshirt".format(attendee.full_name)
        if 'address' in params:
            if attendee.shirt in [c.NO_SHIRT, c.SIZE_UNKNOWN]:
                message = 'Please select a shirt size.'
            elif not attendee.address:
                message = 'Your address is required.'
            else:
                raise HTTPRedirect('shirt?id={}', attendee.id)
        elif attendee.address:
            message = "We've recorded your shirt size and address, which you may update anytime before Jan 31st."

        return {
            'message': message,
            'attendee': attendee
        }<|MERGE_RESOLUTION|>--- conflicted
+++ resolved
@@ -1334,22 +1334,16 @@
     @requires_account(Attendee)
     @log_pageview
     def confirm(self, session, message='', return_to='confirm', undoing_extra='', **params):
-<<<<<<< HEAD
         if params.get('id') in [None, '', 'None']:
             attendee = Attendee()
         else:
             attendee = session.attendee(params.get('id'))
 
         from uber.forms import PersonalInfo, BadgeExtras, OtherInfo
-        if cherrypy.request.method == 'POST' and params.get('id') not in [None, '', 'None']:
-            message = session.auto_update_receipt(attendee, params)
-            if message:
-=======
         error = ''
         if cherrypy.request.method == 'POST' and params.get('id') not in [None, '', 'None']:
-            error = session.auto_update_receipt(session.attendee(params.get('id')), params)
+            error = session.auto_update_receipt(attendee, params)
             if error:
->>>>>>> 2f681d2b
                 log.error("Error while auto-updating attendee receipt: {}".format(message))
                 message = error
 
@@ -1414,13 +1408,10 @@
             'receipt':       session.get_receipt_by_model(attendee) if attendee.is_valid else None,
             'incomplete_txn':  receipt.last_incomplete_txn if receipt else None,
             'attendee_group_discount': (group_credit[1] / 100) if group_credit else 0,
-<<<<<<< HEAD
             'personal_info': personal_info,
             'badge_extras': badge_extras,
             'other_info': other_info,
-=======
             'pii_consent':  params.get('pii_consent'),
->>>>>>> 2f681d2b
         }
         
     @ajax
