--- conflicted
+++ resolved
@@ -251,11 +251,6 @@
         errors = check_if_can_reg()
         if errors:
             return errors
-<<<<<<< HEAD
-        
-=======
-
->>>>>>> b097dd32
         if skip_confirm or 'csrf_token' in params:
             old_attendee = session.attendee(id)
             old_attendee_dict = old_attendee.to_dict(c.UNTRANSFERABLE_ATTRS)
@@ -666,11 +661,7 @@
                     all_errors = validate_model(forms, attendee, extra_validators_module=validations.attendee)
                     if all_errors:
                         # Flatten the errors as we don't have fields on this page
-<<<<<<< HEAD
                         message = " ".join(list(zip(*[all_errors]))[1])
-=======
-                        message = ' '.join([item for sublist in all_errors.values() for item in sublist])
->>>>>>> b097dd32
                 if message:
                     message += f" Please click 'Edit' next to {attendee.full_name}'s registration to fix any issues."
                     break
