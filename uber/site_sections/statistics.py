from collections import Counter, defaultdict, OrderedDict

from geopy.distance import geodesic
from pockets.autolog import log
import six
from sqlalchemy import func
from sqlalchemy.orm import joinedload
from sqlalchemy.sql.expression import literal

from uber.config import c
from uber.decorators import ajax, all_renderable, csv_file, not_site_mappable
from uber.jinja import JinjaEnv
from uber.models import Attendee, Group, PromoCode, Tracking
from uber.utils import localize_datetime


@JinjaEnv.jinja_filter
def get_count(counter, key):
    return counter.get(key)


def date_trunc_hour(*args, **kwargs):
    # sqlite doesn't support date_trunc
    if c.SQLALCHEMY_URL.startswith('sqlite'):
        return func.strftime(literal('%Y-%m-%d %H:00'), *args, **kwargs)
    else:
        return func.date_trunc(literal('hour'), *args, **kwargs)


class RegistrationDataOneYear:
    def __init__(self):
        self.event_name = ""

        # what is the final day of this event (i.e. Sunday of a Fri->Sun festival)
        self.end_date = ""

        # this holds how many registrations were taken each day starting at 365 days from the end date of the event.
        # this array is in chronological order and does not skip days.
        #
        # examples:
        # registrations_per_day[0]   is the #regs that were taken on end_date-365 (1 year before the event)
        # .....
        # registrations_per_day[362] is the #regs that were taken on end_date-2 (2 days before the end date)
        # registrations_per_day[363] is the #regs that were taken on end_date-1 (the day before the end date)
        # registrations_per_day[364] is the #regs that were taken on end_date
        self.registrations_per_day = []

        # same as above, but, contains a cumulative sum of the same data
        self.registrations_per_day_cumulative_sum = []

        self.num_days_to_report = 365

    def query_current_year(self, session):
        self.event_name = c.EVENT_NAME_AND_YEAR

        # TODO: we're hacking the timezone info out of ESCHATON (final day of event). probably not the right thing to do
        self.end_date = c.DATES['ESCHATON'].replace(hour=0, minute=0, second=0, microsecond=0, tzinfo=None)

        def date_trunc_day(*args, **kwargs):
            # sqlite doesn't support date_trunc
            if c.SQLALCHEMY_URL.startswith('sqlite'):
                return func.date(*args, **kwargs)
            else:
                return func.date_trunc(literal('day'), *args, **kwargs)

        # return registrations where people actually paid money
        # exclude: dealers
        reg_per_day = session.query(
                date_trunc_day(Attendee.registered),
                func.count(date_trunc_day(Attendee.registered))
            ) \
            .outerjoin(Attendee.group) \
            .filter(
                (
                    (Attendee.group_id != None) &  # noqa: E711
                    (Attendee.paid == c.PAID_BY_GROUP) &  # if they're paid by group
                    (Group.tables == 0) &                 # make sure they aren't dealers
                    (Group.amount_paid > 0)               # make sure they've paid something
                ) | (                                     # OR
                    (Attendee.paid == c.HAS_PAID)         # if they're an attendee, make sure they're fully paid
                )
            ) \
            .group_by(date_trunc_day(Attendee.registered)) \
            .order_by(date_trunc_day(Attendee.registered)) \
            .all()  # noqa: E711

        group_reg_per_day = session.query(
            date_trunc_day(PromoCode.group_registered),
            func.count(date_trunc_day(PromoCode.group_registered))
            ).filter(PromoCode.cost > 0) \
             .group_by(date_trunc_day(PromoCode.group_registered)) \
             .order_by(date_trunc_day(PromoCode.group_registered)).all()

        # now, convert the query's data into the format we need.
        # SQL will skip days without registrations
        # we need all self.num_days_to_report days to have data, even if it's zero

        # create 365 elements in the final array
        self.registrations_per_day = self.num_days_to_report * [0]

        # merge attendee and promo code group reg
        total_reg_per_day = defaultdict(int)
        for k, v in dict(reg_per_day).items():
            if not k:
                continue
            total_reg_per_day[k] += v
        for k, v in dict(group_reg_per_day).items():
            if not k:
                continue
            total_reg_per_day[k] += v

        for day, reg_count in total_reg_per_day.items():
            day_offset = self.num_days_to_report - (self.end_date - day).days
            day_index = day_offset - 1

            if day_index < 0 or day_index >= self.num_days_to_report:
                log.info(
                    "Ignoring some analytics data because it's not in range of the year before c.ESCHATON. "
                    "Either c.ESCHATON is set incorrectly or you have registrations starting 1 year before ESCHATON, "
                    "or occuring after ESCHATON. day_index=" + str(day_index))
                continue

            self.registrations_per_day[day_index] = reg_count

        self.compute_cumulative_sum_from_registrations_per_day()

    # compute cumulative sum up until the last non-zero data point
    def compute_cumulative_sum_from_registrations_per_day(self):

        if len(self.registrations_per_day) != self.num_days_to_report:
            raise 'array validation error: array size should be the same as the report size'

        # figure out where the last non-zero data point is in the array
        last_useful_data_index = self.num_days_to_report - 1
        for regs in reversed(self.registrations_per_day):
            if regs != 0:
                break  # found it, so we're done.
            last_useful_data_index -= 1

        # compute the cumulative sum, leaving all numbers past the last data point at zero
        self.registrations_per_day_cumulative_sum = self.num_days_to_report * [0]
        total_so_far = 0
        current_index = 0
        for regs_this_day in self.registrations_per_day:
            total_so_far += regs_this_day
            self.registrations_per_day_cumulative_sum[current_index] = total_so_far
            if current_index == last_useful_data_index:
                break
            current_index += 1

    def dump_data(self):
        return {
            "registrations_per_day": self.registrations_per_day,
            "registrations_per_day_cumulative_sum": self.registrations_per_day_cumulative_sum,
            "event_name": self.event_name,
            "event_end_date": self.end_date.strftime("%d-%m-%Y"),
        }


@all_renderable()
class Root:
    def index(self, session):
        counts = defaultdict(OrderedDict)
        counts['donation_tiers'] = OrderedDict([(k, 0) for k in sorted(c.DONATION_TIERS.keys()) if k > 0])

        counts.update({
            'groups': {'paid': 0, 'free': 0},
            'noshows': {'paid': 0, 'free': 0},
            'checked_in': {'yes': 0, 'no': 0}
        })
        count_labels = {
            'badges': c.BADGE_OPTS,
            'paid': c.PAYMENT_OPTS,
            'ages': c.AGE_GROUP_OPTS,
            'ribbons': c.RIBBON_OPTS,
            'interests': c.INTEREST_OPTS,
            'statuses': c.BADGE_STATUS_OPTS,
            'checked_in_by_type': c.BADGE_OPTS,
        }
        for label, opts in count_labels.items():
            for val, desc in opts:
                counts[label][desc] = 0
        badge_stocks = c.BADGE_PRICES['stocks']
        for var in c.BADGE_VARS:
            badge_type = getattr(c, var)
            counts['badge_stocks'][c.BADGES[badge_type]] = badge_stocks.get(var.lower(), 'no limit set')
            counts['badge_counts'][c.BADGES[badge_type]] = c.get_badge_count_by_type(badge_type)

        shirt_stocks = c.SHIRT_SIZE_STOCKS
        for shirt_enum_key in c.PREREG_SHIRTS.keys():
            counts['shirt_stocks'][c.PREREG_SHIRTS[shirt_enum_key]] = shirt_stocks.get(shirt_enum_key, 'no limit set')
            counts['shirt_counts'][c.PREREG_SHIRTS[shirt_enum_key]] = \
                c.REDIS_STORE.hget(c.REDIS_PREFIX + 'shirt_counts', shirt_enum_key)

        for a in session.query(Attendee).options(joinedload(Attendee.group)):
            counts['statuses'][a.badge_status_label] += 1

            if a.badge_status not in [c.INVALID_GROUP_STATUS, c.INVALID_STATUS, c.IMPORTED_STATUS, c.REFUNDED_STATUS]:
                counts['paid'][a.paid_label] += 1
                counts['ages'][a.age_group_label] += 1
                for val in a.ribbon_ints:
                    counts['ribbons'][c.RIBBONS[val]] += 1
                counts['badges'][a.badge_type_label] += 1
                counts['checked_in']['yes' if a.checked_in else 'no'] += 1
                if a.checked_in:
                    counts['checked_in_by_type'][a.badge_type_label] += 1
                for val in a.interests_ints:
                    counts['interests'][c.INTERESTS[val]] += 1
                if a.paid == c.PAID_BY_GROUP and a.group:
                    counts['groups']['paid' if a.group.amount_paid else 'free'] += 1

                donation_amounts = list(counts['donation_tiers'].keys())
                for index, amount in enumerate(donation_amounts):
                    next_amount = donation_amounts[index + 1] if index + 1 < len(donation_amounts) else six.MAXSIZE
                    if a.amount_extra >= amount and a.amount_extra < next_amount:
                        counts['donation_tiers'][amount] = counts['donation_tiers'][amount] + 1
                if not a.checked_in:
                    is_paid = a.paid == c.HAS_PAID or a.paid == c.PAID_BY_GROUP and a.group and a.group.amount_paid
                    key = 'paid' if is_paid else 'free'
                    counts['noshows'][key] += 1

        return {
            'counts': counts,
        }

    @csv_file
    def checkins_by_hour(self, out, session):
        out.writerow(["Time", "# Checked In"])
        query_result = session.query(
            date_trunc_hour(Attendee.checked_in),
            func.count(date_trunc_hour(Attendee.checked_in))
        ) \
            .filter(Attendee.checked_in.isnot(None)) \
            .group_by(date_trunc_hour(Attendee.checked_in)) \
            .order_by(date_trunc_hour(Attendee.checked_in)) \
            .all()

        for result in query_result:
            hour = localize_datetime(result[0])
            count = result[1]
            out.writerow([hour, count])

    def badges_sold(self, session):
        graph_data_current_year = RegistrationDataOneYear()
        graph_data_current_year.query_current_year(session)

        return {
            'current_registrations': graph_data_current_year.dump_data(),
        }

    @csv_file
    def checkins_by_admin_by_hour(self, out, session):
        header = ["Time", "Total Checked In"]
        admins = session.query(Tracking.who).filter(Tracking.action == c.UPDATED,
                                                    Tracking.model == "Attendee",
                                                    Tracking.data.contains("checked_in='None -> datetime")
                                                    ).group_by(Tracking.who).order_by(Tracking.who).distinct().all()
        for admin in admins:
            if not isinstance(admin, six.string_types):
                admin = admin[0]  # SQLAlchemy quirk

            header.append(f"{admin} # Checked In")

        out.writerow(header)

        query_result = session.query(
            date_trunc_hour(Attendee.checked_in),
            func.count(date_trunc_hour(Attendee.checked_in))
        ) \
            .filter(Attendee.checked_in.isnot(None)) \
            .group_by(date_trunc_hour(Attendee.checked_in)) \
            .order_by(date_trunc_hour(Attendee.checked_in)) \
            .all()

        for result in query_result:
            hour = localize_datetime(result[0])
            count = result[1]
            row = [hour, count]
            for admin in admins:
                if not isinstance(admin, six.string_types):
                    admin = admin[0]  # SQLAlchemy quirk
                admin_count = session.query(Tracking.which).filter(
                    date_trunc_hour(Tracking.when) == result[0],
                    Tracking.who == admin,
                    Tracking.action == c.UPDATED,
                    Tracking.model == "Attendee",
                    Tracking.data.contains("checked_in='None -> datetime")).group_by(Tracking.which).count()
                row.append(admin_count)
            out.writerow(row)

    if c.MAPS_ENABLED:
        from uszipcode import SearchEngine

        zips_counter = Counter()
        zips = {}
        try:
            center = SearchEngine(db_file_dir="/srv/reggie/data").by_zipcode(20745)  # noqa: F821
        except Exception as e:
            log.error("Error calling SearchEngine: " + e)

        def map(self):
            return {
                'zip_counts': self.zips_counter,
                'center': self.center,
                'zips': self.zips
            }

        @ajax
        def refresh(self, session, **params):
            from uszipcode import SearchEngine

            zips = {}
            self.zips_counter = Counter()
            attendees = session.query(Attendee).all()
            for person in attendees:
                if person.zip_code:
                    self.zips_counter[person.zip_code] += 1

            for z in self.zips_counter.keys():
                try:
                    found = SearchEngine(db_file_dir="/srv/reggie/data").by_zipcode(int(z))
                except Exception as e:
                    log.error("Error calling SearchEngine: " + e)
                else:
                    if found.zipcode:
                        zips[z] = found

            self.zips = zips
            return True

        @csv_file
        @not_site_mappable
        def radial_zip_data(self, out, session, **params):
            from uszipcode import SearchEngine

            if params.get('radius'):
                try:
                    res = SearchEngine(db_file_dir="/srv/reggie/data").by_coordinates(
                        self.center.lat, self.center.lng, radius=int(params['radius']), returns=None)
                except Exception as e:
                    log.error("Error calling SearchEngine: " + e)
                else:
                    out.writerow(['# of Attendees', 'City', 'State', 'Zipcode',
                                  'Miles from Event', '% of Total Attendees'])
                    if len(res) > 0:
                        keys = self.zips.keys()
                        center_coord = (self.center.lat, self.center.lng)
                        total_count = session.attendees_with_badges().count()
                        for x in res:
                            if x.zipcode in keys:
                                out.writerow([self.zips_counter[x.zipcode], x.city, x.state, x.zipcode,
<<<<<<< HEAD
                                            geodesic((x.lat, x.lng), center_coord).miles,
                                            "%.2f" % float(self.zips_counter[x.zipcode] / total_count * 100)])
=======
                                              VincentyDistance((x.lat, x.lng), center_coord).miles,
                                              "%.2f" % float(self.zips_counter[x.zipcode] / total_count * 100)])
>>>>>>> fa0507f1

        @ajax
        def set_center(self, session, **params):
            from uszipcode import SearchEngine

            if params.get("zip"):
                try:
                    self.center = SearchEngine(db_file_dir="/srv/reggie/data").by_zipcode(int(params["zip"]))
                except Exception as e:
                    log.error("Error calling SearchEngine: " + e)
                else:
                    return "Set to %s, %s - %s" % (self.center.city, self.center.state, self.center.zipcode)
            return False

        @csv_file
        def attendees_by_state(self, out, session):
            from uszipcode import SearchEngine

            # set(map(lambda x: x.state, SearchEngine(db_file_dir="/srv/reggie/data").ses.query(SimpleZipcode)))
            states = ['SD', 'IL', 'WY', 'NV', 'NJ', 'NM', 'UT', 'OR', 'TX', 'NE', 'MS', 'FL', 'VA', 'HI',
                      'KY', 'MO', 'NY', 'WV', 'DC', 'AR', 'MT', 'MD', 'SC', 'NC', 'KS', 'OH', 'PR', 'CO',
                      'IN', 'VT', 'LA', 'ND', 'AZ', 'AK', 'AL', 'CT', 'TN', 'PA', 'IA', 'WA', 'ME', 'NH',
                      'MA', 'ID', 'OK', 'WI', 'GA', 'CA', 'DE', 'MN', 'MI', 'RI']
            total_count = session.attendees_with_badges().count()

            out.writerow(['# of Attendees', 'State', '% of Total Attendees'])

            for state in states:
                try:
                    zip_codes = list(map(lambda x: x.zipcode,
                                         SearchEngine(db_file_dir="/srv/reggie/data").by_state(state,
                                                                                               returns=None)))
                except Exception as e:
                    log.error("Error calling SearchEngine: " + e)
                else:
                    current_count = session.attendees_with_badges().filter(Attendee.zip_code.in_(zip_codes)).count()
                    if current_count:
                        out.writerow([current_count, state, "%.2f" % float(current_count / total_count * 100)])<|MERGE_RESOLUTION|>--- conflicted
+++ resolved
@@ -349,13 +349,8 @@
                         for x in res:
                             if x.zipcode in keys:
                                 out.writerow([self.zips_counter[x.zipcode], x.city, x.state, x.zipcode,
-<<<<<<< HEAD
                                             geodesic((x.lat, x.lng), center_coord).miles,
                                             "%.2f" % float(self.zips_counter[x.zipcode] / total_count * 100)])
-=======
-                                              VincentyDistance((x.lat, x.lng), center_coord).miles,
-                                              "%.2f" % float(self.zips_counter[x.zipcode] / total_count * 100)])
->>>>>>> fa0507f1
 
         @ajax
         def set_center(self, session, **params):
