import uuid
from collections import defaultdict

import bcrypt
import cherrypy
from pockets.autolog import log
from sqlalchemy import or_
from sqlalchemy.orm import subqueryload
from sqlalchemy.orm.exc import NoResultFound

from uber.config import c
from uber.decorators import (ajax, all_renderable, csrf_protected, csv_file,
                             department_id_adapter, not_site_mappable, render, site_mappable, public)
from uber.errors import HTTPRedirect
from uber.models import AccessGroup, AdminAccount, Attendee, PasswordReset
from uber.tasks.email import send_email
from uber.utils import check, check_csrf, create_valid_user_supplied_redirect_url, ensure_csrf_token_exists, genpasswd


def valid_password(password, account):
    pr = account.password_reset
    if pr and pr.is_expired:
        account.session.delete(pr)
        pr = None

    all_hashed = [account.hashed] + ([pr.hashed] if pr else [])
    return any(bcrypt.hashpw(password.encode('utf-8'), hashed.encode('utf-8')) == hashed.encode('utf-8') for hashed in all_hashed)


@all_renderable()
class Root:
    def index(self, session, message=''):
        attendee_attrs = session.query(Attendee.id, Attendee.last_first, Attendee.badge_type, Attendee.badge_num) \
            .filter(Attendee.first_name != '', Attendee.is_valid == True)

        attendees = [
            (id, '{} - {}{}'.format(name.title(), c.BADGES[badge_type], ' #{}'.format(badge_num) if badge_num else ''))
            for id, name, badge_type, badge_num in attendee_attrs]

        return {
            'message':  message,
            'accounts': (session.query(AdminAccount)
                         .join(Attendee)
                         .options(subqueryload(AdminAccount.attendee).subqueryload(Attendee.assigned_depts))
                         .order_by(Attendee.last_first).all()),
            'all_attendees': sorted(attendees, key=lambda tup: tup[1]),
        }

    @csrf_protected
    @ajax
    def update(self, session, password='', message='', **params):
        if not params.get('attendee_id', '') and params.get('id', 'None') == 'None':
            message = "Please select an attendee to create an admin account for."
        attendee = session.attendee(params['attendee_id'])

        if not message:
            account = session.admin_account(params)

            if account.is_new and not c.SAML_SETTINGS:
                if c.AT_OR_POST_CON:
                    if not password:
                        message = 'You must enter a password'
                    elif params.get("check-password", "") != password:
                        message = 'Your password and password confirmation do not match'
                    password = password
                else:
<<<<<<< HEAD
                    password = password if c.AT_OR_POST_CON else genpasswd()
                    account.hashed = bcrypt.hashpw(password.encode('utf-8'), bcrypt.gensalt()).decode('utf-8')
=======
                    password = genpasswd()
                
                if not message:
                    account.hashed = bcrypt.hashpw(password, bcrypt.gensalt())
>>>>>>> 015201ee

            message = message or check(account)
        if not message:
            message = 'Account settings uploaded'
            account.attendee = attendee
            session.add(account)
            if account.is_new and not c.AT_OR_POST_CON:
                message = 'Account created'
                session.commit()
                body = render('emails/accounts/new_account.txt', {
                    'account': account,
                    'password': password,
                    'creator': AdminAccount.admin_name()
                }, encoding=None)
                send_email.delay(
                    c.ADMIN_EMAIL,
                    attendee.email,
                    'New ' + c.EVENT_NAME + ' Admin Account',
                    body,
                    model=attendee.to_dict('id'))
            session.commit()
            return { 'success': True, 'message': message }
        else:
            session.rollback()

        return { 'success': False, 'message': message }

    @csrf_protected
    def delete(self, session, id, **params):
        session.delete(session.admin_account(id))
        raise HTTPRedirect('index?message={}', 'Account deleted')

    @site_mappable
    @department_id_adapter
    def bulk(self, session, department_id=None, **params):
        department_id = None if department_id == 'All' else department_id
        attendee_filters = [Attendee.dept_memberships.any(department_id=department_id)] if department_id else []
        attendees = session.staffers().filter(*attendee_filters).all()
        for attendee in attendees:
            attendee.trusted_here = attendee.trusted_in(department_id) if department_id else attendee.has_role_somewhere
            attendee.hours_here = attendee.weighted_hours_in(department_id)

        return {
            'department_id':  department_id,
            'attendees': attendees,
        }

    def access_groups(self, session, message='', **params):
        access_group = session.access_group(params)

        if cherrypy.request.method == "POST":
            for key in params:
                if key.endswith('_read_only_access'):
                    col_key = key[:-17]
                    if params[key] != "0":
                        access_group.read_only_access[col_key] = params[key]
                    elif col_key in access_group.read_only_access:
                        del access_group.read_only_access[col_key]
                elif key.endswith('_access'):
                    col_key = key[:-7]
                    if params[key] != "0":
                        access_group.access[col_key] = params[key]
                    elif col_key in access_group.access:
                        del access_group.access[col_key]

            session.add(access_group)
            message = check(access_group) or ''

            if not message:
                session.commit()
                raise HTTPRedirect('access_groups?message={}'.format("Success!"))

        return {
            'message': message,
            'access_group': access_group,
        }

    @ajax
    def get_access_group(self, session, id):
        access_group = session.access_group(id)
        return {
            'access': access_group.access,
            'read_only_access': access_group.read_only_access,
        }

    @ajax
    def delete_access_group(self, session, id):
        access_group = session.access_group(id)

        if not access_group:
            return {'success': False, 'message': 'Access group not found!'}

        session.delete(access_group)
        session.commit()

        return {'success': True, 'message': 'Access group deleted.'}

    @public
    def login(self, session, message='', original_location=None, **params):
        original_location = create_valid_user_supplied_redirect_url(original_location, default_url='homepage')

        if 'email' in params:
            try:
                account = session.get_admin_account_by_email(params['email'])
                if not valid_password(params.get('password'), account):
                    message = 'Incorrect password'
            except NoResultFound:
                message = 'No account exists for that email address'

            if not message:
                cherrypy.session['account_id'] = account.id
                ensure_csrf_token_exists()
                raise HTTPRedirect(original_location)

        if c.SAML_SETTINGS:
            from uber.utils import prepare_saml_request
            from onelogin.saml2.auth import OneLogin_Saml2_Auth

            req = prepare_saml_request(cherrypy.request)
            auth = OneLogin_Saml2_Auth(req, c.SAML_SETTINGS)

            raise HTTPRedirect(auth.login(return_to=c.URL_ROOT + original_location))

        return {
            'message': message,
            'email':   params.get('email', ''),
            'original_location': original_location,
        }

    @public
    def homepage(self, session, message=''):
        if not cherrypy.session.get('account_id'):
            raise HTTPRedirect('login?message={}', 'You are not logged in', save_location=True)
        
        return {
            'message': message,
            'site_sections': [key for key in session.access_query_matrix().keys() if getattr(c, 'HAS_' + key.upper() + '_ACCESS')]
            }
        
    @public
    @not_site_mappable
    def attendees(self, session, query=''):
        if not cherrypy.session.get('account_id'):
            raise HTTPRedirect('login?message={}', 'You are not logged in', save_location=True)
        
        attendees = session.access_query_matrix()[query].limit(c.ROW_LOAD_LIMIT).all() if query else None
        
        return {
            'attendees': attendees,
            }

    @public
    def logout(self):
        for key in list(cherrypy.session.keys()):
            if key not in ['preregs', 'paid_preregs', 'job_defaults', 'prev_location']:
                cherrypy.session.pop(key)
        
        if c.SAML_SETTINGS:
            raise HTTPRedirect('../landing/index?message={}', 'You have been logged out.')
        else:
            raise HTTPRedirect('login?message={}', 'You have been logged out.')
        
    @public
    @not_site_mappable
    def process_logout(self):
        # We shouldn't need this, but Auth0 is throwing errors
        # when I try to include a message in the redirect url
        # so here we are

        raise HTTPRedirect('../landing/index?message={}', 'You have been logged out.')

    @public
    def reset(self, session, message='', email=None):
        if email is not None:
            try:
                account = session.get_admin_account_by_email(email)
            except NoResultFound:
                message = 'No account exists for email address {!r}'.format(email)
            else:
                password = genpasswd()
                if account.password_reset:
                    session.delete(account.password_reset)
                    session.commit()
                session.add(PasswordReset(admin_account=account, hashed=bcrypt.hashpw(password.encode('utf-8'), bcrypt.gensalt()).decode('utf-8')))
                body = render('emails/accounts/password_reset.txt', {
                    'name': account.attendee.full_name,
                    'password':  password}, encoding=None)

                send_email.delay(
                    c.ADMIN_EMAIL,
                    account.attendee.email,
                    c.EVENT_NAME + ' Admin Password Reset',
                    body,
                    model=account.attendee.to_dict('id'))
                raise HTTPRedirect('login?message={}', 'Your new password has been emailed to you')

        return {
            'email':   email,
            'message': message
        }

    def update_password_of_other(
            self,
            session,
            id,
            message='',
            updater_password=None,
            new_password=None,
            csrf_token=None,
            confirm_password=None):

        if updater_password is not None:
            new_password = new_password.strip()
            updater_account = session.admin_account(cherrypy.session.get('account_id'))
            if not new_password:
                message = 'New password is required'
            elif not valid_password(updater_password, updater_account):
                message = 'Your password is incorrect'
            elif new_password != confirm_password:
                message = 'Passwords do not match'
            else:
                check_csrf(csrf_token)
                account = session.admin_account(id)
                account.hashed = bcrypt.hashpw(new_password.encode('utf-8'), bcrypt.gensalt()).decode('utf-8')
                raise HTTPRedirect('index?message={}', 'Account Password Updated')

        return {
            'account': session.admin_account(id),
            'message': message
        }

    @public
    def change_password(
            self,
            session,
            message='',
            old_password=None,
            new_password=None,
            csrf_token=None,
            confirm_password=None):

        if not cherrypy.session.get('account_id'):
            raise HTTPRedirect('login?message={}', 'You are not logged in', save_location=True)

        if old_password is not None:
            new_password = new_password.strip()
            account = session.admin_account(cherrypy.session.get('account_id'))
            if not new_password:
                message = 'New password is required'
            elif not valid_password(old_password, account):
                message = 'Incorrect old password; please try again'
            elif new_password != confirm_password:
                message = 'Passwords do not match'
            else:
                check_csrf(csrf_token)
                account.hashed = bcrypt.hashpw(new_password.encode('utf-8'), bcrypt.gensalt()).decode('utf-8')
                raise HTTPRedirect('homepage?message={}', 'Your password has been updated')

        return {'message': message}

    # print out a CSV list of attendees that signed up for the newsletter for import into our bulk mailer
    @csv_file
    def can_spam(self, out, session):
        out.writerow(["fullname", "email", "zipcode"])
        for a in session.query(Attendee).filter_by(can_spam=True).order_by('email').all():
            out.writerow([a.full_name, a.email, a.zip_code])

    # print out a CSV list of staffers (ignore can_spam for this since it's for internal staff mailing)
    @csv_file
    def staff_emails(self, out, session):
        out.writerow(["fullname", "email", "zipcode"])
        for a in session.query(Attendee).filter_by(staffing=True, placeholder=False).order_by('email').all():
            out.writerow([a.full_name, a.email, a.zip_code])

    @public
    def insert_test_admin(self, session):
        if session.insert_test_admin_account():
            msg = "Test admin account created successfully"
        else:
            msg = "Not allowed to create admin account at this time"

        raise HTTPRedirect('login?message={}', msg)

    @public
    def sitemap(self):
        return {'pages': c.SITE_MAP}

    @ajax
    def add_bulk_admin_accounts(self, session, message='', **params):
        ids = params.get('ids')
        if isinstance(ids, str):
            ids = str(ids).split(",")
        success_count = 0
        for id in ids:
            try:
                uuid.UUID(id)
            except ValueError:
                pass
            else:
                match = session.query(Attendee).filter(Attendee.id == id).first()
                if match:
                    account = session.admin_account(params)
                    if account.is_new:
                        if not c.SAML_SETTINGS:
                            password = genpasswd()
                            account.hashed = bcrypt.hashpw(password.encode('utf-8'), bcrypt.gensalt()).decode('utf-8')
                        account.attendee = match
                        session.add(account)
                        body = render('emails/accounts/new_account.txt', {
                            'account': account,
                            'password': password if not c.SAML_SETTINGS else '',
                            'creator': AdminAccount.admin_name()
                        }, encoding=None)
                        send_email.delay(
                            c.ADMIN_EMAIL,
                            match.email,
                            'New ' + c.EVENT_NAME + ' Admin Account',
                            body,
                            model=match.to_dict('id'))

                        success_count += 1
        if success_count == 0:
            message = 'No new accounts were created.'
        else:
            session.commit()
            message = '%d new accounts have been created, and emailed their passwords.' % success_count
        return message<|MERGE_RESOLUTION|>--- conflicted
+++ resolved
@@ -64,15 +64,10 @@
                         message = 'Your password and password confirmation do not match'
                     password = password
                 else:
-<<<<<<< HEAD
-                    password = password if c.AT_OR_POST_CON else genpasswd()
-                    account.hashed = bcrypt.hashpw(password.encode('utf-8'), bcrypt.gensalt()).decode('utf-8')
-=======
                     password = genpasswd()
                 
                 if not message:
-                    account.hashed = bcrypt.hashpw(password, bcrypt.gensalt())
->>>>>>> 015201ee
+                    account.hashed = bcrypt.hashpw(password.encode('utf-8'), bcrypt.gensalt()).decode('utf-8')
 
             message = message or check(account)
         if not message:
