from datetime import datetime

import cherrypy
from dateutil import parser as dateparser
from pytz import UTC

<<<<<<< HEAD
from uber.config import c
from uber.decorators import all_renderable, ajax_gettable, site_mappable
from uber.errors import HTTPRedirect
from uber.models import Department, DeptRole, Job
from uber.utils import get_api_service_from_server
=======
from uber.config import c, _config
from uber.decorators import ajax, all_renderable, ajax_gettable, site_mappable
from uber.errors import HTTPRedirect
from uber.models import Attendee, Department, DeptRole, Job


def _server_to_url(server):
    if not server:
        return ''
    host, _, path = urllib.parse.unquote(server).replace('http://', '').replace('https://', '').partition('/')
    if path.startswith('reggie'):
        return 'https://{}/reggie'.format(host)
    elif path.startswith('uber'):
        return 'https://{}/uber'.format(host)
    elif c.PATH == '/uber':
        return 'https://{}{}'.format(host, c.PATH)
    return 'https://{}'.format(host)


def _server_to_host(server):
    if not server:
        return ''
    return urllib.parse.unquote(server).replace('http://', '').replace('https://', '').split('/')[0]


def _format_import_params(target_server, api_token):
    target_url = _server_to_url(target_server)
    target_host = _server_to_host(target_server)
    remote_api_token = api_token.strip()
    if not remote_api_token:
        remote_api_tokens = _config.get('secret', {}).get('remote_api_tokens', {})
        remote_api_token = remote_api_tokens.get(target_host, remote_api_tokens.get('default', ''))
    return (target_url, target_host, remote_api_token.strip())
>>>>>>> 572184b7


def _create_copy_department(from_department):
    to_department = Department()
    for field in ['name', 'description', 'solicits_volunteers', 'is_shiftless',
                  'is_setup_approval_exempt', 'is_teardown_approval_exempt', 'max_consecutive_hours']:
        if field in from_department:
            setattr(to_department, field, from_department[field])
    return to_department


def _copy_department_roles(to_department, from_department):
    to_dept_roles_by_id = to_department.dept_roles_by_id
    to_dept_roles_by_name = to_department.dept_roles_by_name
    dept_role_map = {}
    for from_dept_role in from_department['dept_roles']:
        to_dept_role = to_dept_roles_by_id.get(from_dept_role['id'], [None])[0]
        if not to_dept_role:
            to_dept_role = to_dept_roles_by_name.get(from_dept_role['name'], [None])[0]
        if not to_dept_role:
            to_dept_role = DeptRole(
                name=from_dept_role['name'],
                description=from_dept_role['description'],
                department_id=to_department.id)
            to_department.dept_roles.append(to_dept_role)
        dept_role_map[from_dept_role['id']] = to_dept_role

    return dept_role_map


def _copy_department_shifts(service, to_department, from_department, dept_role_map):
    from_config = service.config.info()
    FROM_EPOCH = c.EVENT_TIMEZONE.localize(datetime.strptime(from_config['EPOCH'], '%Y-%m-%d %H:%M:%S.%f'))
    EPOCH_DELTA = c.EPOCH - FROM_EPOCH

    for from_job in from_department['jobs']:
        to_job = Job(
            name=from_job['name'],
            description=from_job['description'],
            duration=from_job['duration'],
            type=from_job['type'],
            extra15=from_job['extra15'],
            slots=from_job['slots'],
            start_time=UTC.localize(dateparser.parse(from_job['start_time'])) + EPOCH_DELTA,
            visibility=from_job['visibility'],
            weight=from_job['weight'],
            department_id=to_department.id)
        for from_required_role in from_job['required_roles']:
            to_job.required_roles.append(dept_role_map[from_required_role['id']])
        to_department.jobs.append(to_job)


@all_renderable()
class Root:
    def badges(self, session, message=''):
        return {
            'pending_badges': session.query(Attendee).filter_by(badge_status=c.PENDING_STATUS).filter_by(staffing=True),
            'message': message,
        }

    @ajax
    def approve_badge(self, session, id):
        attendee = session.attendee(id)
        attendee.badge_status = c.NEW_STATUS
        session.add(attendee)
        session.commit()

        return {'added': id}

    @site_mappable
    def import_shifts(
            self,
            session,
            target_server='',
            api_token='',
            to_department_id='',
            from_department_id='',
            message='',
            **kwargs):

        service, message, target_url = get_api_service_from_server(target_server, api_token)
        uri = '{}/jsonrpc/'.format(target_url)

        department = {}
        from_departments = []
        if not message and service:
            from_departments = [(id, name) for id, name in sorted(service.dept.list().items(), key=lambda d: d[1])]
            if cherrypy.request.method == 'POST':
                from_department = service.dept.jobs(department_id=from_department_id)
                shifts_text = ' shifts' if 'skip_shifts' not in kwargs else ''

                if to_department_id == "None":
                    existing_department = session.query(Department).filter_by(name=from_department['name']).first()
                    if existing_department:
                        raise HTTPRedirect('import_shifts?target_server={}&api_token={}&message={}',
                                           target_server,
                                           api_token,
                                           "Cannot create a department with the same name as an existing department")
                    to_department = _create_copy_department(from_department)
                    session.add(to_department)
                else:
                    to_department = session.query(Department).get(to_department_id)

                dept_role_map = _copy_department_roles(to_department, from_department)

                if shifts_text:
                    _copy_department_shifts(service, to_department, from_department, dept_role_map)

                message = '{}{}successfully imported from {}'.format(to_department.name, shifts_text, uri)
                raise HTTPRedirect('import_shifts?target_server={}&api_token={}&message={}',
                                   target_server, api_token, message)

        return {
            'target_server': target_server,
            'target_url': uri,
            'api_token': api_token,
            'department': department,
            'to_departments': c.DEPARTMENT_OPTS,
            'from_departments': from_departments,
            'message': message,
        }

    @ajax_gettable
    def lookup_departments(self, session, target_server='', api_token='', **kwargs):
        service, message, target_url = get_api_service_from_server(target_server, api_token)
        uri = '{}/jsonrpc/'.format(target_url)

        if not message:
            try:
                results = [(id, name) for id, name in sorted(service.dept.list().items(), key=lambda d: d[1])]
            except Exception as ex:
                message = str(ex)

        if message:
            return {
                'error': message,
                'target_url': uri,
            }

        return {
            'departments': results,
            'target_url': uri,
        }

    def bulk_dept_import(
            self,
            session,
            target_server='',
            api_token='',
            message='',
            **kwargs):

        service, message, target_url = get_api_service_from_server(target_server, api_token)
        uri = '{}/jsonrpc/'.format(target_url)

        if not message and service and cherrypy.request.method == 'POST':
            from_departments = [(id, name) for id, name in sorted(service.dept.list().items(), key=lambda d: d[1])]

            for id, name in from_departments:
                from_department = service.dept.jobs(department_id=id)
                to_department = session.query(Department).filter_by(name=from_department['name']).first()
                if not to_department:
                    to_department = _create_copy_department(from_department)
                    session.add(to_department)

                _copy_department_roles(to_department, from_department)

            message = 'Successfully imported all departments and roles from {}'.format(uri)
            raise HTTPRedirect('import_shifts?target_server={}&api_token={}&message={}',
                               target_server, api_token, message)<|MERGE_RESOLUTION|>--- conflicted
+++ resolved
@@ -4,47 +4,11 @@
 from dateutil import parser as dateparser
 from pytz import UTC
 
-<<<<<<< HEAD
 from uber.config import c
 from uber.decorators import all_renderable, ajax_gettable, site_mappable
 from uber.errors import HTTPRedirect
-from uber.models import Department, DeptRole, Job
+from uber.models import Attendee, Department, DeptRole, Job
 from uber.utils import get_api_service_from_server
-=======
-from uber.config import c, _config
-from uber.decorators import ajax, all_renderable, ajax_gettable, site_mappable
-from uber.errors import HTTPRedirect
-from uber.models import Attendee, Department, DeptRole, Job
-
-
-def _server_to_url(server):
-    if not server:
-        return ''
-    host, _, path = urllib.parse.unquote(server).replace('http://', '').replace('https://', '').partition('/')
-    if path.startswith('reggie'):
-        return 'https://{}/reggie'.format(host)
-    elif path.startswith('uber'):
-        return 'https://{}/uber'.format(host)
-    elif c.PATH == '/uber':
-        return 'https://{}{}'.format(host, c.PATH)
-    return 'https://{}'.format(host)
-
-
-def _server_to_host(server):
-    if not server:
-        return ''
-    return urllib.parse.unquote(server).replace('http://', '').replace('https://', '').split('/')[0]
-
-
-def _format_import_params(target_server, api_token):
-    target_url = _server_to_url(target_server)
-    target_host = _server_to_host(target_server)
-    remote_api_token = api_token.strip()
-    if not remote_api_token:
-        remote_api_tokens = _config.get('secret', {}).get('remote_api_tokens', {})
-        remote_api_token = remote_api_tokens.get(target_host, remote_api_tokens.get('default', ''))
-    return (target_url, target_host, remote_api_token.strip())
->>>>>>> 572184b7
 
 
 def _create_copy_department(from_department):
