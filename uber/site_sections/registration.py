--- conflicted
+++ resolved
@@ -587,30 +587,6 @@
 
         attendee = session.attendee(params, restricted=True, ignore_csrf=True)
         error_message = error_message or check_pii_consent(params, attendee)
-<<<<<<< HEAD
-        if not error_message and 'first_name' in params:
-            if c.ATTENDEE_ACCOUNTS_ENABLED:
-                if login_email:
-                    account = session.query(AttendeeAccount).filter_by(normalized_email=normalize_email(login_email)).first()
-                    if not account:
-                        error_message = 'No account exists for that email address'
-                    elif not bcrypt.hashpw(login_password.encode('utf-8'), account.hashed.encode('utf-8')) == account.hashed.encode('utf-8'):
-                        error_message = 'Incorrect password'
-                    else:
-                        new_or_existing_account = account
-                else:
-                    error_message = check_account(session, account_email, account_password, params.get('confirm_password'))
-            
-            if not error_message:
-                if not payment_method and (not c.BADGE_PRICE_WAIVED or c.BEFORE_BADGE_PRICE_WAIVED):
-                    error_message = 'Please select a payment type'
-                elif payment_method == c.MANUAL and not re.match(c.EMAIL_RE, attendee.email):
-                    error_message = 'Email address is required to pay with a credit card at our registration desk'
-                elif attendee.badge_type not in [badge for badge, desc in c.AT_THE_DOOR_BADGE_OPTS]:
-                    error_message = 'No hacking allowed!'
-                else:
-                    error_message = check(attendee)
-=======
         if not error_message and 'first_name' in params:            
             if not payment_method and (not c.BADGE_PRICE_WAIVED or c.BEFORE_BADGE_PRICE_WAIVED):
                 error_message = 'Please select a payment type'
@@ -620,7 +596,6 @@
                 error_message = 'No hacking allowed!'
             else:
                 error_message = check(attendee)
->>>>>>> 015201ee
 
             if not error_message and c.BADGE_PROMO_CODES_ENABLED and 'promo_code' in params:
                 error_message = session.add_promo_code_to_attendee(attendee, params.get('promo_code'))
