--- conflicted
+++ resolved
@@ -780,19 +780,6 @@
 
         return {'message': message}
 
-<<<<<<< HEAD
-    def placeholders(self, session, department=''):
-        return {
-            'department': department,
-            'dept_name': JOB_LOCATIONS[int(department)] if department else 'All',
-            'checklist': session.checklist_status('placeholders', department),
-            'placeholders': [a for a in session.query(Attendee)
-                                               .filter(Attendee.placeholder == True,
-                                                       Attendee.staffing == True,
-                                                       Attendee.assigned_depts.contains(department))
-                                               .order_by(Attendee.full_name).all()]
-        }
-=======
     def attendee_upload(self, session, message='', attendee_import = None, date_format = "%Y-%m-%d"):
         attendees = None
 
@@ -862,4 +849,14 @@
 
         return {'message' : message,
                 'attendees' : attendees}
->>>>>>> 01462354
+    def placeholders(self, session, department=''):
+        return {
+            'department': department,
+            'dept_name': JOB_LOCATIONS[int(department)] if department else 'All',
+            'checklist': session.checklist_status('placeholders', department),
+            'placeholders': [a for a in session.query(Attendee)
+                                               .filter(Attendee.placeholder == True,
+                                                       Attendee.staffing == True,
+                                                       Attendee.assigned_depts.contains(department))
+                                               .order_by(Attendee.full_name).all()]
+        }