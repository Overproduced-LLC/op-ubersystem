import ast
import decimal
import hashlib
import os
import pytz
import re
import uuid
from collections import defaultdict, OrderedDict
from datetime import date, datetime, time, timedelta
from hashlib import sha512
from itertools import chain

import cherrypy
import stripe
from pockets import keydefaultdict, nesteddefaultdict
from pockets.autolog import log
from sideboard.lib import cached_property, parse_config, request_cached_property
from sqlalchemy import or_
from sqlalchemy.orm import joinedload, subqueryload

import uber


def dynamic(func):
    setattr(func, '_dynamic', True)
    return func


def create_namespace_uuid(s):
    return uuid.UUID(hashlib.sha1(s.encode('utf-8')).hexdigest()[:32])


def really_past_mivs_deadline(deadline):
    return uber.utils.localized_now() > (deadline + timedelta(minutes=c.MIVS_SUBMISSION_GRACE_PERIOD))


class _Overridable:
    "Base class we extend below to allow plugins to add/override config options."
    @classmethod
    def mixin(cls, klass):
        for attr in dir(klass):
            if not attr.startswith('_'):
                setattr(cls, attr, getattr(klass, attr))
        return cls

    def include_plugin_config(self, plugin_config):
        """Plugins call this method to merge their own config into the global c object."""

        for attr, val in plugin_config.items():
            if not isinstance(val, dict):
                setattr(self, attr.upper(), val)

        if 'enums' in plugin_config:
            self.make_enums(plugin_config['enums'])

        if 'dates' in plugin_config:
            self.make_dates(plugin_config['dates'])

        if 'data_dirs' in plugin_config:
            self.make_data_dirs(plugin_config['data_dirs'])

    def make_dates(self, config_section):
        """
        Plugins can define a [dates] section in their config to create their
        own deadlines on the global c object.  This method is called automatically
        by c.include_plugin_config() if a "[dates]" section exists.
        """
        for _opt, _val in config_section.items():
            if not _val:
                _dt = None
            elif ' ' in _val:
                _dt = self.EVENT_TIMEZONE.localize(datetime.strptime(_val, '%Y-%m-%d %H'))
            else:
                _dt = self.EVENT_TIMEZONE.localize(datetime.strptime(_val + ' 23:59', '%Y-%m-%d %H:%M'))
            setattr(self, _opt.upper(), _dt)
            if _dt:
                self.DATES[_opt.upper()] = _dt

    def make_data_dirs(self, config_section):
        """
        Plugins can define a [data_dirs] section in their config to create their
        own data directories on the global c object. Data directories are
        automatically created on server startup.  This method is called automatically
        by c.include_plugin_config() if a "[data_dirs]" section exists.
        """
        for _opt, _val in config_section.items():
            setattr(self, _opt.upper(), _val)
            self.DATA_DIRS[_opt.upper()] = _val

    def make_enums(self, config_section):
        """
        Plugins can define an [enums] section in their config to create their
        own enums on the global c object.  This method is called automatically
        by c.include_plugin_config() if an "[enums]" section exists.
        """
        for name, subsection in config_section.items():
            self.make_enum(name, subsection)

    def make_enum(self, enum_name, section, prices=False):
        """
        Plugins can call this to define individual enums, or call the make_enums
        function to make all enums defined there.  See the [enums] section in
        configspec.ini file, which explains what fields are added to the global
        c object for each enum.
        """
        opts, lookup, varnames = [], {}, []
        for name, desc in section.items():
            if isinstance(desc, int):
                val, desc = desc, name
            else:
                varnames.append(name.upper())
                val = self.create_enum_val(name)

            if desc:
                opts.append((val, desc))
                if prices:
                    lookup[desc] = val
                else:
                    lookup[val] = desc

        enum_name = enum_name.upper()
        setattr(self, enum_name + '_OPTS', opts)
        setattr(self, enum_name + '_VARS', varnames)
        setattr(self, enum_name + ('' if enum_name.endswith('S') else 'S'), lookup)

    def create_enum_val(self, name):
        val = int(sha512(name.upper().encode()).hexdigest()[:7], 16)
        setattr(self, name.upper(), val)
        return val


class Config(_Overridable):
    """
    We have two types of configuration.  One is the values which come directly from our config file, such
    as the name of our event.  The other is things which depend on the date/time (such as the badge price,
    which can change over time), or whether we've hit our configured attendance cap (which changes based
    on the state of the database).  See the comments in configspec.ini for explanations of the particilar
    options, which are documented there.

    This class has a single global instance called "c" which contains values of either type of config, e.g.
    if you need to check whether dealer registration is open in your code, you'd say c.DEALER_REG_OPEN
    For all of the datetime config options, we also define BEFORE_ and AFTER_ properties, e.g. you can
    check the booleans returned by c.BEFORE_PLACEHOLDER_DEADLINE or c.AFTER_PLACEHOLDER_DEADLINE
    """

    def get_oneday_price(self, dt):
        return self.BADGE_PRICES['single_day'].get(dt.strftime('%A'), self.DEFAULT_SINGLE_DAY)

    def get_presold_oneday_price(self, badge_type):
        return self.BADGE_PRICES['single_day'].get(self.BADGES[badge_type], self.DEFAULT_SINGLE_DAY)

    def get_attendee_price(self, dt=None):
        price = self.INITIAL_ATTENDEE
        if self.PRICE_BUMPS_ENABLED:
            localized_now = uber.utils.localized_now()
            for day, bumped_price in sorted(self.PRICE_BUMPS.items()):
                if (dt or localized_now) >= day:
                    price = bumped_price

            # Only check bucket-based pricing if we're not checking an existing badge AND
            # we're not on-site (because on-site pricing doesn't involve checking badges sold)
            if not dt and localized_now < c.EPOCH:
                badges_sold = self.BADGES_SOLD

                for badge_cap, bumped_price in sorted(self.PRICE_LIMITS.items()):
                    if badges_sold >= badge_cap and bumped_price > price:
                        price = bumped_price
        return price

    def get_group_price(self, dt=None):
        return self.get_attendee_price(dt) - self.GROUP_DISCOUNT

    def get_badge_count_by_type(self, badge_type):
        """
        Returns the count of all badges of the given type that we've promised to attendees.

        """
        from uber.models import Session, Attendee
        with Session() as session:
            return session.query(Attendee).filter(
                Attendee.badge_type == badge_type,
                Attendee.badge_status.in_([c.COMPLETED_STATUS, c.NEW_STATUS])).count()

    def get_printed_badge_deadline_by_type(self, badge_type):
        """
        Returns either PRINTED_BADGE_DEADLINE for custom badge types or the latter of PRINTED_BADGE_DEADLINE and
        SUPPORTER_BADGE_DEADLINE if the badge type is not preassigned (and only has a badge name if they're a supporter)
        """
        return c.PRINTED_BADGE_DEADLINE if badge_type in c.PREASSIGNED_BADGE_TYPES \
            else max(c.PRINTED_BADGE_DEADLINE, c.SUPPORTER_BADGE_DEADLINE)

    def after_printed_badge_deadline_by_type(self, badge_type):
        return uber.utils.localized_now() > self.get_printed_badge_deadline_by_type(badge_type)

    def has_section_or_page_access(self, include_read_only=False, page_path=''):
        access = uber.models.AdminAccount.access_set(include_read_only=include_read_only)
        page_path = page_path or self.PAGE_PATH

        section = page_path.replace(page_path.split('/')[-1], '').strip('/')

        section_and_page = page_path.strip('/').replace('/', '_')
        if page_path.endswith('/'):
            section_and_page += "_index"

        if section_and_page in access or section in access:
            return True

    @property
    def DEALER_REG_OPEN(self):
        return self.AFTER_DEALER_REG_START and self.BEFORE_DEALER_REG_SHUTDOWN

    @property
    @dynamic
    def DEALER_REG_SOFT_CLOSED(self):
        return self.AFTER_DEALER_REG_DEADLINE or self.DEALER_APPS >= self.MAX_DEALER_APPS \
            if self.MAX_DEALER_APPS else self.AFTER_DEALER_REG_DEADLINE

    @property
    def SELF_SERVICE_REFUNDS_OPEN(self):
        return self.BEFORE_REFUND_CUTOFF and (self.AFTER_REFUND_START or not self.REFUND_START)

    @request_cached_property
    @dynamic
    def DEALER_APPS(self):
        from uber.models import Session, Group
        with Session() as session:
            return session.query(Group).filter(
                Group.tables > 0,
                Group.cost > 0,
                Group.status == self.UNAPPROVED).count()

    @request_cached_property
    @dynamic
    def ATTENDEE_BADGES_SOLD(self):
        return self.get_badge_count_by_type(c.ATTENDEE_BADGE)

    @request_cached_property
    @dynamic
    def BADGES_SOLD(self):
        from uber.models import Session, Attendee, Group, PromoCode, PromoCodeGroup
        if self.BADGES_SOLD_ESTIMATE_ENABLED:
            with Session() as session:
                attendee_count = int(session.execute(
                    "SELECT reltuples AS count FROM pg_class WHERE relname = 'attendee'").scalar())

                # This will be efficient because we've indexed attendee(badge_type, badge_status)
                staff_count = self.get_badge_count_by_type(c.STAFF_BADGE)
                return max(0, attendee_count - staff_count)
        else:
            with Session() as session:
                attendees = session.query(Attendee)
                individuals = attendees.filter(or_(
                    Attendee.paid == self.HAS_PAID,
                    Attendee.paid == self.REFUNDED)
                ).filter(Attendee.badge_status == self.COMPLETED_STATUS).count()

                group_badges = attendees.join(Attendee.group).filter(
                    Attendee.paid == self.PAID_BY_GROUP,
                    Group.amount_paid > 0).count()

                promo_code_badges = session.query(PromoCode).join(PromoCodeGroup).count()

                return individuals + group_badges + promo_code_badges

    @request_cached_property
    @dynamic
    def BADGES_LEFT_AT_CURRENT_PRICE(self):
        """
        Returns a string representing a rough estimate of how many badges are left at the current badge price tier.
        """
        is_badge_price_ordered = c.BADGE_PRICE in c.ORDERED_PRICE_LIMITS
        current_price_tier = c.ORDERED_PRICE_LIMITS.index(c.BADGE_PRICE) if is_badge_price_ordered else -1

        if current_price_tier != -1 and c.ORDERED_PRICE_LIMITS[current_price_tier] == c.ORDERED_PRICE_LIMITS[-1] \
                or not c.ORDERED_PRICE_LIMITS:
            if c.MAX_BADGE_SALES:
                difference = c.MAX_BADGE_SALES - c.BADGES_SOLD
            else:
                return -1
        else:
            for key, val in c.PRICE_LIMITS.items():
                if c.ORDERED_PRICE_LIMITS[current_price_tier+1] == val:
                    difference = key - c.BADGES_SOLD
        return difference

    @property
    @dynamic
    def ONEDAY_BADGE_PRICE(self):
        return self.get_oneday_price(uber.utils.localized_now())

    @property
    @dynamic
    def BADGE_PRICE(self):
        return self.get_attendee_price()

    @property
    @dynamic
    def GROUP_PRICE(self):
        return self.get_group_price()

    @property
    def PREREG_BADGE_TYPES(self):
        types = [self.ATTENDEE_BADGE, self.PSEUDO_DEALER_BADGE]
        for reg_open, badge_type in [(self.BEFORE_GROUP_PREREG_TAKEDOWN, self.PSEUDO_GROUP_BADGE)]:
            if reg_open:
                types.append(badge_type)
        for badge_type in self.BADGE_TYPE_PRICES:
            if badge_type not in types:
                types.append(badge_type)
        return types

    @property
    @dynamic
    def PRESOLD_ONEDAY_BADGE_TYPES(self):
        return {
            badge_type: self.BADGES[badge_type]
            for badge_type, desc in self.AT_THE_DOOR_BADGE_OPTS
            if self.BADGES[badge_type] in c.DAYS_OF_WEEK
        }

    @property
    @dynamic
    def SWADGES_AVAILABLE(self):
        """
        TODO: REMOVE THIS AFTER SUPER MAGFEST 2018.

        This property addresses the fact that our "swag badges" (aka swadges)
        arrived more than a day late.  Normally this would have been just a
        normal part of our merch.  However, we now have a bunch of people who
        have already received our merch without the swadge.  So we basically
        have three groups of people:

        1) People who have already received their merch are marked as not
            having received their swadge.

        2) Until the swadges arrive, instead of the "Give Merch" button, we
            want "Give Merch Without Swadge" and "Give Merch Including Swadge"
            buttons.

        3) After the "Give Merch With Swadge" button has been pressed for the
            first time, we want to revert to the single "Give Merch" button,
            which is assumed to include the Swadge because those have arrived.

        This property controls whether we're in state (2) or (3) above.  We
        perform a database query to see if there are any attendees who have
        got_swadge set.  Once we've found that once we cache that result here
        on the "c" object and no longer perform the query.  The reason why we
        do this instead of adding a new config option is to allow us to know
        that the swadges are present without having to restart the server
        during our busiest time of the weekend.
        """
        if getattr(self, '_swadges_available', False):
            return True

        with uber.models.Session() as session:
            got = session.query(uber.models.Attendee).filter_by(got_swadge=True).first()
            if got:
                self._swadges_available = True
            return bool(got)

    @property
    def kickin_availability_matrix(self):
        return dict([[
            getattr(self, level + "_LEVEL"), getattr(self, level + "_AVAILABLE")]
            for level in ['SHIRT', 'SUPPORTER', 'SEASON']
        ])

    @property
    def PREREG_DONATION_OPTS(self):
        if not self.SHARED_KICKIN_STOCKS:
            return [(amt, desc) for amt, desc in self.DONATION_TIER_OPTS
                    if amt not in self.kickin_availability_matrix or self.kickin_availability_matrix[amt]]

        if self.BEFORE_SUPPORTER_DEADLINE and self.SEASON_AVAILABLE:
            return self.DONATION_TIER_OPTS
        if self.BEFORE_SUPPORTER_DEADLINE and self.SUPPORTER_AVAILABLE:
            return [(amt, desc) for amt, desc in self.DONATION_TIER_OPTS if amt < self.SEASON_LEVEL]
        elif self.BEFORE_SHIRT_DEADLINE and self.SHIRT_AVAILABLE:
            return [(amt, desc) for amt, desc in self.DONATION_TIER_OPTS if amt < self.SUPPORTER_LEVEL]
        else:
            return [(amt, desc) for amt, desc in self.DONATION_TIER_OPTS if amt < self.SHIRT_LEVEL]

    @property
    def PREREG_DONATION_DESCRIPTIONS(self):
        # include only the items that are actually available for purchase
        if not self.SHARED_KICKIN_STOCKS:
            donation_list = [tier for tier in c.DONATION_TIER_DESCRIPTIONS.items()
                             if tier[1]['price'] not in self.kickin_availability_matrix
                             or self.kickin_availability_matrix[tier[1]['price']]]
        elif self.BEFORE_SUPPORTER_DEADLINE and self.SEASON_AVAILABLE:
            donation_list = self.DONATION_TIER_DESCRIPTIONS.items()
        elif self.BEFORE_SUPPORTER_DEADLINE and self.SUPPORTER_AVAILABLE:
            donation_list = [tier for tier in c.DONATION_TIER_DESCRIPTIONS.items()
                             if tier[1]['price'] < self.SEASON_LEVEL]
        elif self.BEFORE_SHIRT_DEADLINE and self.SHIRT_AVAILABLE:
            donation_list = [tier for tier in c.DONATION_TIER_DESCRIPTIONS.items()
                             if tier[1]['price'] < self.SUPPORTER_LEVEL]
        else:
            donation_list = [tier for tier in c.DONATION_TIER_DESCRIPTIONS.items()
                             if tier[1]['price'] < self.SHIRT_LEVEL]

        donation_list = sorted(donation_list, key=lambda tier: tier[1]['price'])

        # add in all previous descriptions.  the higher tiers include all the lower tiers
        for entry in donation_list:
            all_desc_and_links = \
                [(tier[1]['description'], tier[1]['link']) for tier in donation_list
                    if tier[1]['price'] > 0 and tier[1]['price'] < entry[1]['price']] \
                + [(entry[1]['description'], entry[1]['link'])]

            # maybe slight hack. descriptions and links are separated by '|' characters so we can have multiple
            # items displayed in the donation tiers.  in an ideal world, these would already be separated in the INI
            # and we wouldn't have to do it here.
            entry[1]['all_descriptions'] = []
            for item in all_desc_and_links:
                descriptions = item[0].split('|')
                links = item[1].split('|')
                entry[1]['all_descriptions'] += list(zip(descriptions, links))

        return [dict(tier[1]) for tier in donation_list]

    @property
    def PREREG_DONATION_TIERS(self):
        return dict(self.PREREG_DONATION_OPTS)

    @property
    def PREREG_REQUEST_HOTEL_INFO_DEADLINE(self):
        """
        The datetime at which the "Request Hotel Info" checkbox will NO LONGER
        be shown during preregistration.
        """
        return self.PREREG_OPEN + timedelta(
            hours=max(0, self.PREREG_REQUEST_HOTEL_INFO_DURATION))

    @property
    def PREREG_REQUEST_HOTEL_INFO_ENABLED(self):
        """
        Boolean which indicates whether the "Request Hotel Info" checkbox is
        enabled generally, whether or not the deadline has passed.
        """
        return self.PREREG_REQUEST_HOTEL_INFO_DURATION > 0

    @property
    def PREREG_REQUEST_HOTEL_INFO_OPEN(self):
        """
        Boolean which indicates whether the "Request Hotel Info" checkbox is
        enabled and currently open with preregistration.
        """
        if not self.PREREG_REQUEST_HOTEL_INFO_ENABLED:
            return False
        return not self.AFTER_PREREG_REQUEST_HOTEL_INFO_DEADLINE

    @property
    def PREREG_HOTEL_INFO_EMAIL_DATE(self):
        """
        Date at which the hotel booking link email becomes available to send.
        """
        return self.PREREG_REQUEST_HOTEL_INFO_DEADLINE + \
            timedelta(hours=max(0, self.PREREG_HOTEL_INFO_EMAIL_WAIT_DURATION))

    @property
    def ONE_WEEK_OR_TAKEDOWN_OR_EPOCH(self):
        week_from_now = c.EVENT_TIMEZONE.localize(datetime.combine(date.today() + timedelta(days=7), time(23, 59)))
        return min(week_from_now, c.UBER_TAKEDOWN, c.EPOCH)

    @property
    @dynamic
    def AT_THE_DOOR_BADGE_OPTS(self):
        """
        This provides the dropdown on the /registration/register page with its
        list of badges available at-door.  It includes a "Full Weekend Badge"
        if attendee badges are available.  If one-days are enabled, it includes
        either a generic "Single Day Badge" or a list of specific day badges,
        based on the c.PRESELL_ONE_DAYS setting.
        """
        opts = []
        if self.ATTENDEE_BADGE_AVAILABLE:
            opts.append((self.ATTENDEE_BADGE, 'Full Weekend Badge (${})'.format(self.BADGE_PRICE)))
        for badge_type in self.BADGE_TYPE_PRICES:
            if badge_type not in opts:
                opts.append(
                    (badge_type, '{} (${})'.format(self.BADGES[badge_type], self.BADGE_TYPE_PRICES[badge_type])))
            opts.append((self.ATTENDEE_BADGE, 'Standard (${})'.format(self.BADGE_PRICE)))
        if self.ONE_DAYS_ENABLED:
            if self.PRESELL_ONE_DAYS:
                day = max(uber.utils.localized_now(), self.EPOCH)
                while day.date() <= self.ESCHATON.date():
                    day_name = day.strftime('%A')
                    price = self.BADGE_PRICES['single_day'].get(day_name) or self.DEFAULT_SINGLE_DAY
                    badge = getattr(self, day_name.upper())
                    if getattr(self, day_name.upper() + '_AVAILABLE', None):
                        opts.append((badge, day_name + ' Badge (${})'.format(price)))
                    day += timedelta(days=1)
            elif self.ONE_DAY_BADGE_AVAILABLE:
                opts.append((self.ONE_DAY_BADGE,  'Single Day Badge (${})'.format(self.ONEDAY_BADGE_PRICE)))
        return opts

    @property
    def PREREG_AGE_GROUP_OPTS(self):
        return [opt for opt in self.AGE_GROUP_OPTS if opt[0] != self.AGE_UNKNOWN]

    @property
    def AT_OR_POST_CON(self):
        return self.AT_THE_CON or self.POST_CON

    @property
    def PRE_CON(self):
        return not self.AT_OR_POST_CON

    @property
    def STAFF_GET_FOOD(self):
        """
        Certain events may run a complimentary consuite for staff and guests. Whether or not the consuite exists changes
        a lot of little things, like whether we collect food restrictions or describe free food as a benefit to
        staffing. To turn this on, add a department with the variable name `food_prep` to [[job_location]].
        Returns:
            Boolean: true if `food_prep` is defined in [[job_location]] config
        """
        return getattr(c, 'FOOD_PREP', None) in c.JOB_LOCATIONS

    @property
    def FINAL_EMAIL_DEADLINE(self):
        return min(c.UBER_TAKEDOWN, c.EPOCH)

    @property
    def CSRF_TOKEN(self):
        uber.utils.ensure_csrf_token_exists()
        return cherrypy.session['csrf_token'] if 'csrf_token' in cherrypy.session else ''

    @property
    def QUERY_STRING(self):
        return cherrypy.request.query_string

    @property
    def PAGE_PATH(self):
        return cherrypy.request.path_info

    @property
    def PAGE(self):
        return cherrypy.request.path_info.split('/')[-1]

    @property
    def PATH(self):
        return cherrypy.request.path_info.replace(cherrypy.request.path_info.split('/')[-1], '').strip('/')

    @request_cached_property
    @dynamic
    def ALLOWED_ACCESS_OPTS(self):
        with uber.models.Session() as session:
            return session.current_admin_account().allowed_access_opts

    @request_cached_property
    @dynamic
    def DISALLOWED_ACCESS_OPTS(self):
        return set(self.ACCESS_OPTS).difference(set(self.ALLOWED_ACCESS_OPTS))

    @request_cached_property
    @dynamic
    def CURRENT_ADMIN(self):
        try:
            from uber.models import Session, AdminAccount, Attendee
            with Session() as session:
                attrs = Attendee.to_dict_default_attrs + ['admin_account', 'assigned_depts']
                admin_account = session.query(AdminAccount) \
                    .filter_by(id=cherrypy.session['account_id']) \
                    .options(subqueryload(AdminAccount.attendee).subqueryload(Attendee.assigned_depts)).one()

                return admin_account.attendee.to_dict(attrs)
        except Exception:
            return {}

    @request_cached_property
    @dynamic
    def DEPARTMENTS(self):
        return dict(self.DEPARTMENT_OPTS)

    @request_cached_property
    @dynamic
    def DEPARTMENT_OPTS(self):
        from uber.models import Session, Department
        with Session() as session:
            query = session.query(Department).order_by(Department.name)
            return [(d.id, d.name) for d in query]

    @request_cached_property
    @dynamic
    def DEPARTMENT_OPTS_WITH_DESC(self):
        from uber.models import Session, Department
        with Session() as session:
            query = session.query(Department).order_by(Department.name)
            return [(d.id, d.name, d.description) for d in query]

    @request_cached_property
    @dynamic
    def PUBLIC_DEPARTMENT_OPTS_WITH_DESC(self):
        from uber.models import Session, Department
        with Session() as session:
            query = session.query(Department).filter_by(
                solicits_volunteers=True).order_by(Department.name)
            return [('All', 'Anywhere', 'I want to help anywhere I can!')] \
                + [(d.id, d.name, d.description) for d in query]

    @request_cached_property
    @dynamic
    def DEFAULT_DEPARTMENT_ID(self):
        from uber.models import Session, Department
        with Session() as session:
            dept = session.query(Department).order_by(Department.name).first()
            return dept.id

    @property
    def DEFAULT_REGDESK_INT(self):
        return getattr(self, 'REGDESK', getattr(self, 'REGISTRATION', 177161930))

    @property
    def DEFAULT_STOPS_INT(self):
        return getattr(self, 'STOPS', 29995679)

    @property
    def HTTP_METHOD(self):
        return cherrypy.request.method.upper()

    def get_kickin_count(self, kickin_level):
        from uber.models import Session, Attendee
        with Session() as session:
            attendees = session.query(Attendee)
            individual_supporters = attendees.filter(
                Attendee.paid.in_([self.HAS_PAID, self.REFUNDED]),
                Attendee.amount_extra >= kickin_level).count()
            group_supporters = attendees.filter(
                Attendee.paid == self.PAID_BY_GROUP,
                Attendee.amount_extra >= kickin_level,
                Attendee.amount_paid >= kickin_level).count()
            return individual_supporters + group_supporters

    @request_cached_property
    @dynamic
    def SEASON_COUNT(self):
        return self.get_kickin_count(self.SEASON_LEVEL)

    @request_cached_property
    @dynamic
    def SUPPORTER_COUNT(self):
        return self.get_kickin_count(self.SUPPORTER_LEVEL)

    @request_cached_property
    @dynamic
    def SHIRT_COUNT(self):
        return self.get_kickin_count(self.SHIRT_LEVEL)

    @property
    @dynamic
    def REMAINING_BADGES(self):
        return max(0, self.MAX_BADGE_SALES - self.BADGES_SOLD)

    @request_cached_property
    @dynamic
    def MENU_FILTERED_BY_ACCESS_LEVELS(self):
        return c.MENU.render_items_filtered_by_current_access()

    @request_cached_property
    @dynamic
    def ADMIN_ACCESS_SET(self):
        return uber.models.AdminAccount.access_set(include_read_only=True)

    @request_cached_property
    @dynamic
    def ADMIN_WRITE_ACCESS_SET(self):
        return uber.models.AdminAccount.access_set()

    @cached_property
    def ADMIN_PAGES(self):
        # Build a list of all site sections and their pages
<<<<<<< HEAD
        public_site_sections = ['preregistration', 'static_views', 'landing', 'panel_applications', 'mits',
                                'attractions', 'emails', 'mivs', 'uber', 'angular', 'index']
=======
        public_site_sections = ['preregistration', 'static_views', 'landing', 'panels', 'mits_applications',
                                'attractions', 'emails', 'mivs_applications', 'uber', 'angular', 'index']
>>>>>>> b7bfbc16

        app_root = cherrypy.tree.apps[c.CHERRYPY_MOUNT_PATH].root

        return {
            section: [opt for opt in dir(getattr(app_root, section)) if not opt.startswith('_')]
            for section in dir(app_root) if section not in public_site_sections and not section.startswith('_')
        }

    # =========================
    # mivs
    # =========================

    @property
    @dynamic
    def CAN_SUBMIT_MIVS(self):
        return self.MIVS_SUBMISSIONS_OPEN or c.HAS_MIVS_ADMIN_ACCESS

    @property
    @dynamic
    def MIVS_SUBMISSIONS_OPEN(self):
        return not really_past_mivs_deadline(c.MIVS_DEADLINE) and c.AFTER_MIVS_START

    # =========================
    # panels
    # =========================

    @request_cached_property
    @dynamic
    def PANEL_POC_OPTS(self):
        from uber.models import Session, AdminAccount
        with Session() as session:
            return sorted([
                (a.attendee.id, a.attendee.full_name)
                for a in session.query(AdminAccount)
                                .options(joinedload(AdminAccount.attendee))
                                .filter(AdminAccount.access.contains(str(c.PANEL_APPS)))
            ], key=lambda tup: tup[1], reverse=False)

    def __getattr__(self, name):
        if name.split('_')[0] in ['BEFORE', 'AFTER']:
            date_setting = getattr(c, name.split('_', 1)[1])
            if not date_setting:
                return False
            elif name.startswith('BEFORE_'):
                return uber.utils.localized_now() < date_setting
            else:
                return uber.utils.localized_now() > date_setting
        elif name.startswith('HAS_') and name.endswith('_ACCESS'):
            access_name = '_'.join(name.split('_')[1:-1]).lower()

            # No page specified means current page or section
            if access_name == '':
                return self.has_section_or_page_access()
            elif access_name == 'read':
                return self.has_section_or_page_access(include_read_only=True)

            if access_name.endswith('_read'):
                return access_name[:-5] in c.ADMIN_ACCESS_SET
            return access_name in c.ADMIN_WRITE_ACCESS_SET
        elif name.endswith('_COUNT'):
            item_check = name.rsplit('_', 1)[0]
            badge_type = getattr(self, item_check, None)
            return self.get_badge_count_by_type(badge_type) if badge_type else None
        elif name.endswith('_AVAILABLE'):
            item_check = name.rsplit('_', 1)[0]
            stock_setting = getattr(self, item_check + '_STOCK', None)
            if stock_setting is None:
                # Defaults to unlimited stock for any stock not configured
                return True

            # Only poll the DB if stock is configured
            count_check = getattr(self, item_check + '_COUNT', None)
            if count_check is None:
                # Things with no count are never considered available
                return False
            else:
                return int(count_check) < int(stock_setting)
        elif hasattr(_secret, name):
            return getattr(_secret, name)
        elif name.lower() in _config['secret']:
            return _config['secret'][name.lower()]
        else:
            raise AttributeError('no such attribute {}'.format(name))


class SecretConfig(_Overridable):
    """
    This class is for properties which we don't want to be used as Javascript
    variables.  Properties on this class can be accessed normally through the
    global c object as if they were defined there.
    """

    @property
    def SQLALCHEMY_URL(self):
        """
        support reading the DB connection info from an environment var (used with Docker containers)
        DB_CONNECTION_STRING should contain the full Postgres URI
        """
        db_connection_string = os.environ.get('DB_CONNECTION_STRING')

        if db_connection_string is not None:
            return db_connection_string
        else:
            return _config['secret']['sqlalchemy_url']


c = Config()
_secret = SecretConfig()

_config = parse_config(__file__)  # outside this module, we use the above c global instead of using this directly


def _unrepr(d):
    for opt in d:
        val = d[opt]
        if val in ['True', 'False']:
            d[opt] = ast.literal_eval(val)
        elif isinstance(val, str) and val.isdigit():
            d[opt] = int(val)
        elif isinstance(d[opt], dict):
            _unrepr(d[opt])


_unrepr(_config['appconf'])
c.APPCONF = _config['appconf'].dict()

c.BADGE_PRICES = _config['badge_prices']
for _opt, _val in chain(_config.items(), c.BADGE_PRICES.items()):
    if not isinstance(_val, dict) and not hasattr(c, _opt.upper()):
        setattr(c, _opt.upper(), _val)
for _opt, _val in c.BADGE_PRICES['stocks'].items():
    _opt = _opt.upper() + '_STOCK'
    if not hasattr(c, _opt):
        setattr(c, _opt, _val)

c.DATES = {}
c.TIMESTAMP_FORMAT = '%Y-%m-%d %H:%M:%S'
c.DATE_FORMAT = '%Y-%m-%d'
c.EVENT_TIMEZONE = pytz.timezone(c.EVENT_TIMEZONE)
c.make_dates(_config['dates'])

c.DATA_DIRS = {}
c.make_data_dirs(_config['data_dirs'])

if "sqlite" in _config['secret']['sqlalchemy_url']:
    # SQLite does not suport pool_size and max_overflow,
    # so disable them if sqlite is used.
    c.SQLALCHEMY_POOL_SIZE = -1
    c.SQLALCHEMY_MAX_OVERFLOW = -1

c.PRICE_BUMPS = {}
c.PRICE_LIMITS = {}
for _opt, _val in c.BADGE_PRICES['attendee'].items():
    try:
        if ' ' in _opt:
            date = c.EVENT_TIMEZONE.localize(datetime.strptime(_opt, '%Y-%m-%d %H%M'))
        else:
            date = c.EVENT_TIMEZONE.localize(datetime.strptime(_opt, '%Y-%m-%d'))
    except ValueError:
        c.PRICE_LIMITS[int(_opt)] = _val
    else:
        c.PRICE_BUMPS[date] = _val
c.ORDERED_PRICE_LIMITS = sorted([val for key, val in c.PRICE_LIMITS.items()])


def _is_intstr(s):
    if s and s[0] in ('-', '+'):
        return s[1:].isdigit()
    return s.isdigit()


# Under certain conditions, we want to completely remove certain payment options from the system.
# However, doing so cleanly also risks an exception being raised if these options are referenced elsewhere in the code
# (i.e., c.STRIPE). So we create an enum val to allow code to check for these variables without exceptions.
if not c.KIOSK_CC_ENABLED and 'stripe' in _config['enums']['door_payment_method']:
    del _config['enums']['door_payment_method']['stripe']
    c.create_enum_val('stripe')

if c.ONLY_PREPAY_AT_DOOR:
    del _config['enums']['door_payment_method']['cash']
    del _config['enums']['door_payment_method']['manual']
    c.create_enum_val('cash')
    c.create_enum_val('manual')

c.make_enums(_config['enums'])

for _name, _val in _config['integer_enums'].items():
    if isinstance(_val, int):
        setattr(c, _name.upper(), _val)

for _name, _section in _config['integer_enums'].items():
    if isinstance(_section, dict):
        _interpolated = OrderedDict()
        for _desc, _val in _section.items():
            if _is_intstr(_val):
                _price = int(_val)
            else:
                _price = getattr(c, _val.upper())

            _interpolated[_desc] = _price

        c.make_enum(_name, _interpolated, prices=_name.endswith('_price'))

c.BADGE_RANGES = {}
for _badge_type, _range in _config['badge_ranges'].items():
    c.BADGE_RANGES[getattr(c, _badge_type.upper())] = _range

c.BADGE_TYPE_PRICES = {}
for _badge_type, _price in _config['badge_type_prices'].items():
    try:
        c.BADGE_TYPE_PRICES[getattr(c, _badge_type.upper())] = _price
    except AttributeError:
        pass

c.make_enum('age_group', OrderedDict([(name, section['desc']) for name, section in _config['age_groups'].items()]))
c.AGE_GROUP_CONFIGS = {}
for _name, _section in _config['age_groups'].items():
    _val = getattr(c, _name.upper())
    c.AGE_GROUP_CONFIGS[_val] = dict(_section.dict(), val=_val)

c.TABLE_PRICES = defaultdict(lambda: _config['table_prices']['default_price'],
                             {int(k): v for k, v in _config['table_prices'].items() if k != 'default_price'})
c.PREREG_TABLE_OPTS = list(range(1, c.MAX_TABLES + 1))
c.ADMIN_TABLE_OPTS = [decimal.Decimal(x) for x in range(0, 9)]

c.SHIFTLESS_DEPTS = {getattr(c, dept.upper()) for dept in c.SHIFTLESS_DEPTS}
c.DISCOUNTABLE_BADGE_TYPES = [getattr(c, badge_type.upper()) for badge_type in c.DISCOUNTABLE_BADGE_TYPES]
c.PREASSIGNED_BADGE_TYPES = [getattr(c, badge_type.upper()) for badge_type in c.PREASSIGNED_BADGE_TYPES]
c.TRANSFERABLE_BADGE_TYPES = [getattr(c, badge_type.upper()) for badge_type in c.TRANSFERABLE_BADGE_TYPES]

c.MIVS_CHECKLIST = _config['mivs_checklist']
for key, val in c.MIVS_CHECKLIST.items():
    val['deadline'] = c.EVENT_TIMEZONE.localize(datetime.strptime(val['deadline'] + ' 23:59', '%Y-%m-%d %H:%M'))
    if val['start']:
        val['start'] = c.EVENT_TIMEZONE.localize(datetime.strptime(val['start'] + ' 23:59', '%Y-%m-%d %H:%M'))

c.DEPT_HEAD_CHECKLIST = _config['dept_head_checklist']

c.CON_LENGTH = int((c.ESCHATON - c.EPOCH).total_seconds() // 3600)
c.START_TIME_OPTS = [
    (dt, dt.strftime('%I %p %a')) for dt in (c.EPOCH + timedelta(hours=i) for i in range(c.CON_LENGTH))]

c.DURATION_OPTS = [(i, '%i hour%s' % (i, ('s' if i > 1 else ''))) for i in range(1, 9)]
c.SETUP_TIME_OPTS = [
    (dt, dt.strftime('%I %p %a'))
    for dt in (
        c.EPOCH - timedelta(days=day) + timedelta(hours=hour)
        for day in range(c.SETUP_SHIFT_DAYS, 0, -1)
        for hour in range(24))]

c.TEARDOWN_TIME_OPTS = [
    (dt, dt.strftime('%I %p %a'))
    for dt in (
        c.ESCHATON + timedelta(days=day) + timedelta(hours=hour)
        for day in range(0, 2, 1)  # Allow two full days for teardown shifts
        for hour in range(24))]

# code for all time slots
c.CON_TOTAL_LENGTH = int((c.TEARDOWN_TIME_OPTS[-1][0] - c.SETUP_TIME_OPTS[0][0]).seconds / 3600)
c.ALL_TIME_OPTS = [
    (dt, dt.strftime('%I %p %a %d %b'))
    for dt in (
        (c.EPOCH - timedelta(days=c.SETUP_SHIFT_DAYS) + timedelta(hours=i))
        for i in range(c.CON_TOTAL_LENGTH))]
c.PANEL_STRICT_LENGTH_OPTS = [opt for opt in c.PANEL_LENGTH_OPTS if opt != c.OTHER]

c.EVENT_YEAR = c.EPOCH.strftime('%Y')
c.EVENT_NAME_AND_YEAR = c.EVENT_NAME + (' {}'.format(c.EVENT_YEAR) if c.EVENT_YEAR else '')
c.EVENT_MONTH = c.EPOCH.strftime('%B')
c.EVENT_START_DAY = int(c.EPOCH.strftime('%d')) % 100
c.EVENT_END_DAY = int(c.ESCHATON.strftime('%d')) % 100
c.SHIFTS_START_DAY = c.EPOCH - timedelta(days=c.SETUP_SHIFT_DAYS)

c.DAYS = sorted({(dt.strftime('%Y-%m-%d'), dt.strftime('%a')) for dt, desc in c.START_TIME_OPTS})
c.HOURS = ['{:02}'.format(i) for i in range(24)]
c.MINUTES = ['{:02}'.format(i) for i in range(60)]

c.DAYS_OF_WEEK = {'Sunday', 'Monday', 'Tuesday', 'Wednesday', 'Thursday', 'Friday', 'Saturday'}
if c.ONE_DAYS_ENABLED and c.PRESELL_ONE_DAYS:
    _day = c.EPOCH.date()
    while _day <= c.ESCHATON.date():
        _name = _day.strftime('%A')
        _val = c.create_enum_val(_name)
        c.BADGES[_val] = _name
        c.BADGE_OPTS.append((_val, _name))
        c.BADGE_VARS.append(_name.upper())
        c.BADGE_RANGES[_val] = c.BADGE_RANGES[c.ONE_DAY_BADGE]
        if c.ONE_DAY_BADGE in c.TRANSFERABLE_BADGE_TYPES:
            c.TRANSFERABLE_BADGE_TYPES.append(_val)
        if c.ONE_DAY_BADGE in c.PREASSIGNED_BADGE_TYPES:
            c.PREASSIGNED_BADGE_TYPES.append(_val)
        _day += timedelta(days=1)

c.MAX_BADGE = max(xs[1] for xs in c.BADGE_RANGES.values())

c.JOB_LOCATION_OPTS.sort(key=lambda tup: tup[1])

c.JOB_PAGE_OPTS = (
    ('index',    'Calendar View'),
    ('signups',  'Signups View'),
    ('staffers', 'Staffer Summary')
)
c.WEIGHT_OPTS = (
    ('0.5', 'x0.5'),
    ('1.0', 'x1.0'),
    ('1.5', 'x1.5'),
    ('2.0', 'x2.0'),
    ('2.5', 'x2.5'),
)
c.JOB_DEFAULTS = ['name', 'description', 'duration', 'slots', 'weight', 'visibility', 'required_roles_ids', 'extra15']

c.PREREG_SHIRT_OPTS = sorted(c.SHIRT_OPTS)[1:]
c.MERCH_SHIRT_OPTS = [(c.SIZE_UNKNOWN, 'select a size')] + list(c.PREREG_SHIRT_OPTS)
c.DONATION_TIER_OPTS = [(amt, '+ ${}: {}'.format(amt, desc) if amt else desc) for amt, desc in c.DONATION_TIER_OPTS]

c.DONATION_TIER_ITEMS = {}
c.DONATION_TIER_DESCRIPTIONS = _config.get('donation_tier_descriptions', {})
for _ident, _tier in c.DONATION_TIER_DESCRIPTIONS.items():
    [price] = [amt for amt, name in c.DONATION_TIERS.items() if name == _tier['name']]
    _tier['price'] = price
    if price:  # ignore the $0 kickin level
        c.DONATION_TIER_ITEMS[price] = _tier['merch_items'] or _tier['description'].split('|')

c.STORE_ITEM_NAMES = [desc for val, desc in c.STORE_PRICE_OPTS]
c.FEE_ITEM_NAMES = [desc for val, desc in c.FEE_PRICE_OPTS]

c.WRISTBAND_COLORS = defaultdict(lambda: c.WRISTBAND_COLORS[c.DEFAULT_WRISTBAND], c.WRISTBAND_COLORS)

c.SAME_NUMBER_REPEATED = r'^(\d)\1+$'

# Allows 0-9, a-z, A-Z, and a handful of punctuation characters
c.INVALID_BADGE_PRINTED_CHARS = r'[^a-zA-Z0-9!"#$%&\'()*+,\-\./:;<=>?@\[\\\]^_`\{|\}~ "]'
c.EVENT_QR_ID = c.EVENT_QR_ID or c.EVENT_NAME_AND_YEAR.replace(' ', '_').lower()


try:
    _items = sorted([int(step), url] for step, url in _config['volunteer_checklist'].items() if url)
except ValueError:
    log.error('[volunteer_checklist] config options must have integer option names')
    raise
else:
    c.VOLUNTEER_CHECKLIST = [url for step, url in _items]

stripe.api_key = c.STRIPE_SECRET_KEY


# plugins can use this to append paths which will be included as <script> tags, e.g. if a plugin
# appends '../static/foo.js' to this list, that adds <script src="../static/foo.js"></script> to
# all of the pages on the site except for preregistration pages (for performance)
c.JAVASCRIPT_INCLUDES = []


# A list of models that have properties defined for exporting for Guidebook
c.GUIDEBOOK_MODELS = [
    ('GuestGroup_guest', 'Guests'),
    ('GuestGroup_band', 'Bands'),
    ('MITSGame', 'MITS'),
    ('IndieGame', 'MIVS'),
    ('Event_panels', 'Panels'),
    ('Group_dealer', 'Marketplace'),
]


# A list of properties that we will check for when export for Guidebook
# and the column headings Guidebook expects for them
c.GUIDEBOOK_PROPERTIES = [
    ('guidebook_name', 'Name'),
    ('guidebook_subtitle', 'Sub-Title (i.e. Location, Table/Booth, or Title/Sponsorship Level)'),
    ('guidebook_desc', 'Description (Optional)'),
    ('guidebook_location', 'Location/Room'),
    ('guidebook_image', 'Image (Optional)'),
    ('guidebook_thumbnail', 'Thumbnail (Optional)'),
]


# =============================
# hotel
# =============================

c.NIGHT_NAMES = [name.lower() for name in c.NIGHT_VARS]
c.NIGHT_DISPLAY_ORDER = [getattr(c, night.upper()) for night in c.NIGHT_DISPLAY_ORDER]

c.NIGHT_DATES = {c.ESCHATON.strftime('%A'): c.ESCHATON.date()}

c.CORE_NIGHTS = []
_day = c.EPOCH
while _day.date() != c.ESCHATON.date():
    c.NIGHT_DATES[_day.strftime('%A')] = _day.date()
    c.CORE_NIGHTS.append(getattr(c, _day.strftime('%A').upper()))
    _day += timedelta(days=1)

for _before in range(1, 4):
    _day = c.EPOCH.date() - timedelta(days=_before)
    c.NIGHT_DATES[_day.strftime('%A')] = _day

c.SETUP_NIGHTS = c.NIGHT_DISPLAY_ORDER[:c.NIGHT_DISPLAY_ORDER.index(c.CORE_NIGHTS[0])]
c.TEARDOWN_NIGHTS = c.NIGHT_DISPLAY_ORDER[1 + c.NIGHT_DISPLAY_ORDER.index(c.CORE_NIGHTS[-1]):]

for _attr in ['CORE_NIGHT', 'SETUP_NIGHT', 'TEARDOWN_NIGHT']:
    setattr(c, _attr + '_NAMES', [c.NIGHTS[night] for night in getattr(c, _attr + 'S')])


# =============================
# attendee_tournaments
#
# NO LONGER USED.
#
# The attendee_tournaments module is no longer used, but has been
# included for backward compatibility with legacy servers.
# =============================

c.TOURNAMENT_AVAILABILITY_OPTS = []
_val = 0
for _day in range((c.ESCHATON - c.EPOCH).days):
    for _when in ['Morning (8am-12pm)', 'Afternoon (12pm-6pm)', 'Evening (6pm-10pm)', 'Night (10pm-2am)']:
        c.TOURNAMENT_AVAILABILITY_OPTS.append([
            _val,
            _when + ' of ' + (c.EPOCH + timedelta(days=_day)).strftime('%A %B %d')
        ])
        _val += 1
c.TOURNAMENT_AVAILABILITY_OPTS.append([_val, 'Morning (8am-12pm) of ' + c.ESCHATON.strftime('%A %B %d')])


# =============================
# mivs
# =============================

c.MIVS_CODES_REQUIRING_INSTRUCTIONS = [
    getattr(c, code_type.upper()) for code_type in c.MIVS_CODES_REQUIRING_INSTRUCTIONS]

# c.MIVS_INDIE_JUDGE_GENRE* should be the same as c.MIVS_INDIE_GENRE* but with a c.MIVS_ALL_GENRES option
_mivs_all_genres_desc = 'All genres'
c.create_enum_val('mivs_all_genres')
c.make_enum('mivs_indie_judge_genre', _config['enums']['mivs_indie_genre'])
c.MIVS_INDIE_JUDGE_GENRES[c.MIVS_ALL_GENRES] = _mivs_all_genres_desc
c.MIVS_INDIE_JUDGE_GENRE_OPTS.insert(0, (c.MIVS_ALL_GENRES, _mivs_all_genres_desc))

c.MIVS_PROBLEM_STATUSES = {getattr(c, status.upper()) for status in c.MIVS_PROBLEM_STATUSES.split(',')}

c.FINAL_MIVS_GAME_STATUSES = [c.ACCEPTED, c.WAITLISTED, c.DECLINED, c.CANCELLED]

# used for computing the difference between the "drop-dead deadline" and the "soft deadline"
c.SOFT_MIVS_JUDGING_DEADLINE = c.MIVS_JUDGING_DEADLINE - timedelta(days=7)

# Automatically generates all the previous MIVS years based on the eschaton and c.MIVS_START_YEAR
c.PREV_MIVS_YEAR_OPTS, c.PREV_MIVS_YEARS = [], {}
for num in range(c.ESCHATON.year - c.MIVS_START_YEAR):
    val = c.MIVS_START_YEAR + num
    desc = c.EVENT_NAME + ' MIVS ' + str(val)
    c.PREV_MIVS_YEAR_OPTS.append((val, desc))
    c.PREV_MIVS_YEARS[val] = desc


# =============================
# mits
# =============================

# The number of steps to the MITS application process.  Since changing this requires a code change
# anyway (in order to add another step), this is hard-coded here rather than being a config option.
c.MITS_APPLICATION_STEPS = 7

# The options for the recommended minimum age for games, as filled out by the teams.
c.MITS_AGE_OPTS = [(i, i) for i in range(4, 20, 2)]


# =============================
# panels
# =============================

c.PANEL_SCHEDULE_LENGTH = int((c.PANELS_ESCHATON - c.PANELS_EPOCH).total_seconds() // 3600) * 2
c.EVENT_START_TIME_OPTS = [(dt, dt.strftime('%I %p %a') if not dt.minute else dt.strftime('%I:%M %a'))
                           for dt in [c.EPOCH + timedelta(minutes=i * 30) for i in range(c.PANEL_SCHEDULE_LENGTH)]]
c.EVENT_DURATION_OPTS = [(i, '%.1f hour%s' % (i/2, 's' if i != 2 else '')) for i in range(1, 19)]

c.ORDERED_EVENT_LOCS = [loc for loc, desc in c.EVENT_LOCATION_OPTS]
c.EVENT_BOOKED = {'colspan': 0}
c.EVENT_OPEN = {'colspan': 1}

c.PRESENTATION_OPTS.sort(key=lambda tup: 'zzz' if tup[0] == c.OTHER else tup[1])


def _make_room_trie(rooms):
    root = nesteddefaultdict()
    for index, (location, description) in enumerate(rooms):
        for word in filter(lambda s: s, re.split(r'\W+', description)):
            current_dict = root
            current_dict['__rooms__'][location] = index
            for letter in word:
                current_dict = current_dict.setdefault(letter.lower(), nesteddefaultdict())
                current_dict['__rooms__'][location] = index
    return root


c.ROOM_TRIE = _make_room_trie(c.EVENT_LOCATION_OPTS)

invalid_rooms = [room for room in (c.PANEL_ROOMS + c.MUSIC_ROOMS) if not getattr(c, room.upper(), None)]

for room in invalid_rooms:
    log.warning('config: panels_room config problem: '
                'Ignoring {!r} because it was not also found in [[event_location]] section.'.format(room.upper()))

c.PANEL_ROOMS = [getattr(c, room.upper()) for room in c.PANEL_ROOMS if room not in invalid_rooms]
c.MUSIC_ROOMS = [getattr(c, room.upper()) for room in c.MUSIC_ROOMS if room not in invalid_rooms]


# =============================
# tabletop
# =============================

invalid_tabletop_rooms = [room for room in c.TABLETOP_LOCATIONS if not getattr(c, room.upper(), None)]
for room in invalid_tabletop_rooms:
    log.warning('config: tabletop_locations config problem: '
                'Ignoring {!r} because it was not also found in [[event_location]] section.'.format(room.upper()))

c.TABLETOP_LOCATIONS = [getattr(c, room.upper()) for room in c.TABLETOP_LOCATIONS if room not in invalid_tabletop_rooms]


# =============================
# guests
# =============================

c.ROCK_ISLAND_GROUPS = [getattr(c, group.upper()) for group in c.ROCK_ISLAND_GROUPS if group or group.strip()]

# A list of checklist items for display on the guest group admin page
c.GUEST_CHECKLIST_ITEMS = [
    {'name': 'panel', 'header': 'Panel'},
    {'name': 'mc', 'header': 'MC'},
    {'name': 'bio', 'header': 'Bio Provided'},
    {'name': 'info', 'header': 'Agreement Completed'},
    {'name': 'taxes', 'header': 'W9 Uploaded', 'is_link': True},
    {'name': 'merch', 'header': 'Merch'},
    {'name': 'charity', 'header': 'Charity'},
    {'name': 'badges', 'header': 'Badges Claimed'},
    {'name': 'stage_plot', 'header': 'Stage Plans', 'is_link': True},
    {'name': 'autograph'},
    {'name': 'interview'},
    {'name': 'travel_plans'}
]

# Generate the possible template prefixes per step
for item in c.GUEST_CHECKLIST_ITEMS:
    item['deadline_template'] = ['guest_checklist/', item['name'] + '_deadline.html']<|MERGE_RESOLUTION|>--- conflicted
+++ resolved
@@ -671,13 +671,8 @@
     @cached_property
     def ADMIN_PAGES(self):
         # Build a list of all site sections and their pages
-<<<<<<< HEAD
-        public_site_sections = ['preregistration', 'static_views', 'landing', 'panel_applications', 'mits',
+        public_site_sections = ['preregistration', 'static_views', 'landing', 'panels', 'mits',
                                 'attractions', 'emails', 'mivs', 'uber', 'angular', 'index']
-=======
-        public_site_sections = ['preregistration', 'static_views', 'landing', 'panels', 'mits_applications',
-                                'attractions', 'emails', 'mivs_applications', 'uber', 'angular', 'index']
->>>>>>> b7bfbc16
 
         app_root = cherrypy.tree.apps[c.CHERRYPY_MOUNT_PATH].root
 
