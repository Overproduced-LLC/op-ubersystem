--- conflicted
+++ resolved
@@ -417,7 +417,11 @@
         """
         opts = []
         if self.ATTENDEE_BADGE_AVAILABLE:
-<<<<<<< HEAD
+            opts.append((self.ATTENDEE_BADGE, 'Full Weekend Badge (${})'.format(self.BADGE_PRICE)))
+        for badge_type in self.BADGE_TYPE_PRICES:
+            if badge_type not in opts:
+                opts.append(
+                    (badge_type, '{} (${})'.format(self.BADGES[badge_type], self.BADGE_TYPE_PRICES[badge_type])))
             opts.append((self.ATTENDEE_BADGE, 'Standard (${})'.format(self.BADGE_PRICE)))
         if self.SHINY_BADGE_AVAILABLE and c.SHINY_BADGE not in opts:
             opts.append(
@@ -428,13 +432,6 @@
         """for badge_type in self.BADGE_TYPE_PRICES:
             if badge_type not in opts and getattr(self, badge_type.upper() + '_AVAILABLE', None):
                 opts.append((badge_type, '{} (${})'.format(self.BADGES[badge_type], self.BADGE_TYPE_PRICES[badge_type])))"""
-=======
-            opts.append((self.ATTENDEE_BADGE, 'Full Weekend Badge (${})'.format(self.BADGE_PRICE)))
-        for badge_type in self.BADGE_TYPE_PRICES:
-            if badge_type not in opts:
-                opts.append(
-                    (badge_type, '{} (${})'.format(self.BADGES[badge_type], self.BADGE_TYPE_PRICES[badge_type])))
->>>>>>> 92a29d48
         if self.ONE_DAYS_ENABLED:
             if self.PRESELL_ONE_DAYS:
                 day = max(uber.utils.localized_now(), self.EPOCH)
