--- conflicted
+++ resolved
@@ -26,13 +26,7 @@
 elif [ "$1" = 'celery-beat' ]; then
     /app/env/bin/celery -A uber.tasks beat --loglevel=DEBUG --pidfile=
 elif [ "$1" = 'celery-worker' ]; then
-<<<<<<< HEAD
-    /app/env/bin/celery -A uber.tasks worker
+    /app/env/bin/celery -A uber.tasks worker --loglevel=DEBUG
 else
     exec "$@"
-=======
-    /app/env/bin/celery -A uber.tasks worker --loglevel=DEBUG
-else
-exec "$@"
->>>>>>> 015201ee
 fi